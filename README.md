--- conflicted
+++ resolved
@@ -2,10 +2,9 @@
 
 Gearbox is a generalized leverage protocol. It has two sides to it: passive liquidity providers who earn low-risk APY by providing single-asset liquidity; and active farmers, firms, or even other protocols who borrow those assets to trade or farm with even x10 leverage.
 
-Gearbox Protocol allows anyone to take DeFi-native leverage and then use it across various (DeFi & more) protocols in a composable way. You take leverage with Gearbox and then use it on other protocols you already love: Uniswap, Curve, Convex, Lido, etc. For example, you can leverage trade on Uniswap, leverage farm on Yearn, make delta-neutral strategies, get Leverage-as-a-Service for your structured product, and more... Thanks to the Credit Accounts primitive! 
+Gearbox Protocol allows anyone to take DeFi-native leverage and then use it across various (DeFi & more) protocols in a composable way. You take leverage with Gearbox and then use it on other protocols you already love: Uniswap, Curve, Convex, Lido, etc. For example, you can leverage trade on Uniswap, leverage farm on Yearn, make delta-neutral strategies, get Leverage-as-a-Service for your structured product, and more... Thanks to the Credit Accounts primitive!
 
 _Some compare composable leverage as a primitive to DeFi-native prime brokerage._
-
 
 ## New in V2
 
@@ -142,11 +141,7 @@
 
 ## Licensing
 
-<<<<<<< HEAD
-The primary license for the Gearbox-protocol/core-v2 is the Business Source License 1.1 (BUSL-1.1), see [LICENSE](https://github.com/Gearbox-protocol/gearbox-contracts/blob/master/LICENSE). The files which are NOT licensed under the BUSL-1.1 have appropriate SPDX headers.
-=======
 The primary license for the Gearbox-protocol/core-v2 is the Business Source License 1.1 (BUSL-1.1), see [LICENSE](https://github.com/Gearbox-protocol/core-v2/blob/master/LICENSE). The files which are NOT licensed under the BUSL-1.1 have appropriate SPDX headers.
->>>>>>> 23dc6512
 
 ## Disclaimer
 
