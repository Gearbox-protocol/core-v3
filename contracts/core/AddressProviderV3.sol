--- conflicted
+++ resolved
@@ -12,10 +12,10 @@
 /// @title AddressRepository
 /// @notice Stores addresses of deployed contracts
 contract AddressProviderV3 is IAddressProviderV3 {
-    // Mapping from (contract key, version) to the respective contract address
+    /// @notice Mapping from (contract key, version) to the respective contract address
     mapping(bytes32 => mapping(uint256 => address)) public addresses;
 
-    // Contract version
+    /// @inheritdoc IVersion
     uint256 public constant override(IVersion) version = 3_00;
 
     modifier configuratorOnly() {
@@ -31,17 +31,13 @@
         _setAddress(AP_ACL, _acl, NO_VERSION_CONTROL);
     }
 
-<<<<<<< HEAD
-    /// @dev Returns the address associated with the passed key/version
-    function getAddressOrRevert(bytes32 key, uint256 _version) public view override returns (address result) {
-=======
+    /// @notice Returns the address associated with the passed key/version
     function getAddressOrRevert(bytes32 key, uint256 _version) public view virtual override returns (address result) {
->>>>>>> d97ba65f
         result = addresses[key][_version];
         if (result == address(0)) revert AddressNotFoundException();
     }
 
-    /// @dev Sets the address for the passed key, and optionally records the contract version
+    /// @notice Sets the address for the passed key, and optionally records the contract version
     /// @param key Key in string format
     /// @param value Address to save
     /// @param saveVersion Whether to save
@@ -49,12 +45,8 @@
         _setAddress(key, value, saveVersion ? IVersion(value).version() : NO_VERSION_CONTROL);
     }
 
-<<<<<<< HEAD
-    /// @dev Internal function to set the address mapping value
-    function _setAddress(bytes32 key, address value, uint256 _version) internal {
-=======
+    /// @notice Internal function to set the address mapping value
     function _setAddress(bytes32 key, address value, uint256 _version) internal virtual {
->>>>>>> d97ba65f
         addresses[key][_version] = value;
         emit AddressSet(key, value, _version); // F:[AP-2]
     }
@@ -106,7 +98,7 @@
         return getAddressOrRevert(AP_WETH_GATEWAY, 1); // F:[AP-11]
     }
 
-    /// @return Address of PathFinder
+    /// @return Address of Router
     function getLeveragedActions() external view returns (address) {
         return getAddressOrRevert(AP_ROUTER, 1); // T:[AP-7]
     }
