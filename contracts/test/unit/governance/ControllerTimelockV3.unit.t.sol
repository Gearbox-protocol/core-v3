// SPDX-License-Identifier: UNLICENSED
// Gearbox Protocol. Generalized leverage for DeFi protocols
// (c) Gearbox Foundation, 2023.
pragma solidity ^0.8.17;

import {ControllerTimelockV3} from "../../../governance/ControllerTimelockV3.sol";
import {Policy, ReferenceData} from "../../../governance/PolicyManagerV3.sol";
import {GeneralMock} from "../../mocks/GeneralMock.sol";

import {ICreditManagerV3} from "../../../interfaces/ICreditManagerV3.sol";
import {ICreditFacadeV3} from "../../../interfaces/ICreditFacadeV3.sol";
import {ICreditConfiguratorV3} from "../../../interfaces/ICreditConfiguratorV3.sol";
import {IPriceOracleV3} from "../../../interfaces/IPriceOracleV3.sol";
import {IPoolV3} from "../../../interfaces/IPoolV3.sol";
import {IPoolQuotaKeeperV3} from "../../../interfaces/IPoolQuotaKeeperV3.sol";
import {IGaugeV3} from "../../../interfaces/IGaugeV3.sol";
import {PoolV3} from "../../../pool/PoolV3.sol";
import {PoolQuotaKeeperV3} from "../../../pool/PoolQuotaKeeperV3.sol";
import {GaugeV3} from "../../../governance/GaugeV3.sol";
import {ILPPriceFeedV2} from "@gearbox-protocol/core-v2/contracts/interfaces/ILPPriceFeedV2.sol";
import {IControllerTimelockV3Events} from "../../../interfaces/IControllerTimelockV3.sol";

// TEST
import "../../lib/constants.sol";

// MOCKS
import {AddressProviderV3ACLMock} from "../../mocks/core/AddressProviderV3ACLMock.sol";

// EXCEPTIONS
import "../../../interfaces/IExceptions.sol";

contract ControllerTimelockV3UnitTest is Test, IControllerTimelockV3Events {
    AddressProviderV3ACLMock public addressProvider;

    ControllerTimelockV3 public controllerTimelock;

    address admin;
    address vetoAdmin;

    function setUp() public {
        admin = makeAddr("ADMIN");
        vetoAdmin = makeAddr("VETO_ADMIN");

        vm.prank(CONFIGURATOR);
        addressProvider = new AddressProviderV3ACLMock();
        controllerTimelock = new ControllerTimelockV3(address(addressProvider), vetoAdmin);
    }

    function _makeMocks()
        internal
        returns (
            address creditManager,
            address creditFacade,
            address creditConfigurator,
            address pool,
            address poolQuotaKeeper
        )
    {
        creditManager = address(new GeneralMock());
        creditFacade = address(new GeneralMock());
        creditConfigurator = address(new GeneralMock());
        pool = address(new GeneralMock());
        poolQuotaKeeper = address(new GeneralMock());

        vm.mockCall(
            creditManager, abi.encodeWithSelector(ICreditManagerV3.creditFacade.selector), abi.encode(creditFacade)
        );

        vm.mockCall(
            creditManager,
            abi.encodeWithSelector(ICreditManagerV3.creditConfigurator.selector),
            abi.encode(creditConfigurator)
        );

        vm.mockCall(creditManager, abi.encodeWithSelector(ICreditManagerV3.pool.selector), abi.encode(pool));

        vm.mockCall(pool, abi.encodeCall(IPoolV3.poolQuotaKeeper, ()), abi.encode(poolQuotaKeeper));

        vm.prank(CONFIGURATOR);
        controllerTimelock.setGroup(creditManager, "CM");

        vm.prank(CONFIGURATOR);
        controllerTimelock.setGroup(pool, "POOL");

        vm.label(creditManager, "CREDIT_MANAGER");
        vm.label(creditFacade, "CREDIT_FACADE");
        vm.label(creditConfigurator, "CREDIT_CONFIGURATOR");
        vm.label(pool, "POOL");
        vm.label(poolQuotaKeeper, "PQK");
    }

    ///
    ///
    ///  TESTS
    ///
    ///

    /// @dev U:[CT-1]: setExpirationDate works correctly
    function test_U_CT_01_setExpirationDate_works_correctly() public {
        (address creditManager, address creditFacade, address creditConfigurator, address pool,) = _makeMocks();

        bytes32 POLICY_CODE = keccak256(abi.encode("CM", "EXPIRATION_DATE"));

        uint256 initialExpirationDate = block.timestamp;

        vm.mockCall(
            creditFacade,
            abi.encodeWithSelector(ICreditFacadeV3.expirationDate.selector),
            abi.encode(initialExpirationDate)
        );

        vm.mockCall(
            pool, abi.encodeWithSelector(IPoolV3.creditManagerBorrowed.selector, creditManager), abi.encode(1234)
        );

        Policy memory policy = Policy({
            enabled: false,
            admin: admin,
            delay: 1 days,
            flags: 1,
            exactValue: block.timestamp + 5,
            minValue: 0,
            maxValue: 0,
            referencePointUpdatePeriod: 0,
            minPctChangeDown: 0,
            minPctChangeUp: 0,
            maxPctChangeDown: 0,
            maxPctChangeUp: 0,
            minChange: 0,
            maxChange: 0
        });

        // VERIFY THAT THE FUNCTION CANNOT BE CALLED WITHOUT RESPECTIVE POLICY
        vm.expectRevert(ParameterChecksFailedException.selector);
        vm.prank(admin);
        controllerTimelock.setExpirationDate(creditManager, uint40(block.timestamp + 5));

        vm.prank(CONFIGURATOR);
        controllerTimelock.setPolicy(POLICY_CODE, policy);

        // VERIFY THAT THE FUNCTION IS ONLY CALLABLE BY ADMIN
        vm.expectRevert(ParameterChecksFailedException.selector);
        vm.prank(USER);
        controllerTimelock.setExpirationDate(creditManager, uint40(block.timestamp + 5));

        // VERIFY THAT POLICY CHECKS ARE PERFORMED
        vm.expectRevert(ParameterChecksFailedException.selector);
        vm.prank(admin);
        controllerTimelock.setExpirationDate(creditManager, uint40(block.timestamp + 4));

        // VERIFY THAT EXTRA CHECKS ARE PERFORMED
        vm.expectRevert(ParameterChecksFailedException.selector);
        vm.prank(admin);
        controllerTimelock.setExpirationDate(creditManager, uint40(block.timestamp + 5));

        vm.mockCall(pool, abi.encodeWithSelector(IPoolV3.creditManagerBorrowed.selector, creditManager), abi.encode(0));

        // VERIFY THAT THE FUNCTION IS QUEUED AND EXECUTED CORRECTLY
        bytes32 txHash = keccak256(
            abi.encode(admin, creditConfigurator, "setExpirationDate(uint40)", abi.encode(block.timestamp + 5))
        );

        vm.expectEmit(true, false, false, true);
        emit QueueTransaction(
            txHash,
            admin,
            creditConfigurator,
            "setExpirationDate(uint40)",
            abi.encode(block.timestamp + 5),
            uint40(block.timestamp + 1 days)
        );

        vm.prank(admin);
        controllerTimelock.setExpirationDate(creditManager, uint40(block.timestamp + 5));

        (,,,,,, uint256 sanityCheckValue, bytes memory sanityCheckCallData) =
            controllerTimelock.queuedTransactions(txHash);

        assertEq(sanityCheckValue, initialExpirationDate, "Sanity check value written incorrectly");

        assertEq(sanityCheckCallData, abi.encodeCall(ControllerTimelockV3.getExpirationDate, (creditFacade)));

        vm.expectCall(
            creditConfigurator,
            abi.encodeWithSelector(ICreditConfiguratorV3.setExpirationDate.selector, block.timestamp + 5)
        );

        vm.warp(block.timestamp + 1 days);

        vm.prank(admin);
        controllerTimelock.executeTransaction(txHash);

        (bool queued,,,,,,,) = controllerTimelock.queuedTransactions(txHash);

        assertTrue(!queued, "Transaction is still queued after execution");
    }

    /// @dev U:[CT-2]: setLPPriceFeedLimiter works correctly
    function test_U_CT_02_setLPPriceFeedLimiter_works_correctly() public {
        address lpPriceFeed = address(new GeneralMock());

        vm.prank(CONFIGURATOR);
        controllerTimelock.setGroup(lpPriceFeed, "LP_PRICE_FEED");

        vm.mockCall(lpPriceFeed, abi.encodeWithSelector(ILPPriceFeedV2.lowerBound.selector), abi.encode(5));

        bytes32 POLICY_CODE = keccak256(abi.encode("LP_PRICE_FEED", "LP_PRICE_FEED_LIMITER"));

        Policy memory policy = Policy({
            enabled: false,
            admin: admin,
            delay: 1 days,
            flags: 1,
            exactValue: 7,
            minValue: 0,
            maxValue: 0,
            referencePointUpdatePeriod: 0,
            minPctChangeDown: 0,
            minPctChangeUp: 0,
            maxPctChangeDown: 0,
            maxPctChangeUp: 0,
            minChange: 0,
            maxChange: 0
        });

        // VERIFY THAT THE FUNCTION CANNOT BE CALLED WITHOUT RESPECTIVE POLICY
        vm.expectRevert(ParameterChecksFailedException.selector);
        vm.prank(admin);
        controllerTimelock.setLPPriceFeedLimiter(lpPriceFeed, 7);

        vm.prank(CONFIGURATOR);
        controllerTimelock.setPolicy(POLICY_CODE, policy);

        // VERIFY THAT THE FUNCTION IS ONLY CALLABLE BY ADMIN
        vm.expectRevert(ParameterChecksFailedException.selector);
        vm.prank(USER);
        controllerTimelock.setLPPriceFeedLimiter(lpPriceFeed, 7);

        // VERIFY THAT POLICY CHECKS ARE PERFORMED
        vm.expectRevert(ParameterChecksFailedException.selector);
        vm.prank(admin);
        controllerTimelock.setLPPriceFeedLimiter(lpPriceFeed, 8);

        // VERIFY THAT THE FUNCTION IS QUEUED AND EXECUTED CORRECTLY
        bytes32 txHash = keccak256(abi.encode(admin, lpPriceFeed, "setLimiter(uint256)", abi.encode(7)));

        vm.expectEmit(true, false, false, true);
        emit QueueTransaction(
            txHash, admin, lpPriceFeed, "setLimiter(uint256)", abi.encode(7), uint40(block.timestamp + 1 days)
        );

        vm.prank(admin);
        controllerTimelock.setLPPriceFeedLimiter(lpPriceFeed, 7);

        (,,,,,, uint256 sanityCheckValue, bytes memory sanityCheckCallData) =
            controllerTimelock.queuedTransactions(txHash);

        assertEq(sanityCheckValue, 5, "Sanity check value written incorrectly");

        assertEq(sanityCheckCallData, abi.encodeCall(ControllerTimelockV3.getPriceFeedLowerBound, (lpPriceFeed)));

        vm.expectCall(lpPriceFeed, abi.encodeWithSelector(ILPPriceFeedV2.setLimiter.selector, 7));

        vm.warp(block.timestamp + 1 days);

        vm.prank(admin);
        controllerTimelock.executeTransaction(txHash);

        (bool queued,,,,,,,) = controllerTimelock.queuedTransactions(txHash);

        assertTrue(!queued, "Transaction is still queued after execution");
    }

    /// @dev U:[CT-3]: setMaxDebtPerBlockMultiplier works correctly
    function test_U_CT_03_setMaxDebtPerBlockMultiplier_works_correctly() public {
        (address creditManager, address creditFacade, address creditConfigurator,,) = _makeMocks();

        bytes32 POLICY_CODE = keccak256(abi.encode("CM", "MAX_DEBT_PER_BLOCK_MULTIPLIER"));

        vm.mockCall(
            creditFacade, abi.encodeWithSelector(ICreditFacadeV3.maxDebtPerBlockMultiplier.selector), abi.encode(3)
        );

        Policy memory policy = Policy({
            enabled: false,
            admin: admin,
            delay: 2 days,
            flags: 1,
            exactValue: 4,
            minValue: 0,
            maxValue: 0,
            referencePointUpdatePeriod: 0,
            minPctChangeDown: 0,
            minPctChangeUp: 0,
            maxPctChangeDown: 0,
            maxPctChangeUp: 0,
            minChange: 0,
            maxChange: 0
        });

        // VERIFY THAT THE FUNCTION CANNOT BE CALLED WITHOUT RESPECTIVE POLICY
        vm.expectRevert(ParameterChecksFailedException.selector);
        vm.prank(admin);
        controllerTimelock.setMaxDebtPerBlockMultiplier(creditManager, 4);

        vm.prank(CONFIGURATOR);
        controllerTimelock.setPolicy(POLICY_CODE, policy);

        // VERIFY THAT THE FUNCTION IS ONLY CALLABLE BY ADMIN
        vm.expectRevert(ParameterChecksFailedException.selector);
        vm.prank(USER);
        controllerTimelock.setMaxDebtPerBlockMultiplier(creditManager, 4);

        // VERIFY THAT POLICY CHECKS ARE PERFORMED
        vm.expectRevert(ParameterChecksFailedException.selector);
        vm.prank(admin);
        controllerTimelock.setMaxDebtPerBlockMultiplier(creditManager, 5);

        // VERIFY THAT THE FUNCTION IS QUEUED AND EXECUTED CORRECTLY
        bytes32 txHash =
            keccak256(abi.encode(admin, creditConfigurator, "setMaxDebtPerBlockMultiplier(uint8)", abi.encode(4)));

        vm.expectEmit(true, false, false, true);
        emit QueueTransaction(
            txHash,
            admin,
            creditConfigurator,
            "setMaxDebtPerBlockMultiplier(uint8)",
            abi.encode(4),
            uint40(block.timestamp + 2 days)
        );

        vm.prank(admin);
        controllerTimelock.setMaxDebtPerBlockMultiplier(creditManager, 4);

        (,,,,,, uint256 sanityCheckValue, bytes memory sanityCheckCallData) =
            controllerTimelock.queuedTransactions(txHash);

        assertEq(sanityCheckValue, 3, "Sanity check value written incorrectly");

        assertEq(sanityCheckCallData, abi.encodeCall(ControllerTimelockV3.getMaxDebtPerBlockMultiplier, (creditFacade)));

        vm.expectCall(
            creditConfigurator, abi.encodeWithSelector(ICreditConfiguratorV3.setMaxDebtPerBlockMultiplier.selector, 4)
        );

        vm.warp(block.timestamp + 2 days);

        vm.prank(admin);
        controllerTimelock.executeTransaction(txHash);

        (bool queued,,,,,,,) = controllerTimelock.queuedTransactions(txHash);

        assertTrue(!queued, "Transaction is still queued after execution");
    }

    /// @dev U:[CT-4A]: setMinDebtLimit works correctly
    function test_U_CT_04A_setMinDebtLimit_works_correctly() public {
        (address creditManager, address creditFacade, address creditConfigurator,,) = _makeMocks();

        bytes32 POLICY_CODE = keccak256(abi.encode("CM", "MIN_DEBT"));

        vm.mockCall(creditFacade, abi.encodeWithSelector(ICreditFacadeV3.debtLimits.selector), abi.encode(10, 20));

        Policy memory policy = Policy({
            enabled: false,
            admin: admin,
            delay: 3 days,
            flags: 1,
            exactValue: 15,
            minValue: 0,
            maxValue: 0,
            referencePointUpdatePeriod: 0,
            minPctChangeDown: 0,
            minPctChangeUp: 0,
            maxPctChangeDown: 0,
            maxPctChangeUp: 0,
            minChange: 0,
            maxChange: 0
        });

        // VERIFY THAT THE FUNCTION CANNOT BE CALLED WITHOUT RESPECTIVE POLICY
        vm.expectRevert(ParameterChecksFailedException.selector);
        vm.prank(admin);
        controllerTimelock.setMinDebtLimit(creditManager, 15);

        vm.prank(CONFIGURATOR);
        controllerTimelock.setPolicy(POLICY_CODE, policy);

        // VERIFY THAT THE FUNCTION IS ONLY CALLABLE BY ADMIN
        vm.expectRevert(ParameterChecksFailedException.selector);
        vm.prank(USER);
        controllerTimelock.setMinDebtLimit(creditManager, 15);

        // VERIFY THAT POLICY CHECKS ARE PERFORMED
        vm.expectRevert(ParameterChecksFailedException.selector);
        vm.prank(admin);
        controllerTimelock.setMinDebtLimit(creditManager, 5);

        // VERIFY THAT THE FUNCTION IS QUEUED AND EXECUTED CORRECTLY
        bytes32 txHash = keccak256(abi.encode(admin, creditConfigurator, "setMinDebtLimit(uint128)", abi.encode(15)));

        vm.expectEmit(true, false, false, true);
        emit QueueTransaction(
            txHash,
            admin,
            creditConfigurator,
            "setMinDebtLimit(uint128)",
            abi.encode(15),
            uint40(block.timestamp + 3 days)
        );

        vm.prank(admin);
        controllerTimelock.setMinDebtLimit(creditManager, 15);

        (,,,,,, uint256 sanityCheckValue, bytes memory sanityCheckCallData) =
            controllerTimelock.queuedTransactions(txHash);

        assertEq(sanityCheckValue, 10, "Sanity check value written incorrectly");

        assertEq(sanityCheckCallData, abi.encodeCall(ControllerTimelockV3.getMinDebtLimit, (creditFacade)));

        vm.expectCall(creditConfigurator, abi.encodeWithSelector(ICreditConfiguratorV3.setMinDebtLimit.selector, 15));

        vm.warp(block.timestamp + 3 days);

        vm.prank(admin);
        controllerTimelock.executeTransaction(txHash);

        (bool queued,,,,,,,) = controllerTimelock.queuedTransactions(txHash);

        assertTrue(!queued, "Transaction is still queued after execution");
    }

    /// @dev U:[CT-4B]: setMaxDebtLimit works correctly
    function test_U_CT_04B_setMaxDebtLimit_works_correctly() public {
        (address creditManager, address creditFacade, address creditConfigurator,,) = _makeMocks();

        bytes32 POLICY_CODE = keccak256(abi.encode("CM", "MAX_DEBT"));

        vm.mockCall(creditFacade, abi.encodeWithSelector(ICreditFacadeV3.debtLimits.selector), abi.encode(10, 20));

        Policy memory policy = Policy({
            enabled: false,
            admin: admin,
            delay: 1 days,
            flags: 1,
            exactValue: 25,
            minValue: 0,
            maxValue: 0,
            referencePointUpdatePeriod: 0,
            minPctChangeDown: 0,
            minPctChangeUp: 0,
            maxPctChangeDown: 0,
            maxPctChangeUp: 0,
            minChange: 0,
            maxChange: 0
        });

        // VERIFY THAT THE FUNCTION CANNOT BE CALLED WITHOUT RESPECTIVE POLICY
        vm.expectRevert(ParameterChecksFailedException.selector);
        vm.prank(admin);
        controllerTimelock.setMaxDebtLimit(creditManager, 25);

        vm.prank(CONFIGURATOR);
        controllerTimelock.setPolicy(POLICY_CODE, policy);

        // VERIFY THAT THE FUNCTION IS ONLY CALLABLE BY ADMIN
        vm.expectRevert(ParameterChecksFailedException.selector);
        vm.prank(USER);
        controllerTimelock.setMaxDebtLimit(creditManager, 25);

        // VERIFY THAT POLICY CHECKS ARE PERFORMED
        vm.expectRevert(ParameterChecksFailedException.selector);
        vm.prank(admin);
        controllerTimelock.setMaxDebtLimit(creditManager, 5);

        // VERIFY THAT THE FUNCTION IS QUEUED AND EXECUTED CORRECTLY
        bytes32 txHash = keccak256(abi.encode(admin, creditConfigurator, "setMaxDebtLimit(uint128)", abi.encode(25)));

        vm.expectEmit(true, false, false, true);
        emit QueueTransaction(
            txHash,
            admin,
            creditConfigurator,
            "setMaxDebtLimit(uint128)",
            abi.encode(25),
            uint40(block.timestamp + 1 days)
        );

        vm.prank(admin);
        controllerTimelock.setMaxDebtLimit(creditManager, 25);

        (,,,,,, uint256 sanityCheckValue, bytes memory sanityCheckCallData) =
            controllerTimelock.queuedTransactions(txHash);

        assertEq(sanityCheckValue, 20, "Sanity check value written incorrectly");

        assertEq(sanityCheckCallData, abi.encodeCall(ControllerTimelockV3.getMaxDebtLimit, (creditFacade)));

        vm.expectCall(creditConfigurator, abi.encodeWithSelector(ICreditConfiguratorV3.setMaxDebtLimit.selector, 25));

        vm.warp(block.timestamp + 1 days);

        vm.prank(admin);
        controllerTimelock.executeTransaction(txHash);

        (bool queued,,,,,,,) = controllerTimelock.queuedTransactions(txHash);

        assertTrue(!queued, "Transaction is still queued after execution");
    }

    /// @dev U:[CT-5]: setCreditManagerDebtLimit works correctly
    function test_U_CT_05_setCreditManagerDebtLimit_works_correctly() public {
        (address creditManager, /* address creditFacade */,, address pool,) = _makeMocks();

        // TODO: double check
        // vm.mockCall(creditFacade, abi.encodeCall(ICreditFacadeV3.trackTotalDebt, ()), abi.encode(false));

        bytes32 POLICY_CODE = keccak256(abi.encode("CM", "CREDIT_MANAGER_DEBT_LIMIT"));

        vm.mockCall(
            pool, abi.encodeWithSelector(IPoolV3.creditManagerDebtLimit.selector, creditManager), abi.encode(1e18)
        );

        Policy memory policy = Policy({
            enabled: false,
            admin: admin,
            delay: 1 days,
            flags: 1,
            exactValue: 2e18,
            minValue: 0,
            maxValue: 0,
            referencePointUpdatePeriod: 0,
            minPctChangeDown: 0,
            minPctChangeUp: 0,
            maxPctChangeDown: 0,
            maxPctChangeUp: 0,
            minChange: 0,
            maxChange: 0
        });

        // VERIFY THAT THE FUNCTION CANNOT BE CALLED WITHOUT RESPECTIVE POLICY
        vm.expectRevert(ParameterChecksFailedException.selector);
        vm.prank(admin);
        controllerTimelock.setCreditManagerDebtLimit(creditManager, 2e18);

        vm.prank(CONFIGURATOR);
        controllerTimelock.setPolicy(POLICY_CODE, policy);

        // VERIFY THAT THE FUNCTION IS ONLY CALLABLE BY ADMIN
        vm.expectRevert(ParameterChecksFailedException.selector);
        vm.prank(USER);
        controllerTimelock.setCreditManagerDebtLimit(creditManager, 2e18);

        // VERIFY THAT POLICY CHECKS ARE PERFORMED
        vm.expectRevert(ParameterChecksFailedException.selector);
        vm.prank(admin);
        controllerTimelock.setCreditManagerDebtLimit(creditManager, 1e18);

        // VERIFY THAT THE FUNCTION IS QUEUED AND EXECUTED CORRECTLY
        bytes32 txHash = keccak256(
            abi.encode(admin, pool, "setCreditManagerDebtLimit(address,uint256)", abi.encode(creditManager, 2e18))
        );

        vm.expectEmit(true, false, false, true);
        emit QueueTransaction(
            txHash,
            admin,
            pool,
            "setCreditManagerDebtLimit(address,uint256)",
            abi.encode(creditManager, 2e18),
            uint40(block.timestamp + 1 days)
        );

        vm.prank(admin);
        controllerTimelock.setCreditManagerDebtLimit(creditManager, 2e18);

        (,,,,,, uint256 sanityCheckValue, bytes memory sanityCheckCallData) =
            controllerTimelock.queuedTransactions(txHash);

        assertEq(sanityCheckValue, 1e18, "Sanity check value written incorrectly");

        assertEq(
            sanityCheckCallData, abi.encodeCall(ControllerTimelockV3.getCreditManagerDebtLimit, (pool, creditManager))
        );

        vm.expectCall(pool, abi.encodeWithSelector(PoolV3.setCreditManagerDebtLimit.selector, creditManager, 2e18));

        vm.warp(block.timestamp + 1 days);

        vm.prank(admin);
        controllerTimelock.executeTransaction(txHash);

        (bool queued,,,,,,,) = controllerTimelock.queuedTransactions(txHash);

        assertTrue(!queued, "Transaction is still queued after execution");
    }

    /// @dev U:[CT-6]: rampLiquidationThreshold works correctly
    function test_U_CT_06_rampLiquidationThreshold_works_correctly() public {
        (address creditManager,, address creditConfigurator,,) = _makeMocks();

        address token = makeAddr("TOKEN");

        vm.prank(CONFIGURATOR);
        controllerTimelock.setGroup(token, "TOKEN");

        bytes32 POLICY_CODE = keccak256(abi.encode("CM", "TOKEN", "TOKEN_LT"));

        vm.mockCall(
            creditManager, abi.encodeWithSelector(ICreditManagerV3.liquidationThresholds.selector), abi.encode(5000)
        );

        vm.mockCall(
            creditManager,
            abi.encodeWithSelector(ICreditManagerV3.ltParams.selector),
            abi.encode(uint16(5000), uint16(5000), type(uint40).max, uint24(0))
        );

        Policy memory policy = Policy({
            enabled: false,
            admin: admin,
            delay: 1 days,
            flags: 1,
            exactValue: 6000,
            minValue: 0,
            maxValue: 0,
            referencePointUpdatePeriod: 0,
            minPctChangeDown: 0,
            minPctChangeUp: 0,
            maxPctChangeDown: 0,
            maxPctChangeUp: 0,
            minChange: 0,
            maxChange: 0
        });

        // VERIFY THAT THE FUNCTION CANNOT BE CALLED WITHOUT RESPECTIVE POLICY
        vm.expectRevert(ParameterChecksFailedException.selector);
        vm.prank(admin);
        controllerTimelock.rampLiquidationThreshold(
            creditManager, token, 6000, uint40(block.timestamp + 14 days), 7 days
        );

        vm.prank(CONFIGURATOR);
        controllerTimelock.setPolicy(POLICY_CODE, policy);

        // VERIFY THAT THE FUNCTION IS ONLY CALLABLE BY ADMIN
        vm.expectRevert(ParameterChecksFailedException.selector);
        vm.prank(USER);
        controllerTimelock.rampLiquidationThreshold(
            creditManager, token, 6000, uint40(block.timestamp + 14 days), 7 days
        );

        // VERIFY THAT POLICY CHECKS ARE PERFORMED
        vm.expectRevert(ParameterChecksFailedException.selector);
        vm.prank(admin);
        controllerTimelock.rampLiquidationThreshold(
            creditManager, token, 5000, uint40(block.timestamp + 14 days), 7 days
        );

        // VERIFY THAT EXTRA CHECKS ARE PERFORMED
        vm.expectRevert(ParameterChecksFailedException.selector);
        vm.prank(admin);
        controllerTimelock.rampLiquidationThreshold(
            creditManager, token, 6000, uint40(block.timestamp + 14 days), 1 days
        );

        vm.expectRevert(ParameterChecksFailedException.selector);
        vm.prank(admin);
        controllerTimelock.rampLiquidationThreshold(
            creditManager, token, 6000, uint40(block.timestamp + 1 days / 2), 7 days
        );

        // VERIFY THAT THE FUNCTION IS QUEUED AND EXECUTED CORRECTLY
        bytes32 txHash = keccak256(
            abi.encode(
                admin,
                creditConfigurator,
                "rampLiquidationThreshold(address,uint16,uint40,uint24)",
                abi.encode(token, 6000, block.timestamp + 14 days, 7 days)
            )
        );

        vm.expectEmit(true, false, false, true);
        emit QueueTransaction(
            txHash,
            admin,
            creditConfigurator,
            "rampLiquidationThreshold(address,uint16,uint40,uint24)",
            abi.encode(token, 6000, block.timestamp + 14 days, 7 days),
            uint40(block.timestamp + 1 days)
        );

        vm.prank(admin);
        controllerTimelock.rampLiquidationThreshold(
            creditManager, token, 6000, uint40(block.timestamp + 14 days), 7 days
        );

        (,,,,,, uint256 sanityCheckValue, bytes memory sanityCheckCallData) =
            controllerTimelock.queuedTransactions(txHash);

        assertEq(
            sanityCheckValue,
            uint256(keccak256(abi.encode(uint16(5000), uint16(5000), type(uint40).max, uint24(0)))),
            "Sanity check value written incorrectly"
        );

        assertEq(sanityCheckCallData, abi.encodeCall(ControllerTimelockV3.getLTRampParamsHash, (creditManager, token)));

        vm.expectCall(
            creditConfigurator,
            abi.encodeWithSelector(
                ICreditConfiguratorV3.rampLiquidationThreshold.selector,
                token,
                6000,
                uint40(block.timestamp + 14 days),
                7 days
            )
        );

        vm.warp(block.timestamp + 1 days);

        vm.prank(admin);
        controllerTimelock.executeTransaction(txHash);

        (bool queued,,,,,,,) = controllerTimelock.queuedTransactions(txHash);

        assertTrue(!queued, "Transaction is still queued after execution");
    }

    /// @dev U:[CT-7]: cancelTransaction works correctly
    function test_U_CT_07_cancelTransaction_works_correctly() public {
        (address creditManager, address creditFacade, address creditConfigurator, address pool,) = _makeMocks();

        bytes32 POLICY_CODE = keccak256(abi.encode("CM", "EXPIRATION_DATE"));

        vm.mockCall(
            creditFacade, abi.encodeWithSelector(ICreditFacadeV3.expirationDate.selector), abi.encode(block.timestamp)
        );

        vm.mockCall(pool, abi.encodeWithSelector(IPoolV3.creditManagerBorrowed.selector, creditManager), abi.encode(0));

        Policy memory policy = Policy({
            enabled: false,
            admin: admin,
            delay: 1 days,
            flags: 1,
            exactValue: block.timestamp + 5,
            minValue: 0,
            maxValue: 0,
            referencePointUpdatePeriod: 0,
            minPctChangeDown: 0,
            minPctChangeUp: 0,
            maxPctChangeDown: 0,
            maxPctChangeUp: 0,
            minChange: 0,
            maxChange: 0
        });

        vm.prank(CONFIGURATOR);
        controllerTimelock.setPolicy(POLICY_CODE, policy);

        // VERIFY THAT THE FUNCTION IS QUEUED AND EXECUTED CORRECTLY
        bytes32 txHash = keccak256(
            abi.encode(admin, creditConfigurator, "setExpirationDate(uint40)", abi.encode(block.timestamp + 5))
        );

        vm.prank(admin);
        controllerTimelock.setExpirationDate(creditManager, uint40(block.timestamp + 5));

        vm.expectRevert(CallerNotVetoAdminException.selector);

        vm.prank(admin);
        controllerTimelock.cancelTransaction(txHash);

        vm.expectEmit(true, false, false, false);
        emit CancelTransaction(txHash);

        vm.prank(vetoAdmin);
        controllerTimelock.cancelTransaction(txHash);

        (bool queued,,,,,,,) = controllerTimelock.queuedTransactions(txHash);

        assertTrue(!queued, "Transaction is still queued after cancelling");

        vm.expectRevert(TxNotQueuedException.selector);
        vm.prank(admin);
        controllerTimelock.executeTransaction(txHash);
    }

    /// @dev U:[CT-8]: configuration functions work correctly
    function test_U_CT_08_configuration_works_correctly() public {
        vm.expectRevert(CallerNotConfiguratorException.selector);
        vm.prank(USER);
        controllerTimelock.setVetoAdmin(DUMB_ADDRESS);

        vm.expectEmit(true, false, false, false);
        emit SetVetoAdmin(DUMB_ADDRESS);

        vm.prank(CONFIGURATOR);
        controllerTimelock.setVetoAdmin(DUMB_ADDRESS);

        assertEq(controllerTimelock.vetoAdmin(), DUMB_ADDRESS, "Veto admin address was not set");
    }

    /// @dev U:[CT-9]: executeTransaction works correctly
    function test_U_CT_09_executeTransaction_works_correctly() public {
        (address creditManager, address creditFacade, address creditConfigurator, address pool,) = _makeMocks();

        bytes32 POLICY_CODE = keccak256(abi.encode("CM", "EXPIRATION_DATE"));

        uint40 initialExpirationDate = uint40(block.timestamp);

        vm.mockCall(
            creditFacade,
            abi.encodeWithSelector(ICreditFacadeV3.expirationDate.selector),
            abi.encode(initialExpirationDate)
        );

        vm.mockCall(pool, abi.encodeWithSelector(IPoolV3.creditManagerBorrowed.selector, creditManager), abi.encode(0));

        uint40 expirationDate = uint40(block.timestamp + 2 days);

        Policy memory policy = Policy({
            enabled: false,
            admin: FRIEND,
            flags: 1,
            delay: 2 days,
            exactValue: expirationDate,
            minValue: 0,
            maxValue: 0,
            referencePointUpdatePeriod: 0,
            minPctChangeDown: 0,
            minPctChangeUp: 0,
            maxPctChangeDown: 0,
            maxPctChangeUp: 0,
            minChange: 0,
            maxChange: 0
        });

        vm.prank(CONFIGURATOR);
        controllerTimelock.setPolicy(POLICY_CODE, policy);

        // VERIFY THAT THE FUNCTION IS QUEUED AND EXECUTED CORRECTLY
        bytes32 txHash =
            keccak256(abi.encode(FRIEND, creditConfigurator, "setExpirationDate(uint40)", abi.encode(expirationDate)));

        vm.prank(FRIEND);
        controllerTimelock.setExpirationDate(creditManager, expirationDate);

        vm.expectRevert(CallerNotExecutorException.selector);
        vm.prank(USER);
        controllerTimelock.executeTransaction(txHash);

        vm.expectRevert(TxExecutedOutsideTimeWindowException.selector);
        vm.prank(FRIEND);
        controllerTimelock.executeTransaction(txHash);

        vm.warp(block.timestamp + 20 days);

        vm.expectRevert(TxExecutedOutsideTimeWindowException.selector);
        vm.prank(FRIEND);
        controllerTimelock.executeTransaction(txHash);

        vm.warp(block.timestamp - 10 days);

        vm.mockCallRevert(
            creditConfigurator,
            abi.encodeWithSelector(ICreditConfiguratorV3.setExpirationDate.selector, expirationDate),
            abi.encode("error")
        );

        vm.expectRevert(TxExecutionRevertedException.selector);
        vm.prank(FRIEND);
        controllerTimelock.executeTransaction(txHash);

        vm.clearMockedCalls();

        vm.mockCall(
            creditManager, abi.encodeWithSelector(ICreditManagerV3.creditFacade.selector), abi.encode(creditFacade)
        );

        vm.mockCall(
            creditFacade,
            abi.encodeWithSelector(ICreditFacadeV3.expirationDate.selector),
            abi.encode(block.timestamp + 2 days)
        );

        vm.expectRevert(ParameterChangedAfterQueuedTxException.selector);
        vm.prank(FRIEND);
        controllerTimelock.executeTransaction(txHash);

        vm.mockCall(
            creditFacade,
            abi.encodeWithSelector(ICreditFacadeV3.expirationDate.selector),
            abi.encode(initialExpirationDate)
        );

        vm.expectEmit(true, false, false, false);
        emit ExecuteTransaction(txHash);

        vm.prank(FRIEND);
        controllerTimelock.executeTransaction(txHash);
    }

    /// @dev U:[CT-10]: forbidAdapter works correctly
    function test_U_CT_10_forbidAdapter_works_correctly() public {
        (address creditManager,, address creditConfigurator,,) = _makeMocks();

        bytes32 POLICY_CODE = keccak256(abi.encode("CM", "FORBID_ADAPTER"));

        Policy memory policy = Policy({
            enabled: false,
            admin: admin,
            delay: 1 days,
            flags: 0,
            exactValue: 0,
            minValue: 0,
            maxValue: 0,
            referencePointUpdatePeriod: 0,
            minPctChangeDown: 0,
            minPctChangeUp: 0,
            maxPctChangeDown: 0,
            maxPctChangeUp: 0,
            minChange: 0,
            maxChange: 0
        });

        // VERIFY THAT THE FUNCTION CANNOT BE CALLED WITHOUT RESPECTIVE POLICY
        vm.expectRevert(ParameterChecksFailedException.selector);
        vm.prank(admin);
        controllerTimelock.forbidAdapter(creditManager, DUMB_ADDRESS);

        vm.prank(CONFIGURATOR);
        controllerTimelock.setPolicy(POLICY_CODE, policy);

        // VERIFY THAT THE FUNCTION IS ONLY CALLABLE BY ADMIN
        vm.expectRevert(ParameterChecksFailedException.selector);
        vm.prank(USER);
        controllerTimelock.forbidAdapter(creditManager, DUMB_ADDRESS);

        // VERIFY THAT THE FUNCTION IS QUEUED AND EXECUTED CORRECTLY
        bytes32 txHash =
            keccak256(abi.encode(admin, creditConfigurator, "forbidAdapter(address)", abi.encode(DUMB_ADDRESS)));

        vm.expectEmit(true, false, false, true);
        emit QueueTransaction(
            txHash,
            admin,
            creditConfigurator,
            "forbidAdapter(address)",
            abi.encode(DUMB_ADDRESS),
            uint40(block.timestamp + 1 days)
        );

        vm.prank(admin);
        controllerTimelock.forbidAdapter(creditManager, DUMB_ADDRESS);

        (,,,,,, uint256 sanityCheckValue, bytes memory sanityCheckCallData) =
            controllerTimelock.queuedTransactions(txHash);

        assertEq(sanityCheckValue, 0, "Sanity check value written incorrectly");

        assertEq(sanityCheckCallData, "");

        vm.expectCall(
            creditConfigurator, abi.encodeWithSelector(ICreditConfiguratorV3.forbidAdapter.selector, DUMB_ADDRESS)
        );

        vm.warp(block.timestamp + 1 days);

        vm.prank(admin);
        controllerTimelock.executeTransaction(txHash);

        (bool queued,,,,,,,) = controllerTimelock.queuedTransactions(txHash);

        assertTrue(!queued, "Transaction is still queued after execution");
    }

    /// @dev U:[CT-11]: setTokenLimit works correctly
    function test_U_CT_11_setTokenLimit_works_correctly() public {
        (,,, address pool, address poolQuotaKeeper) = _makeMocks();

        address token = makeAddr("TOKEN");

        vm.prank(CONFIGURATOR);
        controllerTimelock.setGroup(token, "TOKEN");

        vm.mockCall(
            poolQuotaKeeper,
            abi.encodeCall(IPoolQuotaKeeperV3.getTokenQuotaParams, (token)),
            abi.encode(uint16(10), uint192(1e27), uint16(15), uint96(1e17), uint96(1e18), true)
        );

        bytes32 POLICY_CODE = keccak256(abi.encode("POOL", "TOKEN", "TOKEN_LIMIT"));

        Policy memory policy = Policy({
            enabled: false,
            admin: admin,
            delay: 1 days,
            flags: 1,
            exactValue: 1e19,
            minValue: 0,
            maxValue: 0,
            referencePointUpdatePeriod: 0,
            minPctChangeDown: 0,
            minPctChangeUp: 0,
            maxPctChangeDown: 0,
            maxPctChangeUp: 0,
            minChange: 0,
            maxChange: 0
        });

        // VERIFY THAT THE FUNCTION CANNOT BE CALLED WITHOUT RESPECTIVE POLICY
        vm.expectRevert(ParameterChecksFailedException.selector);
        vm.prank(admin);
        controllerTimelock.setTokenLimit(pool, token, 1e19);

        vm.prank(CONFIGURATOR);
        controllerTimelock.setPolicy(POLICY_CODE, policy);

        // VERIFY THAT THE FUNCTION IS ONLY CALLABLE BY ADMIN
        vm.expectRevert(ParameterChecksFailedException.selector);
        vm.prank(USER);
        controllerTimelock.setTokenLimit(pool, token, 1e19);

        // VERIFY THAT THE FUNCTION PERFORMS POLICY CHECKS
        vm.expectRevert(ParameterChecksFailedException.selector);
        vm.prank(admin);
        controllerTimelock.setTokenLimit(pool, token, 1e20);

        // VERIFY THAT THE FUNCTION IS QUEUED AND EXECUTED CORRECTLY
        bytes32 txHash = keccak256(
            abi.encode(admin, poolQuotaKeeper, "setTokenLimit(address,uint96)", abi.encode(token, uint96(1e19)))
        );

        vm.expectEmit(true, false, false, true);
        emit QueueTransaction(
            txHash,
            admin,
            poolQuotaKeeper,
            "setTokenLimit(address,uint96)",
            abi.encode(token, uint96(1e19)),
            uint40(block.timestamp + 1 days)
        );

        vm.prank(admin);
        controllerTimelock.setTokenLimit(pool, token, 1e19);

        (,,,,,, uint256 sanityCheckValue, bytes memory sanityCheckCallData) =
            controllerTimelock.queuedTransactions(txHash);

        assertEq(sanityCheckValue, 1e18, "Sanity check value written incorrectly");

        assertEq(sanityCheckCallData, abi.encodeCall(ControllerTimelockV3.getTokenLimit, (poolQuotaKeeper, token)));

        vm.expectCall(poolQuotaKeeper, abi.encodeCall(PoolQuotaKeeperV3.setTokenLimit, (token, 1e19)));

        vm.warp(block.timestamp + 1 days);

        vm.prank(admin);
        controllerTimelock.executeTransaction(txHash);

        (bool queued,,,,,,,) = controllerTimelock.queuedTransactions(txHash);

        assertTrue(!queued, "Transaction is still queued after execution");
    }

    /// @dev U:[CT-12]: setQuotaIncreaseFee works correctly
    function test_U_CT_12_setQuotaIncreaseFee_works_correctly() public {
        (,,, address pool, address poolQuotaKeeper) = _makeMocks();

        address token = makeAddr("TOKEN");

        vm.prank(CONFIGURATOR);
        controllerTimelock.setGroup(token, "TOKEN");

        vm.mockCall(
            poolQuotaKeeper,
            abi.encodeCall(IPoolQuotaKeeperV3.getTokenQuotaParams, (token)),
            abi.encode(uint16(10), uint192(1e27), uint16(15), uint96(1e17), uint96(1e18), false)
        );

        bytes32 POLICY_CODE = keccak256(abi.encode("POOL", "TOKEN", "TOKEN_QUOTA_INCREASE_FEE"));

        Policy memory policy = Policy({
            enabled: false,
            admin: admin,
            delay: 1 days,
            flags: 1,
            exactValue: 20,
            minValue: 0,
            maxValue: 0,
            referencePointUpdatePeriod: 0,
            minPctChangeDown: 0,
            minPctChangeUp: 0,
            maxPctChangeDown: 0,
            maxPctChangeUp: 0,
            minChange: 0,
            maxChange: 0
        });

        // VERIFY THAT THE FUNCTION CANNOT BE CALLED WITHOUT RESPECTIVE POLICY
        vm.expectRevert(ParameterChecksFailedException.selector);
        vm.prank(admin);
        controllerTimelock.setTokenQuotaIncreaseFee(pool, token, 20);

        vm.prank(CONFIGURATOR);
        controllerTimelock.setPolicy(POLICY_CODE, policy);

        // VERIFY THAT THE FUNCTION IS ONLY CALLABLE BY ADMIN
        vm.expectRevert(ParameterChecksFailedException.selector);
        vm.prank(USER);
        controllerTimelock.setTokenQuotaIncreaseFee(pool, token, 20);

        // VERIFY THAT THE FUNCTION PERFORMS POLICY CHECKS
        vm.expectRevert(ParameterChecksFailedException.selector);
        vm.prank(admin);
        controllerTimelock.setTokenQuotaIncreaseFee(pool, token, 30);

        // VERIFY THAT THE FUNCTION IS QUEUED AND EXECUTED CORRECTLY
        bytes32 txHash = keccak256(
            abi.encode(
                admin, poolQuotaKeeper, "setTokenQuotaIncreaseFee(address,uint16)", abi.encode(token, uint16(20))
            )
        );

        vm.expectEmit(true, false, false, true);
        emit QueueTransaction(
            txHash,
            admin,
            poolQuotaKeeper,
            "setTokenQuotaIncreaseFee(address,uint16)",
            abi.encode(token, uint16(20)),
            uint40(block.timestamp + 1 days)
        );

        vm.prank(admin);
        controllerTimelock.setTokenQuotaIncreaseFee(pool, token, 20);

        (,,,,,, uint256 sanityCheckValue, bytes memory sanityCheckCallData) =
            controllerTimelock.queuedTransactions(txHash);

        assertEq(sanityCheckValue, 15, "Sanity check value written incorrectly");

        assertEq(
            sanityCheckCallData, abi.encodeCall(ControllerTimelockV3.getTokenQuotaIncreaseFee, (poolQuotaKeeper, token))
        );

        vm.expectCall(poolQuotaKeeper, abi.encodeCall(PoolQuotaKeeperV3.setTokenQuotaIncreaseFee, (token, 20)));

        vm.warp(block.timestamp + 1 days);

        vm.prank(admin);
        controllerTimelock.executeTransaction(txHash);

        (bool queued,,,,,,,) = controllerTimelock.queuedTransactions(txHash);

        assertTrue(!queued, "Transaction is still queued after execution");
    }

    /// @dev U:[CT-13]: setTotalDebt works correctly
    function test_U_CT_13_setTotalDebt_works_correctly() public {
        (,,, address pool,) = _makeMocks();

        vm.mockCall(pool, abi.encodeCall(IPoolV3.totalDebtLimit, ()), abi.encode(1e18));

        bytes32 POLICY_CODE = keccak256(abi.encode("POOL", "TOTAL_DEBT_LIMIT"));

        Policy memory policy = Policy({
            enabled: false,
            admin: admin,
            delay: 1 days,
            flags: 1,
            exactValue: 2e18,
            minValue: 0,
            maxValue: 0,
            referencePointUpdatePeriod: 0,
            minPctChangeDown: 0,
            minPctChangeUp: 0,
            maxPctChangeDown: 0,
            maxPctChangeUp: 0,
            minChange: 0,
            maxChange: 0
        });

        // VERIFY THAT THE FUNCTION CANNOT BE CALLED WITHOUT RESPECTIVE POLICY
        vm.expectRevert(ParameterChecksFailedException.selector);
        vm.prank(admin);
        controllerTimelock.setTotalDebtLimit(pool, 2e18);

        vm.prank(CONFIGURATOR);
        controllerTimelock.setPolicy(POLICY_CODE, policy);

        // VERIFY THAT THE FUNCTION IS ONLY CALLABLE BY ADMIN
        vm.expectRevert(ParameterChecksFailedException.selector);
        vm.prank(USER);
        controllerTimelock.setTotalDebtLimit(pool, 2e18);

        // VERIFY THAT THE FUNCTION PERFORMS POLICY CHECKS
        vm.expectRevert(ParameterChecksFailedException.selector);
        vm.prank(admin);
        controllerTimelock.setTotalDebtLimit(pool, 3e18);

        // VERIFY THAT THE FUNCTION IS QUEUED AND EXECUTED CORRECTLY
        bytes32 txHash = keccak256(abi.encode(admin, pool, "setTotalDebtLimit(uint256)", abi.encode(2e18)));

        vm.expectEmit(true, false, false, true);
        emit QueueTransaction(
            txHash, admin, pool, "setTotalDebtLimit(uint256)", abi.encode(2e18), uint40(block.timestamp + 1 days)
        );

        vm.prank(admin);
        controllerTimelock.setTotalDebtLimit(pool, 2e18);

        (,,,,,, uint256 sanityCheckValue, bytes memory sanityCheckCallData) =
            controllerTimelock.queuedTransactions(txHash);

        assertEq(sanityCheckValue, 1e18, "Sanity check value written incorrectly");

        assertEq(sanityCheckCallData, abi.encodeCall(ControllerTimelockV3.getTotalDebtLimit, (pool)));

        vm.expectCall(pool, abi.encodeCall(PoolV3.setTotalDebtLimit, (2e18)));

        vm.warp(block.timestamp + 1 days);

        vm.prank(admin);
        controllerTimelock.executeTransaction(txHash);

        (bool queued,,,,,,,) = controllerTimelock.queuedTransactions(txHash);

        assertTrue(!queued, "Transaction is still queued after execution");
    }

    /// @dev U:[CT-14]: setWithdrawFee works correctly
    function test_U_CT_14_setWithdrawFee_works_correctly() public {
        (,,, address pool,) = _makeMocks();

        vm.mockCall(pool, abi.encodeCall(IPoolV3.withdrawFee, ()), abi.encode(10));

        bytes32 POLICY_CODE = keccak256(abi.encode("POOL", "WITHDRAW_FEE"));

        Policy memory policy = Policy({
            enabled: false,
            admin: admin,
            delay: 1 days,
            flags: 1,
            exactValue: 20,
            minValue: 0,
            maxValue: 0,
            referencePointUpdatePeriod: 0,
            minPctChangeDown: 0,
            minPctChangeUp: 0,
            maxPctChangeDown: 0,
            maxPctChangeUp: 0,
            minChange: 0,
            maxChange: 0
        });

        // VERIFY THAT THE FUNCTION CANNOT BE CALLED WITHOUT RESPECTIVE POLICY
        vm.expectRevert(ParameterChecksFailedException.selector);
        vm.prank(admin);
        controllerTimelock.setWithdrawFee(pool, 20);

        vm.prank(CONFIGURATOR);
        controllerTimelock.setPolicy(POLICY_CODE, policy);

        // VERIFY THAT THE FUNCTION IS ONLY CALLABLE BY ADMIN
        vm.expectRevert(ParameterChecksFailedException.selector);
        vm.prank(USER);
        controllerTimelock.setWithdrawFee(pool, 20);

        // VERIFY THAT THE FUNCTION PERFORMS POLICY CHECKS
        vm.expectRevert(ParameterChecksFailedException.selector);
        vm.prank(admin);
        controllerTimelock.setWithdrawFee(pool, 30);

        // VERIFY THAT THE FUNCTION IS QUEUED AND EXECUTED CORRECTLY
        bytes32 txHash = keccak256(abi.encode(admin, pool, "setWithdrawFee(uint256)", abi.encode(20)));

        vm.expectEmit(true, false, false, true);
        emit QueueTransaction(
            txHash, admin, pool, "setWithdrawFee(uint256)", abi.encode(20), uint40(block.timestamp + 1 days)
        );

        vm.prank(admin);
        controllerTimelock.setWithdrawFee(pool, 20);

        (,,,,,, uint256 sanityCheckValue, bytes memory sanityCheckCallData) =
            controllerTimelock.queuedTransactions(txHash);

        assertEq(sanityCheckValue, 10, "Sanity check value written incorrectly");

        assertEq(sanityCheckCallData, abi.encodeCall(ControllerTimelockV3.getWithdrawFee, (pool)));

        vm.expectCall(pool, abi.encodeCall(PoolV3.setWithdrawFee, (20)));

        vm.warp(block.timestamp + 1 days);

        vm.prank(admin);
        controllerTimelock.executeTransaction(txHash);

        (bool queued,,,,,,,) = controllerTimelock.queuedTransactions(txHash);

        assertTrue(!queued, "Transaction is still queued after execution");
    }

    /// @dev U:[CT-15A]: setMinQuotaRate works correctly
    function test_U_CT_15A_setMinQuotaRate_works_correctly() public {
        (,,, address pool, address poolQuotaKeeper) = _makeMocks();

        address gauge = address(new GeneralMock());

        vm.mockCall(poolQuotaKeeper, abi.encodeCall(IPoolQuotaKeeperV3.gauge, ()), abi.encode(gauge));

        address token = makeAddr("TOKEN");

        vm.prank(CONFIGURATOR);
        controllerTimelock.setGroup(token, "TOKEN");

        vm.mockCall(
            gauge,
            abi.encodeCall(IGaugeV3.quotaRateParams, (token)),
            abi.encode(uint16(10), uint16(20), uint96(100), uint96(200))
        );

        bytes32 POLICY_CODE = keccak256(abi.encode("POOL", "TOKEN", "TOKEN_QUOTA_MIN_RATE"));

        Policy memory policy = Policy({
            enabled: false,
            admin: admin,
            delay: 1 days,
            flags: 1,
            exactValue: 15,
            minValue: 0,
            maxValue: 0,
            referencePointUpdatePeriod: 0,
            minPctChangeDown: 0,
            minPctChangeUp: 0,
            maxPctChangeDown: 0,
            maxPctChangeUp: 0,
            minChange: 0,
            maxChange: 0
        });

        // VERIFY THAT THE FUNCTION CANNOT BE CALLED WITHOUT RESPECTIVE POLICY
        vm.expectRevert(ParameterChecksFailedException.selector);
        vm.prank(admin);
        controllerTimelock.setMinQuotaRate(pool, token, 15);

        vm.prank(CONFIGURATOR);
        controllerTimelock.setPolicy(POLICY_CODE, policy);

        // VERIFY THAT THE FUNCTION IS ONLY CALLABLE BY ADMIN
        vm.expectRevert(ParameterChecksFailedException.selector);
        vm.prank(USER);
        controllerTimelock.setMinQuotaRate(pool, token, 15);

        // VERIFY THAT THE FUNCTION PERFORMS POLICY CHECKS
        vm.expectRevert(ParameterChecksFailedException.selector);
        vm.prank(admin);
        controllerTimelock.setMinQuotaRate(pool, token, 25);

        // VERIFY THAT THE FUNCTION IS QUEUED AND EXECUTED CORRECTLY
        bytes32 txHash =
            keccak256(abi.encode(admin, gauge, "changeQuotaMinRate(address,uint16)", abi.encode(token, uint16(15))));

        vm.expectEmit(true, false, false, true);
        emit QueueTransaction(
            txHash,
            admin,
            gauge,
            "changeQuotaMinRate(address,uint16)",
            abi.encode(token, uint16(15)),
            uint40(block.timestamp + 1 days)
        );

        vm.prank(admin);
        controllerTimelock.setMinQuotaRate(pool, token, 15);

        (,,,,,, uint256 sanityCheckValue, bytes memory sanityCheckCallData) =
            controllerTimelock.queuedTransactions(txHash);

        assertEq(sanityCheckValue, 10, "Sanity check value written incorrectly");

        assertEq(sanityCheckCallData, abi.encodeCall(ControllerTimelockV3.getMinQuotaRate, (gauge, token)));

        vm.expectCall(gauge, abi.encodeCall(GaugeV3.changeQuotaMinRate, (token, 15)));

        vm.warp(block.timestamp + 1 days);

        vm.prank(admin);
        controllerTimelock.executeTransaction(txHash);

        (bool queued,,,,,,,) = controllerTimelock.queuedTransactions(txHash);

        assertTrue(!queued, "Transaction is still queued after execution");
    }

    /// @dev U:[CT-15B]: setMaxQuotaRate works correctly
    function test_U_CT_15B_setMaxQuotaRate_works_correctly() public {
        (,,, address pool, address poolQuotaKeeper) = _makeMocks();

        address gauge = address(new GeneralMock());

        vm.mockCall(poolQuotaKeeper, abi.encodeCall(IPoolQuotaKeeperV3.gauge, ()), abi.encode(gauge));

        address token = makeAddr("TOKEN");

        vm.prank(CONFIGURATOR);
        controllerTimelock.setGroup(token, "TOKEN");

        vm.mockCall(
            gauge,
            abi.encodeCall(IGaugeV3.quotaRateParams, (token)),
            abi.encode(uint16(10), uint16(20), uint96(100), uint96(200))
        );

        bytes32 POLICY_CODE = keccak256(abi.encode("POOL", "TOKEN", "TOKEN_QUOTA_MAX_RATE"));

        Policy memory policy = Policy({
            enabled: false,
            admin: admin,
            delay: 1 days,
            flags: 1,
            exactValue: 25,
            minValue: 0,
            maxValue: 0,
            referencePointUpdatePeriod: 0,
            minPctChangeDown: 0,
            minPctChangeUp: 0,
            maxPctChangeDown: 0,
            maxPctChangeUp: 0,
            minChange: 0,
            maxChange: 0
        });

        // VERIFY THAT THE FUNCTION CANNOT BE CALLED WITHOUT RESPECTIVE POLICY
        vm.expectRevert(ParameterChecksFailedException.selector);
        vm.prank(admin);
        controllerTimelock.setMaxQuotaRate(pool, token, 25);

        vm.prank(CONFIGURATOR);
        controllerTimelock.setPolicy(POLICY_CODE, policy);

        // VERIFY THAT THE FUNCTION IS ONLY CALLABLE BY ADMIN
        vm.expectRevert(ParameterChecksFailedException.selector);
        vm.prank(USER);
        controllerTimelock.setMaxQuotaRate(pool, token, 25);

        // VERIFY THAT THE FUNCTION PERFORMS POLICY CHECKS
        vm.expectRevert(ParameterChecksFailedException.selector);
        vm.prank(admin);
        controllerTimelock.setMaxQuotaRate(pool, token, 35);

        // VERIFY THAT THE FUNCTION IS QUEUED AND EXECUTED CORRECTLY
        bytes32 txHash =
            keccak256(abi.encode(admin, gauge, "changeQuotaMaxRate(address,uint16)", abi.encode(token, uint16(25))));

        vm.expectEmit(true, false, false, true);
        emit QueueTransaction(
            txHash,
            admin,
            gauge,
            "changeQuotaMaxRate(address,uint16)",
            abi.encode(token, uint16(25)),
            uint40(block.timestamp + 1 days)
        );

        vm.prank(admin);
        controllerTimelock.setMaxQuotaRate(pool, token, 25);

        (,,,,,, uint256 sanityCheckValue, bytes memory sanityCheckCallData) =
            controllerTimelock.queuedTransactions(txHash);

        assertEq(sanityCheckValue, 20, "Sanity check value written incorrectly");

        assertEq(sanityCheckCallData, abi.encodeCall(ControllerTimelockV3.getMaxQuotaRate, (gauge, token)));

        vm.expectCall(gauge, abi.encodeCall(GaugeV3.changeQuotaMaxRate, (token, 25)));

        vm.warp(block.timestamp + 1 days);

        vm.prank(admin);
        controllerTimelock.executeTransaction(txHash);

        (bool queued,,,,,,,) = controllerTimelock.queuedTransactions(txHash);

        assertTrue(!queued, "Transaction is still queued after execution");
    }

<<<<<<< HEAD
    /// @dev U:[CT-16]: setReservePriceFeedStatus works correctly
    function test_U_CT_16_setReservePriceFeedStatus_works_correctly() public {
        address token = makeAddr("TOKEN");
        address priceOracle = makeAddr("PRICE_ORACLE");
        vm.mockCall(priceOracle, abi.encodeCall(IPriceOracleV3.setReservePriceFeedStatus, (token, true)), "");

        vm.startPrank(CONFIGURATOR);
        controllerTimelock.setGroup(priceOracle, "PRICE_ORACLE");
        controllerTimelock.setGroup(token, "TOKEN");
        vm.stopPrank();

        bytes32 POLICY_CODE = keccak256(abi.encode("PRICE_ORACLE", "TOKEN", "RESERVE_PRICE_FEED_STATUS"));

        Policy memory policy = Policy({
            enabled: false,
            admin: admin,
            delay: 1 days,
            flags: 0,
            exactValue: 0,
            minValue: 0,
            maxValue: 0,
            referencePointUpdatePeriod: 0,
            minPctChangeDown: 0,
            minPctChangeUp: 0,
            maxPctChangeDown: 0,
            maxPctChangeUp: 0,
            minChange: 0,
            maxChange: 0
        });

        // VERIFY THAT THE FUNCTION CANNOT BE CALLED WITHOUT RESPECTIVE POLICY
        vm.expectRevert(ParameterChecksFailedException.selector);
        vm.prank(admin);
        controllerTimelock.setReservePriceFeedStatus(priceOracle, token, true);

        vm.prank(CONFIGURATOR);
        controllerTimelock.setPolicy(POLICY_CODE, policy);

        // VERIFY THAT THE FUNCTION IS ONLY CALLABLE BY ADMIN
        vm.expectRevert(ParameterChecksFailedException.selector);
        vm.prank(USER);
        controllerTimelock.setReservePriceFeedStatus(priceOracle, token, true);

        // VERIFY THAT THE FUNCTION IS QUEUED AND EXECUTED CORRECTLY
        bytes32 txHash = keccak256(
            abi.encode(admin, priceOracle, "setReservePriceFeedStatus(address,bool)", abi.encode(token, true))
        );

        vm.expectEmit(true, false, false, true);
        emit QueueTransaction(
            txHash,
            admin,
            priceOracle,
            "setReservePriceFeedStatus(address,bool)",
            abi.encode(token, true),
            uint40(block.timestamp + 1 days)
        );

        vm.prank(admin);
        controllerTimelock.setReservePriceFeedStatus(priceOracle, token, true);

        (,,,,,, uint256 sanityCheckValue, bytes memory sanityCheckCallData) =
            controllerTimelock.queuedTransactions(txHash);

        assertEq(sanityCheckValue, 0, "Sanity check value written incorrectly");

        assertEq(sanityCheckCallData, "");

        vm.expectCall(priceOracle, abi.encodeCall(IPriceOracleV3.setReservePriceFeedStatus, (token, true)));

        vm.warp(block.timestamp + 1 days);

        vm.prank(admin);
        controllerTimelock.executeTransaction(txHash);

        (bool queued,,,,,,,) = controllerTimelock.queuedTransactions(txHash);

        assertTrue(!queued, "Transaction is still queued after execution");
    }

    /// @dev U:[CT-17]: forbidBoundsUpdate works correctly
    function test_U_CT_17_forbidBoundsUpdate_works_correctly() public {
=======
    /// @dev U:[CT-16]: forbidBoundsUpdate works correctly
    function test_U_CT_16_forbidBoundsUpdate_works_correctly() public {
>>>>>>> 6bf5dc12
        address priceFeed = makeAddr("PRICE_FEED");
        vm.mockCall(priceFeed, abi.encodeWithSignature("forbidBoundsUpdate()"), "");

        vm.prank(CONFIGURATOR);
        controllerTimelock.setGroup(priceFeed, "PRICE_FEED");

        bytes32 POLICY_CODE = keccak256(abi.encode("PRICE_FEED", "UPDATE_BOUNDS_ALLOWED"));

        Policy memory policy = Policy({
            enabled: false,
            admin: admin,
            delay: 1 days,
            flags: 0,
            exactValue: 0,
            minValue: 0,
            maxValue: 0,
            referencePointUpdatePeriod: 0,
            minPctChangeDown: 0,
            minPctChangeUp: 0,
            maxPctChangeDown: 0,
            maxPctChangeUp: 0,
            minChange: 0,
            maxChange: 0
        });

        // VERIFY THAT THE FUNCTION CANNOT BE CALLED WITHOUT RESPECTIVE POLICY
        vm.expectRevert(ParameterChecksFailedException.selector);
        vm.prank(admin);
        controllerTimelock.forbidBoundsUpdate(priceFeed);

        vm.prank(CONFIGURATOR);
        controllerTimelock.setPolicy(POLICY_CODE, policy);

        // VERIFY THAT THE FUNCTION IS ONLY CALLABLE BY ADMIN
        vm.expectRevert(ParameterChecksFailedException.selector);
        vm.prank(USER);
        controllerTimelock.forbidBoundsUpdate(priceFeed);

        // VERIFY THAT THE FUNCTION IS QUEUED AND EXECUTED CORRECTLY
        bytes32 txHash = keccak256(abi.encode(admin, priceFeed, "forbidBoundsUpdate()", ""));

        vm.expectEmit(true, false, false, true);
        emit QueueTransaction(txHash, admin, priceFeed, "forbidBoundsUpdate()", "", uint40(block.timestamp + 1 days));

        vm.prank(admin);
        controllerTimelock.forbidBoundsUpdate(priceFeed);

        (,,,,,, uint256 sanityCheckValue, bytes memory sanityCheckCallData) =
            controllerTimelock.queuedTransactions(txHash);

        assertEq(sanityCheckValue, 0, "Sanity check value written incorrectly");

        assertEq(sanityCheckCallData, "");

        vm.expectCall(priceFeed, abi.encodeWithSignature("forbidBoundsUpdate()"));

        vm.warp(block.timestamp + 1 days);

        vm.prank(admin);
        controllerTimelock.executeTransaction(txHash);

        (bool queued,,,,,,,) = controllerTimelock.queuedTransactions(txHash);

        assertTrue(!queued, "Transaction is still queued after execution");
    }

    /// @dev U:[CT-18]: references for different contracts under same policies are set separately
    function test_U_CT_18_referencePoints_are_different_for_different_contracts() public {
        (,,, address pool, address poolQuotaKeeper) = _makeMocks();

        address token = makeAddr("TOKEN");
        address token2 = makeAddr("TOKEN2");

        vm.startPrank(CONFIGURATOR);
        controllerTimelock.setGroup(token, "TOKEN");
        controllerTimelock.setGroup(token2, "TOKEN");
        vm.stopPrank();

        vm.mockCall(
            poolQuotaKeeper,
            abi.encodeCall(IPoolQuotaKeeperV3.getTokenQuotaParams, (token)),
            abi.encode(uint16(10), uint192(1e27), uint16(15), uint96(1e17), uint96(1e18), true)
        );

        vm.mockCall(
            poolQuotaKeeper,
            abi.encodeCall(IPoolQuotaKeeperV3.getTokenQuotaParams, (token2)),
            abi.encode(uint16(10), uint192(1e27), uint16(15), uint96(1e17), uint96(1e19), true)
        );

        bytes32 POLICY_CODE = keccak256(abi.encode("POOL", "TOKEN", "TOKEN_LIMIT"));

        Policy memory policy = Policy({
            enabled: false,
            admin: admin,
            delay: 1 days,
            flags: 64,
            exactValue: 0,
            minValue: 0,
            maxValue: 0,
            referencePointUpdatePeriod: 0,
            minPctChangeDown: 0,
            minPctChangeUp: 0,
            maxPctChangeDown: 0,
            maxPctChangeUp: 10000,
            minChange: 0,
            maxChange: 0
        });

        vm.prank(CONFIGURATOR);
        controllerTimelock.setPolicy(POLICY_CODE, policy);

        vm.prank(admin);
        controllerTimelock.setTokenLimit(pool, token, 2e18);

        vm.prank(admin);
        controllerTimelock.setTokenLimit(pool, token2, 2e19);

        ReferenceData memory rd = controllerTimelock.getReference(keccak256(abi.encode(pool, token, "TOKEN_LIMIT")));

        assertEq(rd.referencePoint, 1e18, "Incorrect reference point for token 1");

        rd = controllerTimelock.getReference(keccak256(abi.encode(pool, token2, "TOKEN_LIMIT")));

        assertEq(rd.referencePoint, 1e19, "Incorrect reference point for token 2");
    }

    /// @dev U:[CT-19]: executor logic is correct
    function test_U_CT_19_executor_logic_is_correct() public {
        (,,, address pool, address poolQuotaKeeper) = _makeMocks();

        address token = makeAddr("TOKEN");

        vm.startPrank(CONFIGURATOR);

        vm.expectEmit(true, false, false, true);
        emit SetExecutor(FRIEND2, true);

        controllerTimelock.setExecutor(FRIEND2, true);

        controllerTimelock.setGroup(token, "TOKEN");

        vm.stopPrank();

        vm.mockCall(
            poolQuotaKeeper,
            abi.encodeCall(IPoolQuotaKeeperV3.getTokenQuotaParams, (token)),
            abi.encode(uint16(10), uint192(1e27), uint16(15), uint96(1e17), uint96(1e18), true)
        );

        bytes32 POLICY_CODE = keccak256(abi.encode("POOL", "TOKEN", "TOKEN_LIMIT"));

        Policy memory policy = Policy({
            enabled: false,
            admin: admin,
            delay: 1 days,
            flags: 64,
            exactValue: 0,
            minValue: 0,
            maxValue: 0,
            referencePointUpdatePeriod: 0,
            minPctChangeDown: 0,
            minPctChangeUp: 0,
            maxPctChangeDown: 0,
            maxPctChangeUp: 10000,
            minChange: 0,
            maxChange: 0
        });

        vm.prank(CONFIGURATOR);
        controllerTimelock.setPolicy(POLICY_CODE, policy);

        vm.prank(admin);
        controllerTimelock.setTokenLimit(pool, token, 2e18);

        bytes32 txHash = keccak256(
            abi.encode(admin, poolQuotaKeeper, "setTokenLimit(address,uint96)", abi.encode(token, uint96(2e18)))
        );

        vm.warp(block.timestamp + 1 days);

        vm.prank(FRIEND2);
        controllerTimelock.executeTransaction(txHash);
    }
}<|MERGE_RESOLUTION|>--- conflicted
+++ resolved
@@ -1490,93 +1490,8 @@
         assertTrue(!queued, "Transaction is still queued after execution");
     }
 
-<<<<<<< HEAD
-    /// @dev U:[CT-16]: setReservePriceFeedStatus works correctly
-    function test_U_CT_16_setReservePriceFeedStatus_works_correctly() public {
-        address token = makeAddr("TOKEN");
-        address priceOracle = makeAddr("PRICE_ORACLE");
-        vm.mockCall(priceOracle, abi.encodeCall(IPriceOracleV3.setReservePriceFeedStatus, (token, true)), "");
-
-        vm.startPrank(CONFIGURATOR);
-        controllerTimelock.setGroup(priceOracle, "PRICE_ORACLE");
-        controllerTimelock.setGroup(token, "TOKEN");
-        vm.stopPrank();
-
-        bytes32 POLICY_CODE = keccak256(abi.encode("PRICE_ORACLE", "TOKEN", "RESERVE_PRICE_FEED_STATUS"));
-
-        Policy memory policy = Policy({
-            enabled: false,
-            admin: admin,
-            delay: 1 days,
-            flags: 0,
-            exactValue: 0,
-            minValue: 0,
-            maxValue: 0,
-            referencePointUpdatePeriod: 0,
-            minPctChangeDown: 0,
-            minPctChangeUp: 0,
-            maxPctChangeDown: 0,
-            maxPctChangeUp: 0,
-            minChange: 0,
-            maxChange: 0
-        });
-
-        // VERIFY THAT THE FUNCTION CANNOT BE CALLED WITHOUT RESPECTIVE POLICY
-        vm.expectRevert(ParameterChecksFailedException.selector);
-        vm.prank(admin);
-        controllerTimelock.setReservePriceFeedStatus(priceOracle, token, true);
-
-        vm.prank(CONFIGURATOR);
-        controllerTimelock.setPolicy(POLICY_CODE, policy);
-
-        // VERIFY THAT THE FUNCTION IS ONLY CALLABLE BY ADMIN
-        vm.expectRevert(ParameterChecksFailedException.selector);
-        vm.prank(USER);
-        controllerTimelock.setReservePriceFeedStatus(priceOracle, token, true);
-
-        // VERIFY THAT THE FUNCTION IS QUEUED AND EXECUTED CORRECTLY
-        bytes32 txHash = keccak256(
-            abi.encode(admin, priceOracle, "setReservePriceFeedStatus(address,bool)", abi.encode(token, true))
-        );
-
-        vm.expectEmit(true, false, false, true);
-        emit QueueTransaction(
-            txHash,
-            admin,
-            priceOracle,
-            "setReservePriceFeedStatus(address,bool)",
-            abi.encode(token, true),
-            uint40(block.timestamp + 1 days)
-        );
-
-        vm.prank(admin);
-        controllerTimelock.setReservePriceFeedStatus(priceOracle, token, true);
-
-        (,,,,,, uint256 sanityCheckValue, bytes memory sanityCheckCallData) =
-            controllerTimelock.queuedTransactions(txHash);
-
-        assertEq(sanityCheckValue, 0, "Sanity check value written incorrectly");
-
-        assertEq(sanityCheckCallData, "");
-
-        vm.expectCall(priceOracle, abi.encodeCall(IPriceOracleV3.setReservePriceFeedStatus, (token, true)));
-
-        vm.warp(block.timestamp + 1 days);
-
-        vm.prank(admin);
-        controllerTimelock.executeTransaction(txHash);
-
-        (bool queued,,,,,,,) = controllerTimelock.queuedTransactions(txHash);
-
-        assertTrue(!queued, "Transaction is still queued after execution");
-    }
-
-    /// @dev U:[CT-17]: forbidBoundsUpdate works correctly
-    function test_U_CT_17_forbidBoundsUpdate_works_correctly() public {
-=======
     /// @dev U:[CT-16]: forbidBoundsUpdate works correctly
     function test_U_CT_16_forbidBoundsUpdate_works_correctly() public {
->>>>>>> 6bf5dc12
         address priceFeed = makeAddr("PRICE_FEED");
         vm.mockCall(priceFeed, abi.encodeWithSignature("forbidBoundsUpdate()"), "");
 
