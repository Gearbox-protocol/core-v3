--- conflicted
+++ resolved
@@ -409,32 +409,9 @@
 
     //     assertTrue(!changed, "Status is changed despite the same value");
 
-<<<<<<< HEAD
-        for (uint256 i = 0; i < cases.length; ++i) {
-            params.cumulativeIndexLU_RAY = cases[i].cumulativeIndexTokenLU;
-            params.rate = cases[i].rate;
-            params.limit = cases[i].quotaLimit;
-            params.totalQuoted = cases[i].totalQuoted;
-            params.quotaIncreaseFee = cases[i].oneTimeFee;
-
-            accountQuota.quota = cases[i].previousQuota;
-            accountQuota.cumulativeIndexLU = cases[i].cumulativeIndexAccountLU;
-
-            (
-                uint256 caQuotaInterestChange,
-                uint256 tradingFees,
-                int256 quotaRevenueChange,
-                int96 realQuotaChange,
-                bool enableToken,
-                bool disableToken
-            ) = QuotasLogic.changeQuota(
-                params, accountQuota, block.timestamp - cases[i].timeSinceLastUpdate, cases[i].quotaChange
-            );
-=======
     //     changed = QuotasLogic.setQuotaIncreaseFee(params, 200);
 
     //     assertTrue(changed, "Status is not changed despite different value");
->>>>>>> fad9b49c
 
     //     assertEq(params.quotaIncreaseFee, 200, "Quota increase fee is incorrect");
     // }
