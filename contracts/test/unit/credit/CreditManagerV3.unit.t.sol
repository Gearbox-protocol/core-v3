--- conflicted
+++ resolved
@@ -954,19 +954,7 @@
         withFeeTokenCase
         creditManagerTest
     {
-<<<<<<< HEAD
-        amount = bound(amount, 0, 1e10 * 10 ** _decimals(underlying));
-
-        address creditAccount = accountFactory.usedAccount();
-
-        CollateralDebtData memory collateralDebtData;
-
-        collateralDebtData.debt = DAI_ACCOUNT_AMOUNT;
-        collateralDebtData.cumulativeIndexNow = RAY * 12 / 10;
-        collateralDebtData.cumulativeIndexLastUpdate = RAY;
-=======
         amount = bound(amount, 1, 1e10 * 10 ** _decimals(underlying));
->>>>>>> e16559ae
 
         poolMock.setCumulativeIndexNow(6 * RAY / 5);
         tokenTestSuite.mint(underlying, address(poolMock), amount);
@@ -1031,15 +1019,9 @@
         withFeeTokenCase
         creditManagerTest
     {
-<<<<<<< HEAD
-        _amount = bound(_amount, 0, 1e10 * 10 ** _decimals(underlying));
-
-        uint8 testCase = uint8(_amount % 3);
-=======
         amount = bound(amount, 1, 1e10 * 10 ** _decimals(underlying));
         quotaInterest = uint128(bound(quotaInterest, 0, 1e10 * 10 ** _decimals(underlying)));
         quotaFees = uint128(bound(quotaFees, 0, 1e10 * 10 ** _decimals(underlying)));
->>>>>>> e16559ae
 
         poolMock.setCumulativeIndexNow(6 * RAY / 5);
 
@@ -1120,34 +1102,10 @@
             expectedNewIndex,
             _testCaseErr("Incorrect creditAccountInfo.cumulativeIndexLastUpdate")
         );
-<<<<<<< HEAD
-    }
-
-    /// @dev U:[CM-11A]: manageDebt fully removes debt with >= total debt passed as amount
-    function test_U_CM_11A_manageDebt_fully_repays_correctly(uint256 _amount)
-        public
-        withFeeTokenCase
-        creditManagerTest
-    {
-        /// @notice for stack optimisation
-        uint256 amount = bound(_amount, 1, 1e10 * 10 ** _decimals(underlying));
-
-        address creditAccount = accountFactory.usedAccount();
-
-        CollateralDebtData memory collateralDebtData;
-
-        collateralDebtData.debt = amount * (amount % 5 + 1);
-        collateralDebtData.cumulativeIndexNow = RAY * (10 + amount % 5) / 10;
-        collateralDebtData.cumulativeIndexLastUpdate = RAY;
-
-        collateralDebtData.accruedInterest = CreditLogic.calcAccruedInterest(
-            collateralDebtData.debt, collateralDebtData.cumulativeIndexLastUpdate, collateralDebtData.cumulativeIndexNow
-=======
         assertEq(
             info.cumulativeQuotaInterest - 1,
             expectedNewQuotaInterest,
             _testCaseErr("Incorrect creditAccountInfo.cumulativeQuotaInterest")
->>>>>>> e16559ae
         );
         assertEq(info.quotaFees, expectedQuotaFees, _testCaseErr("Incorrect creditAccountInfo.quotaFees"));
         assertEq(info.lastDebtUpdate, block.number, _testCaseErr("Incorrect creditAccountInfo.lastDebtUpdate"));
