// SPDX-License-Identifier: UNLICENSED
// Gearbox Protocol. Generalized leverage for DeFi protocols
// (c) Gearbox Holdings, 2022
pragma solidity ^0.8.17;

/// MOCKS
import "../../../interfaces/IAddressProviderV3.sol";
import {AddressProviderV3ACLMock} from "../../mocks/core/AddressProviderV3ACLMock.sol";
import {AccountFactoryMock} from "../../mocks/core/AccountFactoryMock.sol";

import {CreditManagerV3Harness} from "./CreditManagerV3Harness.sol";
import {CreditManagerV3Harness_USDT} from "./CreditManagerV3Harness_USDT.sol";
import "@gearbox-protocol/core-v2/contracts/libraries/Constants.sol";

// LIBS & TRAITS
import {UNDERLYING_TOKEN_MASK, BitMask} from "../../../libraries/BitMask.sol";
import {CreditLogic} from "../../../libraries/CreditLogic.sol";
import {CollateralLogic} from "../../../libraries/CollateralLogic.sol";
import {USDTFees} from "../../../libraries/USDTFees.sol";
import "@openzeppelin/contracts/utils/Strings.sol";

/// INTERFACE

import {ENTERED} from "../../../traits/ReentrancyGuardTrait.sol";
import {ICreditAccountBase} from "../../../interfaces/ICreditAccountV3.sol";
import {
    ICreditManagerV3,
    ClosureAction,
    CollateralTokenData,
    ManageDebtAction,
    CreditAccountInfo,
    RevocationPair,
    CollateralDebtData,
    CollateralCalcTask,
    ICreditManagerV3Events,
    WITHDRAWAL_FLAG
} from "../../../interfaces/ICreditManagerV3.sol";

import {IERC20} from "@openzeppelin/contracts/token/ERC20/IERC20.sol";
import {IERC20Metadata} from "@openzeppelin/contracts/token/ERC20/extensions/IERC20Metadata.sol";

import {IWETHGateway} from "../../../interfaces/IWETHGateway.sol";
import {ClaimAction, IWithdrawalManager} from "../../../interfaces/IWithdrawalManager.sol";
import {IPoolQuotaKeeper} from "../../../interfaces/IPoolQuotaKeeper.sol";

import {PERCENTAGE_FACTOR} from "@gearbox-protocol/core-v2/contracts/libraries/PercentageMath.sol";

// EXCEPTIONS

// MOCKS
import {PriceOracleMock} from "../../mocks/oracles/PriceOracleMock.sol";
import {PoolMock} from "../../mocks/pool/PoolMock.sol";
import {PoolQuotaKeeperMock} from "../../mocks/pool/PoolQuotaKeeperMock.sol";
import {ERC20FeeMock} from "../../mocks/token/ERC20FeeMock.sol";
import {ERC20Mock} from "@gearbox-protocol/core-v2/contracts/test/mocks/token/ERC20Mock.sol";
import {WETHGatewayMock} from "../../mocks/support/WETHGatewayMock.sol";
import {CreditAccountMock, CreditAccountMockEvents} from "../../mocks/credit/CreditAccountMock.sol";
import {WithdrawalManagerMock} from "../../mocks/support/WithdrawalManagerMock.sol";
// SUITES
import {TokensTestSuite} from "../../suites/TokensTestSuite.sol";
import {Tokens} from "../../config/Tokens.sol";
import {CreditConfig} from "../../config/CreditConfig.sol";

// EXCEPTIONS
import "../../../interfaces/IExceptions.sol";

// TESTS
import "../../lib/constants.sol";
import {BalanceHelper} from "../../helpers/BalanceHelper.sol";
import {TestHelper, Vars, VarU256} from "../../lib/helper.sol";

uint16 constant LT_UNDERLYING = uint16(PERCENTAGE_FACTOR - DEFAULT_LIQUIDATION_PREMIUM - DEFAULT_FEE_LIQUIDATION);

import "forge-std/console.sol";

contract CreditManagerV3UnitTest is TestHelper, ICreditManagerV3Events, BalanceHelper, CreditAccountMockEvents {
    using BitMask for uint256;
    using CreditLogic for CollateralTokenData;
    using CreditLogic for CollateralDebtData;
    using CollateralLogic for CollateralDebtData;
    using USDTFees for uint256;
    using Vars for VarU256;

    IAddressProviderV3 addressProvider;

    AccountFactoryMock accountFactory;
    CreditManagerV3Harness creditManager;
    PoolMock poolMock;
    PoolQuotaKeeperMock poolQuotaKeeperMock;

    PriceOracleMock priceOracleMock;
    WETHGatewayMock wethGateway;
    WithdrawalManagerMock withdrawalManagerMock;

    address underlying;
    bool supportsQuotas;

    CreditConfig creditConfig;

    CollateralTokenData tokenData;

    // Fee token settings
    bool isFeeToken;
    uint256 tokenFee = 0;
    uint256 maxTokenFee = 0;

    /// @notice deploy credit manager without quotas support
    modifier withoutSupportQuotas() {
        _deployCreditManager(false);
        _;
    }

    /// @notice deploy credit manager with quotas support
    modifier withSupportQuotas() {
        _deployCreditManager(true);
        _;
    }

    /// @notice dexecute test twice with and without quotas support
    modifier allQuotaCases() {
        uint256 snapShot = vm.snapshot();
        _deployCreditManager(false);
        _;
        vm.revertTo(snapShot);
        _deployCreditManager(true);
        _;
    }

    /// @notice execute test twice with normal and fee token as underlying
    /// Should be before quota- modifiers
    modifier withFeeTokenCase() {
        uint256 snapshot = vm.snapshot();
        _setUnderlying({underlyingIsFeeToken: false});
        _;

        vm.revertTo(snapshot);
        _setUnderlying({underlyingIsFeeToken: true});
        // set fee
        _;
    }

    function setUp() public {
        tokenTestSuite = new TokensTestSuite();
        tokenTestSuite.topUpWETH{value: 100 * WAD}();

        underlying = tokenTestSuite.addressOf(Tokens.DAI);

        addressProvider = new AddressProviderV3ACLMock();
        addressProvider.setAddress(AP_WETH_TOKEN, tokenTestSuite.addressOf(Tokens.WETH), false);

        accountFactory = AccountFactoryMock(addressProvider.getAddressOrRevert(AP_ACCOUNT_FACTORY, NO_VERSION_CONTROL));
        wethGateway = WETHGatewayMock(addressProvider.getAddressOrRevert(AP_WETH_GATEWAY, 3_00));
        withdrawalManagerMock = WithdrawalManagerMock(addressProvider.getAddressOrRevert(AP_WITHDRAWAL_MANAGER, 3_00));

        priceOracleMock = PriceOracleMock(addressProvider.getAddressOrRevert(AP_PRICE_ORACLE, 2));

        /// Inits all state
        supportsQuotas = false;
        isFeeToken = false;
        tokenFee = 0;
        maxTokenFee = 0;
    }
    ///
    /// HELPERS
    ///

    function _deployCreditManager(bool _supportsQuotas) internal {
        supportsQuotas = _supportsQuotas;
        poolMock = new PoolMock(address(addressProvider), underlying);
        poolMock.setSupportsQuotas(_supportsQuotas);

        if (_supportsQuotas) {
            poolQuotaKeeperMock = new PoolQuotaKeeperMock(address(poolMock), underlying);
            poolMock.setPoolQuotaKeeper(address(poolQuotaKeeperMock));
            caseName = string.concat(caseName, " [ supportsQuotas = true ] ");
        } else {
            caseName = string.concat(caseName, " [ supportsQuotas = false ] ");
        }

        creditManager = (isFeeToken)
            ? new CreditManagerV3Harness_USDT(address(addressProvider), address(poolMock))
            : new CreditManagerV3Harness(address(addressProvider), address(poolMock));
        creditManager.setCreditFacade(address(this));

        creditManager.setFees(
            DEFAULT_FEE_INTEREST,
            DEFAULT_FEE_LIQUIDATION,
            PERCENTAGE_FACTOR - DEFAULT_LIQUIDATION_PREMIUM,
            DEFAULT_FEE_LIQUIDATION_EXPIRED,
            PERCENTAGE_FACTOR - DEFAULT_LIQUIDATION_PREMIUM_EXPIRED
        );

        creditManager.setCollateralTokenData({
            token: underlying,
            ltInitial: LT_UNDERLYING,
            ltFinal: LT_UNDERLYING,
            timestampRampStart: type(uint40).max,
            rampDuration: 0
        });

        creditManager.setCreditConfigurator(CONFIGURATOR);
    }

    function _setUnderlying(bool underlyingIsFeeToken) internal {
        uint256 oneUSDT = 10 ** _decimals(tokenTestSuite.addressOf(Tokens.USDT));

        isFeeToken = underlyingIsFeeToken;
        underlying = tokenTestSuite.addressOf(underlyingIsFeeToken ? Tokens.USDT : Tokens.DAI);

        uint256 _tokenFee = underlyingIsFeeToken ? 30_00 : 0;
        uint256 _maxTokenFee = underlyingIsFeeToken ? 1000000000000 * oneUSDT : 0;

        _setFee(_tokenFee, _maxTokenFee);

        caseName = string.concat(caseName, " [fee token = ", underlyingIsFeeToken ? " true ]" : " false ]");
    }

    function _setFee(uint256 _tokenFee, uint256 _maxTokenFee) internal {
        tokenFee = _tokenFee;
        maxTokenFee = _maxTokenFee;
        if (isFeeToken) {
            ERC20FeeMock(underlying).setBasisPointsRate(tokenFee);
            ERC20FeeMock(underlying).setMaximumFee(maxTokenFee);
        }
    }

    function _amountWithFee(uint256 amount) internal view returns (uint256) {
        return isFeeToken ? amount.amountUSDTWithFee(tokenFee, maxTokenFee) : amount;
    }

    function _amountMinusFee(uint256 amount) internal view returns (uint256) {
        return isFeeToken ? amount.amountUSDTMinusFee(tokenFee, maxTokenFee) : amount;
    }

    function _decimals(address token) internal view returns (uint8) {
        return IERC20Metadata(token).decimals();
    }

    function _addToken(Tokens token, uint16 lt) internal {
        _addToken(tokenTestSuite.addressOf(token), lt);
    }

    function _addToken(address token, uint16 lt) internal {
        vm.prank(CONFIGURATOR);
        creditManager.addToken({token: token});

        vm.prank(CONFIGURATOR);
        creditManager.setCollateralTokenData({
            token: address(token),
            ltInitial: lt,
            ltFinal: lt,
            timestampRampStart: type(uint40).max,
            rampDuration: 0
        });
    }

    function _addQuotedToken(address token, uint16 lt, uint96 quoted, uint256 outstandingInterest) internal {
        _addToken({token: token, lt: lt});
        poolQuotaKeeperMock.setQuotaAndOutstandingInterest({
            token: token,
            quoted: quoted,
            outstandingInterest: outstandingInterest
        });
    }

    function _addQuotedToken(Tokens token, uint16 lt, uint96 quoted, uint256 outstandingInterest) internal {
        _addQuotedToken({
            token: tokenTestSuite.addressOf(token),
            lt: lt,
            quoted: quoted,
            outstandingInterest: outstandingInterest
        });
    }

    function _addTokensBatch(address creditAccount, uint8 numberOfTokens, uint256 balance) internal {
        for (uint8 i = 0; i < numberOfTokens; ++i) {
            ERC20Mock t =
            new ERC20Mock(string.concat("new token ", Strings.toString(i+1)),string.concat("NT-", Strings.toString(i+1)), 18);

            _addToken({token: address(t), lt: 80_00});

            t.mint(creditAccount, balance * ((i + 2) % 5));

            /// sets price between $0.01 and $60K
            uint256 randomPrice = (uint256(keccak256(abi.encode(numberOfTokens, i, balance))) % 600_0000) * 10 ** 6;
            priceOracleMock.setPrice(address(t), randomPrice);
        }
    }

    function _getTokenMaskOrRevert(Tokens token) internal view returns (uint256) {
        return creditManager.getTokenMaskOrRevert(tokenTestSuite.addressOf(token));
    }

    function _taskName(CollateralCalcTask task) internal pure returns (string memory) {
        if (task == CollateralCalcTask.GENERIC_PARAMS) return "GENERIC_PARAMS";

        if (task == CollateralCalcTask.DEBT_ONLY) return "DEBT_ONLY";

        if (task == CollateralCalcTask.DEBT_COLLATERAL_WITHOUT_WITHDRAWALS) {
            return "DEBT_COLLATERAL_WITHOUT_WITHDRAWALS";
        }
        if (task == CollateralCalcTask.DEBT_COLLATERAL_CANCEL_WITHDRAWALS) return "DEBT_COLLATERAL_CANCEL_WITHDRAWALS";

        if (task == CollateralCalcTask.DEBT_COLLATERAL_FORCE_CANCEL_WITHDRAWALS) {
            return "DEBT_COLLATERAL_FORCE_CANCEL_WITHDRAWALS";
        }

        if (task == CollateralCalcTask.FULL_COLLATERAL_CHECK_LAZY) return "FULL_COLLATERAL_CHECK_LAZY";

        revert("UNKNOWN TASK");
    }

    ///
    ///
    ///  TESTS
    ///
    ///

    /// @dev U:[CM-1]: credit manager reverts if were called non-creditFacade
    function test_U_CM_01_constructor_sets_correct_values() public allQuotaCases {
        assertEq(address(creditManager.poolService()), address(poolMock), _testCaseErr("Incorrect poolService"));

        assertEq(address(creditManager.pool()), address(poolMock), _testCaseErr("Incorrect pool"));

        assertEq(creditManager.underlying(), tokenTestSuite.addressOf(Tokens.DAI), _testCaseErr("Incorrect underlying"));

        (address token,) = creditManager.collateralTokenByMask(UNDERLYING_TOKEN_MASK);

        assertEq(token, tokenTestSuite.addressOf(Tokens.DAI), _testCaseErr("Incorrect underlying"));

        assertEq(
            creditManager.getTokenMaskOrRevert(tokenTestSuite.addressOf(Tokens.DAI)),
            1,
            _testCaseErr("Incorrect token mask for underlying token")
        );

        // assertEq(lt, 0, _testCaseErr("Incorrect LT for underlying"));

        assertEq(creditManager.supportsQuotas(), supportsQuotas, _testCaseErr("Incorrect supportsQuotas"));

        assertEq(
            creditManager.weth(),
            addressProvider.getAddressOrRevert(AP_WETH_TOKEN, 0),
            _testCaseErr("Incorrect WETH token")
        );

        assertEq(
            address(creditManager.wethGateway()),
            addressProvider.getAddressOrRevert(AP_WETH_GATEWAY, 3_00),
            _testCaseErr("Incorrect WETH Gateway")
        );

        assertEq(
            address(creditManager.priceOracle()),
            addressProvider.getAddressOrRevert(AP_PRICE_ORACLE, 2),
            _testCaseErr("Incorrect Price oracle")
        );

        assertEq(
            address(creditManager.accountFactory()), address(accountFactory), _testCaseErr("Incorrect account factory")
        );

        assertEq(
            address(creditManager.creditConfigurator()),
            address(CONFIGURATOR),
            _testCaseErr("Incorrect creditConfigurator")
        );
    }

    //
    //
    // MODIFIERS
    //
    //

    /// @dev U:[CM-2]:credit account management functions revert if were called non-creditFacade
    function test_U_CM_02_credit_account_management_functions_revert_if_not_called_by_creditFacadeCall()
        public
        withoutSupportQuotas
    {
        vm.startPrank(USER);

        vm.expectRevert(CallerNotCreditFacadeException.selector);
        creditManager.openCreditAccount(200000, address(this));

        CollateralDebtData memory collateralDebtData;

        vm.expectRevert(CallerNotCreditFacadeException.selector);
        creditManager.closeCreditAccount({
            creditAccount: DUMB_ADDRESS,
            closureAction: ClosureAction.LIQUIDATE_ACCOUNT,
            collateralDebtData: collateralDebtData,
            payer: DUMB_ADDRESS,
            to: DUMB_ADDRESS,
            skipTokensMask: 0,
            convertToETH: false
        });

        vm.expectRevert(CallerNotCreditFacadeException.selector);
        creditManager.manageDebt(DUMB_ADDRESS, 100, 0, ManageDebtAction.INCREASE_DEBT);

        vm.expectRevert(CallerNotCreditFacadeException.selector);
        creditManager.addCollateral(DUMB_ADDRESS, DUMB_ADDRESS, DUMB_ADDRESS, 100);

        vm.expectRevert(CallerNotCreditFacadeException.selector);
        creditManager.fullCollateralCheck(DUMB_ADDRESS, 0, new uint256[](0), 1);

        vm.expectRevert(CallerNotCreditFacadeException.selector);
        creditManager.updateQuota(DUMB_ADDRESS, DUMB_ADDRESS, 0, 0);

        vm.expectRevert(CallerNotCreditFacadeException.selector);
        creditManager.scheduleWithdrawal(DUMB_ADDRESS, DUMB_ADDRESS, 0);

        vm.expectRevert(CallerNotCreditFacadeException.selector);
        creditManager.claimWithdrawals(DUMB_ADDRESS, DUMB_ADDRESS, ClaimAction.CLAIM);

        vm.expectRevert(CallerNotCreditFacadeException.selector);
        creditManager.revokeAdapterAllowances(DUMB_ADDRESS, new RevocationPair[](0));

        vm.expectRevert(CallerNotCreditFacadeException.selector);
        creditManager.setActiveCreditAccount(DUMB_ADDRESS);

        vm.expectRevert(CallerNotCreditFacadeException.selector);
        creditManager.setFlagFor(DUMB_ADDRESS, 1, true);
        vm.stopPrank();
    }

    /// @dev U:[CM-3]:credit account adapter functions revert if were called non-adapters
    function test_U_CM_03_credit_account_adapter_functions_revert_if_not_called_by_adapters()
        public
        withoutSupportQuotas
    {
        vm.startPrank(USER);

        vm.expectRevert(CallerNotAdapterException.selector);
        creditManager.approveCreditAccount(DUMB_ADDRESS, 100);

        vm.expectRevert(CallerNotAdapterException.selector);
        creditManager.execute(bytes("0"));

        vm.stopPrank();
    }

    /// @dev U:[CM-4]: credit account configuration functions revert if were called non-configurator
    function test_U_CM_04_credit_account_configurator_functions_revert_if_not_called_by_creditConfigurator()
        public
        withoutSupportQuotas
    {
        vm.expectRevert(CallerNotConfiguratorException.selector);
        creditManager.addToken(DUMB_ADDRESS);

        vm.expectRevert(CallerNotConfiguratorException.selector);
        creditManager.setFees(0, 0, 0, 0, 0);

        vm.expectRevert(CallerNotConfiguratorException.selector);
        creditManager.setCollateralTokenData(DUMB_ADDRESS, 0, 0, 0, 0);

        vm.expectRevert(CallerNotConfiguratorException.selector);
        creditManager.setQuotedMask(0);

        vm.expectRevert(CallerNotConfiguratorException.selector);
        creditManager.setMaxEnabledTokens(255);

        vm.expectRevert(CallerNotConfiguratorException.selector);
        creditManager.setContractAllowance(DUMB_ADDRESS, DUMB_ADDRESS);

        vm.expectRevert(CallerNotConfiguratorException.selector);
        creditManager.setCreditFacade(DUMB_ADDRESS);

        vm.expectRevert(CallerNotConfiguratorException.selector);
        creditManager.setPriceOracle(DUMB_ADDRESS);

        vm.expectRevert(CallerNotConfiguratorException.selector);
        creditManager.setCreditConfigurator(DUMB_ADDRESS);
    }

    /// @dev U:[CM-5]: non-reentrant functions revert if called in reentrancy
    function test_U_CM_05_non_reentrant_functions_revert_if_called_in_reentrancy() public withoutSupportQuotas {
        creditManager.setReentrancy(ENTERED);

        vm.expectRevert("ReentrancyGuard: reentrant call");
        creditManager.openCreditAccount(200000, address(this));

        CollateralDebtData memory collateralDebtData;

        vm.expectRevert("ReentrancyGuard: reentrant call");
        creditManager.closeCreditAccount({
            creditAccount: DUMB_ADDRESS,
            closureAction: ClosureAction.LIQUIDATE_ACCOUNT,
            collateralDebtData: collateralDebtData,
            payer: DUMB_ADDRESS,
            to: DUMB_ADDRESS,
            skipTokensMask: 0,
            convertToETH: false
        });

        vm.expectRevert("ReentrancyGuard: reentrant call");
        creditManager.manageDebt(DUMB_ADDRESS, 100, 0, ManageDebtAction.INCREASE_DEBT);

        vm.expectRevert("ReentrancyGuard: reentrant call");
        creditManager.addCollateral(DUMB_ADDRESS, DUMB_ADDRESS, DUMB_ADDRESS, 100);

        vm.expectRevert("ReentrancyGuard: reentrant call");
        creditManager.fullCollateralCheck(DUMB_ADDRESS, 0, new uint256[](0), 1);

        vm.expectRevert("ReentrancyGuard: reentrant call");
        creditManager.updateQuota(DUMB_ADDRESS, DUMB_ADDRESS, 0, 0);

        vm.expectRevert("ReentrancyGuard: reentrant call");
        creditManager.scheduleWithdrawal(DUMB_ADDRESS, DUMB_ADDRESS, 0);

        vm.expectRevert("ReentrancyGuard: reentrant call");
        creditManager.claimWithdrawals(DUMB_ADDRESS, DUMB_ADDRESS, ClaimAction.CLAIM);

        vm.expectRevert("ReentrancyGuard: reentrant call");
        creditManager.revokeAdapterAllowances(DUMB_ADDRESS, new RevocationPair[](0));

        vm.expectRevert("ReentrancyGuard: reentrant call");
        creditManager.setActiveCreditAccount(DUMB_ADDRESS);

        vm.expectRevert("ReentrancyGuard: reentrant call");
        creditManager.setFlagFor(DUMB_ADDRESS, 1, true);

        vm.expectRevert("ReentrancyGuard: reentrant call");
        creditManager.approveCreditAccount(DUMB_ADDRESS, 100);

        vm.expectRevert("ReentrancyGuard: reentrant call");
        creditManager.execute(bytes("0"));
    }

    //
    //
    // OPEN CREDIT ACCOUNT
    //
    //

    /// @dev U:[CM-6]: open credit account works as expected
    function test_U_CM_06_open_credit_account_works_as_expected() public allQuotaCases {
        uint256 cumulativeIndexNow = RAY * 5;

        vm.roll(892323);
        creditManager.setCollateralTokensCount(255);

        poolMock.setCumulativeIndexNow(cumulativeIndexNow);

        tokenTestSuite.mint(Tokens.DAI, address(poolMock), DAI_ACCOUNT_AMOUNT);

        assertEq(creditManager.creditAccounts().length, 0, _testCaseErr("SETUP: incorrect creditAccounts() length"));

        uint256 cumulativeQuotaInterestBefore = 123412321;
        uint256 enabledTokensMaskBefore = 231423;

        creditManager.setCreditAccountInfoMap({
            creditAccount: accountFactory.usedAccount(),
            debt: 12039120,
            cumulativeIndexLastUpdate: 23e3,
            cumulativeQuotaInterest: cumulativeQuotaInterestBefore,
            enabledTokensMask: enabledTokensMaskBefore,
            flags: 34343,
            borrower: address(0)
        });

        // todo: check why expectCall doesn't work
        //  vm.expectCall(address(accountFactory), abi.encodeCall(IAccountFactory.takeCreditAccount, (0, 0)));
        address creditAccount = creditManager.openCreditAccount(DAI_ACCOUNT_AMOUNT, USER);
        assertEq(
            address(creditAccount), accountFactory.usedAccount(), _testCaseErr("Incorrect credit account returned")
        );

        (
            uint256 debt,
            uint256 cumulativeIndexLastUpdate,
            uint256 cumulativeQuotaInterest,
            uint256 enabledTokensMask,
            uint16 flags,
            uint64 since,
            address borrower
        ) = creditManager.creditAccountInfo(creditAccount);

        assertEq(debt, DAI_ACCOUNT_AMOUNT, _testCaseErr("Incorrect debt"));
        assertEq(cumulativeIndexLastUpdate, cumulativeIndexNow, _testCaseErr("Incorrect cumulativeIndexLastUpdate"));
        assertEq(
            cumulativeQuotaInterest,
            supportsQuotas ? 1 : cumulativeQuotaInterestBefore,
            _testCaseErr("Incorrect cumulativeQuotaInterest")
        );
        assertEq(enabledTokensMask, enabledTokensMaskBefore, _testCaseErr("Incorrect enabledTokensMask"));

        assertEq(since, block.number, _testCaseErr("Incorrect since"));

        assertEq(flags, 0, _testCaseErr("Incorrect flags"));
        assertEq(borrower, USER, _testCaseErr("Incorrect borrower"));

        assertEq(poolMock.lendAmount(), DAI_ACCOUNT_AMOUNT, _testCaseErr("Incorrect amount was borrowed"));
        assertEq(poolMock.lendAccount(), creditAccount, _testCaseErr("Incorrect amount was borrowed"));

        assertEq(creditManager.creditAccounts().length, 1, _testCaseErr("incorrect creditAccounts() length"));
        assertEq(creditManager.creditAccounts()[0], creditAccount, _testCaseErr("incorrect creditAccounts()[0] value"));

        expectBalance(Tokens.DAI, creditAccount, DAI_ACCOUNT_AMOUNT, _testCaseErr("incorrect balance on creditAccount"));
    }

    // //
    // //
    // // CLOSE CREDIT ACCOUNT
    // //
    // //

    /// @dev U:[CM-7]: close credit account reverts if account not exists
    function test_U_CM_07_close_credit_account_reverts_if_account_not_exists() public allQuotaCases {
        CollateralDebtData memory collateralDebtData;
        address creditAccount = DUMB_ADDRESS;

        vm.expectRevert(CreditAccountNotExistsException.selector);
        creditManager.closeCreditAccount({
            creditAccount: creditAccount,
            closureAction: ClosureAction.CLOSE_ACCOUNT,
            collateralDebtData: collateralDebtData,
            payer: DUMB_ADDRESS,
            to: DUMB_ADDRESS,
            skipTokensMask: 0,
            convertToETH: false
        });

        uint64 newBlock = 12312312;

        vm.roll(newBlock);
        creditManager.setSince(creditAccount, newBlock);
        creditManager.setBorrower(creditAccount, USER);

        vm.expectRevert(OpenCloseAccountInOneBlockException.selector);
        creditManager.closeCreditAccount({
            creditAccount: creditAccount,
            closureAction: ClosureAction.CLOSE_ACCOUNT,
            collateralDebtData: collateralDebtData,
            payer: DUMB_ADDRESS,
            to: DUMB_ADDRESS,
            skipTokensMask: 0,
            convertToETH: false
        });
    }

    struct CloseCreditAccountTestCase {
        string name;
        ClosureAction closureAction;
        uint256 debt;
        uint256 accruedInterest;
        uint256 accruedFees;
        uint256 totalValue;
        uint256 enabledTokensMask;
        address[] quotedTokens;
        uint256 underlyingBalance;
        // EXPECTED
        bool expectedSetLimitsToZero;
    }

    /// @dev U:[CM-8]: close credit account works as expected
    function test_U_CM_08_close_credit_correctly_makes_payments() public withFeeTokenCase withSupportQuotas {
        uint256 debt = DAI_ACCOUNT_AMOUNT;

        vm.assume(debt > 1_000);
        vm.assume(debt < 10 ** 10 * (10 ** _decimals(underlying)));

        if (isFeeToken) {
            _setFee(debt % 50_00, debt / (debt % 49 + 1));
        }

        address[] memory hasQuotedTokens = new address[](2);

        hasQuotedTokens[0] = tokenTestSuite.addressOf(Tokens.USDC);
        hasQuotedTokens[1] = tokenTestSuite.addressOf(Tokens.LINK);

        CloseCreditAccountTestCase[7] memory cases = [
            CloseCreditAccountTestCase({
                name: "Closure case for account with no pay from payer",
                closureAction: ClosureAction.CLOSE_ACCOUNT,
                debt: debt,
                accruedInterest: 0,
                accruedFees: 0,
                totalValue: 0,
                enabledTokensMask: UNDERLYING_TOKEN_MASK,
                quotedTokens: hasQuotedTokens,
                underlyingBalance: debt + 1,
                // EXPECTED
                expectedSetLimitsToZero: false
            }),
            CloseCreditAccountTestCase({
                name: "Closure case for account with with charging payer",
                closureAction: ClosureAction.CLOSE_ACCOUNT,
                debt: debt,
                accruedInterest: 0,
                accruedFees: 0,
                totalValue: 0,
                enabledTokensMask: UNDERLYING_TOKEN_MASK,
                quotedTokens: hasQuotedTokens,
                underlyingBalance: debt / 2,
                // EXPECTED
                expectedSetLimitsToZero: false
            }),
            CloseCreditAccountTestCase({
                name: "Liquidate account with profit",
                closureAction: ClosureAction.LIQUIDATE_ACCOUNT,
                debt: debt,
                accruedInterest: 0,
                accruedFees: 0,
                totalValue: debt * 2,
                enabledTokensMask: UNDERLYING_TOKEN_MASK,
                quotedTokens: hasQuotedTokens,
                underlyingBalance: debt * 2,
                // EXPECTED
                expectedSetLimitsToZero: false
            }),
            CloseCreditAccountTestCase({
                name: "Liquidate account with profit, liquidator pays, with quotedTokens",
                closureAction: ClosureAction.LIQUIDATE_ACCOUNT,
                debt: debt,
                accruedInterest: 0,
                accruedFees: 0,
                totalValue: _amountWithFee(debt * 100 / 95),
                enabledTokensMask: UNDERLYING_TOKEN_MASK,
                quotedTokens: hasQuotedTokens,
                underlyingBalance: 0,
                // EXPECTED
                expectedSetLimitsToZero: false
            }),
            CloseCreditAccountTestCase({
                name: "Liquidate account with loss, no quoted tokens",
                closureAction: ClosureAction.LIQUIDATE_ACCOUNT,
                debt: debt,
                accruedInterest: 0,
                accruedFees: 0,
                totalValue: debt / 2,
                enabledTokensMask: UNDERLYING_TOKEN_MASK,
                quotedTokens: new address[](0),
                underlyingBalance: debt / 2,
                // EXPECTED
                expectedSetLimitsToZero: false
            }),
            CloseCreditAccountTestCase({
                name: "Liquidate account with loss, with quotaTokens",
                closureAction: ClosureAction.LIQUIDATE_ACCOUNT,
                debt: debt,
                accruedInterest: 0,
                accruedFees: 0,
                totalValue: debt / 2,
                enabledTokensMask: UNDERLYING_TOKEN_MASK,
                quotedTokens: hasQuotedTokens,
                underlyingBalance: debt / 2,
                // EXPECTED
                expectedSetLimitsToZero: true
            }),
            CloseCreditAccountTestCase({
                name: "Liquidate account with loss, with quotaTokens, Liquidator pays",
                closureAction: ClosureAction.LIQUIDATE_ACCOUNT,
                debt: debt,
                accruedInterest: 0,
                accruedFees: 0,
                totalValue: debt / 2,
                enabledTokensMask: UNDERLYING_TOKEN_MASK,
                quotedTokens: hasQuotedTokens,
                underlyingBalance: 0,
                // EXPECTED
                expectedSetLimitsToZero: true
            })
        ];

        address creditAccount = accountFactory.usedAccount();

        creditManager.setBorrower(creditAccount, USER);

        tokenTestSuite.mint({token: underlying, to: LIQUIDATOR, amount: _amountWithFee(debt * 2)});

        vm.prank(LIQUIDATOR);
        IERC20(underlying).approve({spender: address(creditManager), amount: type(uint256).max});

        assertEq(accountFactory.returnedAccount(), address(0), "SETUP: returnAccount is already set");

        for (uint256 i; i < cases.length; ++i) {
            uint256 snapshot = vm.snapshot();

            CloseCreditAccountTestCase memory _case = cases[i];

            caseName = string.concat(caseName, _case.name);

            CollateralDebtData memory collateralDebtData;
            collateralDebtData._poolQuotaKeeper = address(poolQuotaKeeperMock);
            collateralDebtData.debt = _case.debt;
            collateralDebtData.accruedInterest = _case.accruedInterest;
            collateralDebtData.accruedFees = _case.accruedFees;
            collateralDebtData.totalValue = _case.totalValue;
            collateralDebtData.enabledTokensMask = _case.enabledTokensMask;
            collateralDebtData.quotedTokens = _case.quotedTokens;

            /// @notice We do not test math correctness here, it could be found in lib test
            /// We assume here, that lib is tested and provide correct results, the test checks
            /// that te contract sends amout to correct addresses and implement another logic is need
            uint256 amountToPool;
            uint256 profit;
            uint256 expectedRemainingFunds;
            uint256 expectedLoss;

            if (_case.closureAction == ClosureAction.CLOSE_ACCOUNT) {
                (amountToPool, profit) = collateralDebtData.calcClosePayments({amountWithFeeFn: _amountWithFee});
            } else {
                (amountToPool, expectedRemainingFunds, profit, expectedLoss) = collateralDebtData
                    .calcLiquidationPayments({
                    liquidationDiscount: _case.closureAction == ClosureAction.LIQUIDATE_ACCOUNT
                        ? PERCENTAGE_FACTOR - DEFAULT_LIQUIDATION_PREMIUM
                        : PERCENTAGE_FACTOR - DEFAULT_LIQUIDATION_PREMIUM_EXPIRED,
                    feeLiquidation: _case.closureAction == ClosureAction.LIQUIDATE_ACCOUNT
                        ? DEFAULT_FEE_LIQUIDATION
                        : DEFAULT_FEE_LIQUIDATION_EXPIRED,
                    amountWithFeeFn: _amountWithFee,
                    amountMinusFeeFn: _amountMinusFee
                });
            }

            tokenTestSuite.mint(underlying, creditAccount, _case.underlyingBalance);

            startTokenTrackingSession(caseName);

            expectTokenTransfer({
                reason: "debt transfer to pool",
                token: underlying,
                from: creditAccount,
                to: address(poolMock),
                amount: _amountMinusFee(amountToPool)
            });

            if (_case.underlyingBalance < amountToPool + expectedRemainingFunds + 1) {
                expectTokenTransfer({
                    reason: "payer to creditAccount",
                    token: underlying,
                    from: LIQUIDATOR,
                    to: creditAccount,
                    amount: amountToPool + expectedRemainingFunds - _case.underlyingBalance + 1
                });
            } else {
                uint256 amount = _case.underlyingBalance - amountToPool - expectedRemainingFunds - 1;
                if (amount > 1) {
                    expectTokenTransfer({
                        reason: "transfer to caller",
                        token: underlying,
                        from: creditAccount,
                        to: FRIEND,
                        amount: amount
                    });
                }
            }

            if (expectedRemainingFunds > 1) {
                expectTokenTransfer({
                    reason: "remaning funds to borrower",
                    token: underlying,
                    from: creditAccount,
                    to: USER,
                    amount: _amountMinusFee(expectedRemainingFunds)
                });
            }

            uint256 poolBalanceBefore = IERC20(underlying).balanceOf(address(poolMock));

            ///
            /// CLOSE CREDIT ACC
            ///
            (uint256 remainingFunds, uint256 loss) = creditManager.closeCreditAccount({
                creditAccount: creditAccount,
                closureAction: _case.closureAction,
                collateralDebtData: collateralDebtData,
                payer: LIQUIDATOR,
                to: FRIEND,
                skipTokensMask: 0,
                convertToETH: false
            });

            assertEq(poolMock.repayAmount(), collateralDebtData.debt, _testCaseErr("Incorrect repay amount"));
            assertEq(poolMock.repayProfit(), profit, _testCaseErr("Incorrect profit"));
            assertEq(poolMock.repayLoss(), loss, _testCaseErr("Incorrect loss"));

            assertEq(remainingFunds, expectedRemainingFunds, _testCaseErr("incorrect remainingFunds"));

            assertEq(loss, expectedLoss, _testCaseErr("incorrect loss"));

            checkTokenTransfers({debug: false});

            /// @notice Pool balance invariant keeps correct transfer to pool during closure

            expectBalance({
                token: underlying,
                holder: address(poolMock),
                expectedBalance: poolBalanceBefore + collateralDebtData.debt + collateralDebtData.accruedInterest + profit
                    - loss,
                reason: "Pool balance invariant"
            });

            (,,,,,, address borrower) = creditManager.creditAccountInfo(creditAccount);
            assertEq(borrower, address(0), "Borrowers wasn't cleared");

            assertEq(
                poolQuotaKeeperMock.call_creditAccount(),
                _case.quotedTokens.length == 0 ? address(0) : creditAccount,
                "Incorrect creditAccount call to PQK"
            );

            assertTrue(
                poolQuotaKeeperMock.call_setLimitsToZero() == _case.expectedSetLimitsToZero, "Incorrect setLimitsToZero"
            );

            assertEq(accountFactory.returnedAccount(), creditAccount, "returnAccount wasn't called");

            assertEq(creditManager.creditAccounts().length, 0, _testCaseErr("incorrect creditAccounts() length"));

            vm.revertTo(snapshot);
        }
    }

    /// @dev U:[CM-9]: close credit account works as expected
    function test_U_CM_09_close_credit_transfers_tokens_correctly(uint256 skipTokenMask)
        public
        withFeeTokenCase
        withoutSupportQuotas
    {
        bool convertToEth = (skipTokenMask % 2) != 0;
        uint8 numberOfTokens = uint8(skipTokenMask % 253);

        CollateralDebtData memory collateralDebtData;
        collateralDebtData.debt = DAI_ACCOUNT_AMOUNT;

        /// @notice `+2` for underlying and WETH token
        collateralDebtData.enabledTokensMask = getHash(skipTokenMask, 2) & ((1 << (numberOfTokens + 2)) - 1);

        address creditAccount = accountFactory.usedAccount();

        creditManager.setBorrower(creditAccount, USER);
        tokenTestSuite.mint({token: underlying, to: creditAccount, amount: _amountWithFee(collateralDebtData.debt * 2)});

        address weth = tokenTestSuite.addressOf(Tokens.WETH);

        vm.startPrank(CONFIGURATOR);
        creditManager.addToken(weth);
        creditManager.setCollateralTokenData(weth, 8000, 8000, type(uint40).max, 0);

        vm.stopPrank();

        {
            uint256 randomAmount = skipTokenMask % DAI_ACCOUNT_AMOUNT;
            tokenTestSuite.mint({token: weth, to: creditAccount, amount: randomAmount});
            _addTokensBatch({creditAccount: creditAccount, numberOfTokens: numberOfTokens, balance: randomAmount});
        }

        caseName = string.concat(caseName, "token transfer with ", Strings.toString(numberOfTokens), " on account");

        startTokenTrackingSession(caseName);

        uint8 len = creditManager.collateralTokensCount();

        /// @notice it starts from 1, because underlying token has index 0
        for (uint8 i = 0; i < len; ++i) {
            uint256 tokenMask = 1 << i;
            address token = creditManager.getTokenByMask(tokenMask);
            uint256 balance = IERC20(token).balanceOf(creditAccount);

            if (
                (collateralDebtData.enabledTokensMask & tokenMask != 0) && (tokenMask & skipTokenMask == 0)
                    && (balance > 1)
            ) {
                if (i == 0) {
                    expectTokenTransfer({
                        reason: "transfer underlying token ",
                        token: underlying,
                        from: creditAccount,
                        to: FRIEND,
                        amount: collateralDebtData.debt - 1
                    });
                } else {
                    expectTokenTransfer({
                        reason: string.concat("transfer token ", IERC20Metadata(token).symbol()),
                        token: token,
                        from: creditAccount,
                        to: (convertToEth && token == weth) ? address(wethGateway) : FRIEND,
                        amount: balance - 1
                    });
                }
            }
        }

        creditManager.closeCreditAccount({
            creditAccount: creditAccount,
            closureAction: ClosureAction.CLOSE_ACCOUNT,
            collateralDebtData: collateralDebtData,
            payer: USER,
            to: FRIEND,
            skipTokensMask: skipTokenMask,
            convertToETH: convertToEth
        });

        checkTokenTransfers({debug: true});
    }

    //
    //
    // MANAGE DEBT
    //
    //

    /// @dev U:[CM-10]: manageDebt increases debt correctly
    function test_U_CM_10_manageDebt_increases_debt_correctly(uint256 amount)
        public
        withFeeTokenCase
        withoutSupportQuotas
    {
        vm.assume(amount < 10 ** 10 * (10 ** _decimals(underlying)));

        address creditAccount = accountFactory.usedAccount();

        CollateralDebtData memory collateralDebtData;

        collateralDebtData.debt = DAI_ACCOUNT_AMOUNT;
        collateralDebtData.cumulativeIndexNow = RAY * 12 / 10;
        collateralDebtData.cumulativeIndexLastUpdate = RAY;

        poolMock.setCumulativeIndexNow(collateralDebtData.cumulativeIndexNow);

        creditManager.setCreditAccountInfoMap({
            creditAccount: creditAccount,
            debt: collateralDebtData.debt,
            cumulativeIndexLastUpdate: collateralDebtData.cumulativeIndexLastUpdate,
            cumulativeQuotaInterest: 0,
            enabledTokensMask: 0,
            flags: 0,
            borrower: USER
        });

        tokenTestSuite.mint(underlying, address(poolMock), amount);

        /// @notice this test doesn't check math - it's focused on tranfers only
        (uint256 expectedNewDebt, uint256 expectedCumulativeIndex) = CreditLogic.calcIncrease({
            amount: amount,
            debt: collateralDebtData.debt,
            cumulativeIndexNow: collateralDebtData.cumulativeIndexNow,
            cumulativeIndexLastUpdate: collateralDebtData.cumulativeIndexLastUpdate
        });

        caseName = string.concat(caseName, "increase debt");
        caseName = isFeeToken ? string.concat("Fee token: ", caseName) : caseName;

        startTokenTrackingSession(caseName);

        expectTokenTransfer({
            reason: "transfer from pool to credit account ",
            token: underlying,
            from: address(poolMock),
            to: creditAccount,
            amount: _amountMinusFee(amount)
        });

        /// @notice enabledTokesMask is set to zero, because it has no impact
        (uint256 newDebt, uint256 tokensToEnable, uint256 tokensToDisable) = creditManager.manageDebt({
            creditAccount: creditAccount,
            amount: amount,
            enabledTokensMask: 0,
            action: ManageDebtAction.INCREASE_DEBT
        });

        checkTokenTransfers({debug: false});

        assertEq(newDebt, expectedNewDebt, _testCaseErr("Incorrect new debt"));

        assertEq(poolMock.lendAmount(), amount, _testCaseErr("Incorrect lend amount"));
        assertEq(poolMock.lendAccount(), creditAccount, _testCaseErr("Incorrect credit account"));

        /// @notice checking creditAccountInf update

        (uint256 debt, uint256 cumulativeIndexLastUpdate,,,,,) = creditManager.creditAccountInfo(creditAccount);

        assertEq(debt, expectedNewDebt, _testCaseErr("Incorrect debt update in creditAccountInfo"));
        assertEq(
            cumulativeIndexLastUpdate,
            expectedCumulativeIndex,
            _testCaseErr("Incorrect cumulativeIndexLastUpdate update in creditAccountInfo")
        );

        assertEq(tokensToEnable, UNDERLYING_TOKEN_MASK, _testCaseErr("Incorrect tokensToEnable"));
        assertEq(tokensToDisable, 0, _testCaseErr("Incorrect tokensToDisable"));
    }

    /// @dev U:[CM-11]: manageDebt decreases debt correctly
    function test_U_CM_11_manageDebt_decreases_debt_correctly(uint256 _amount) public withFeeTokenCase allQuotaCases {
        vm.assume(_amount < 10 ** 10 * (10 ** _decimals(underlying)));

        // uint256 amount = 10000;
        uint8 testCase = uint8(_amount % 3);

        /// @notice for stack optimisation
        uint256 amount = _amount;

        address creditAccount = accountFactory.usedAccount();

        CollateralDebtData memory collateralDebtData;

        collateralDebtData.debt = amount * (amount % 5 + 1);
        collateralDebtData.cumulativeIndexNow = RAY * 12 / 10;
        collateralDebtData.cumulativeIndexLastUpdate = RAY;

        if (supportsQuotas) {
            collateralDebtData.cumulativeQuotaInterest = amount / (amount % 5 + 1);
        }

        poolMock.setCumulativeIndexNow(collateralDebtData.cumulativeIndexNow);

        uint256 initialCQI = collateralDebtData.cumulativeQuotaInterest + 1;
        creditManager
            /// @notice enabledTokensMask is read directly from function parameters, not from this function
            .setCreditAccountInfoMap({
            creditAccount: creditAccount,
            debt: collateralDebtData.debt,
            cumulativeIndexLastUpdate: collateralDebtData.cumulativeIndexLastUpdate,
            cumulativeQuotaInterest: initialCQI,
            enabledTokensMask: 0,
            flags: 0,
            borrower: USER
        });

        {
            uint256 amountOnAccount = amount;
            if (testCase == 1) amountOnAccount++;
            if (testCase == 2) amountOnAccount += amount % 500 + 2;

            tokenTestSuite.mint(underlying, creditAccount, amountOnAccount);
        }
        /// @notice this test doesn't check math - it's focused on tranfers only
        (
            uint256 expectedNewDebt,
            uint256 expectedCumulativeIndex,
            uint256 expectedProfit,
            uint256 expectedCumulativeQuotaInterest
        ) = CreditLogic.calcDecrease({
            amount: _amountMinusFee(amount),
            debt: collateralDebtData.debt,
            cumulativeIndexNow: collateralDebtData.cumulativeIndexNow,
            cumulativeIndexLastUpdate: collateralDebtData.cumulativeIndexLastUpdate,
            cumulativeQuotaInterest: collateralDebtData.cumulativeQuotaInterest,
            feeInterest: DEFAULT_FEE_INTEREST
        });

        caseName = string.concat(caseName, "decrease debt: ");

        /// @notice there are 3 cases to test
        /// #0: use whole balance of undelrying asset of CA and keeps 0
        if (testCase == 0) {
            caseName = string.concat(caseName, " keeps 0");
        }
        /// #1: use (whole balance - 1)  of undelrying asset of CA and keeps 1
        else if (testCase == 1) {
            caseName = string.concat(caseName, " keeps 1");
        }
        /// #2: use <(whole balance - 1) of undelrying asset of CA and keeps >1
        else if (testCase == 2) {
            caseName = string.concat(caseName, " keeps >1");
        }

        startTokenTrackingSession(caseName);

        expectTokenTransfer({
            reason: "transfer from user to pool",
            token: underlying,
            from: creditAccount,
            to: address(poolMock),
            amount: _amountMinusFee(amount)
        });

        if (supportsQuotas) {
            vm.expectCall(
                address(poolQuotaKeeperMock),
                abi.encodeCall(IPoolQuotaKeeper.accrueQuotaInterest, (creditAccount, collateralDebtData.quotedTokens))
            );
        }

        /// @notice enabledTokesMask is set to zero, because it has no impact
        (uint256 newDebt, uint256 tokensToEnable, uint256 tokensToDisable) = creditManager.manageDebt({
            creditAccount: creditAccount,
            amount: amount,
            enabledTokensMask: 0,
            action: ManageDebtAction.DECREASE_DEBT
        });

        checkTokenTransfers({debug: false});

        assertEq(newDebt, expectedNewDebt, _testCaseErr("Incorrect new debt"));

        assertEq(poolMock.repayAmount(), collateralDebtData.debt - newDebt, _testCaseErr("Incorrect repay amount"));
        assertEq(poolMock.repayProfit(), expectedProfit, _testCaseErr("Incorrect repay profit"));
        assertEq(poolMock.repayLoss(), 0, _testCaseErr("Incorrect repay loss"));

        /// @notice checking creditAccountInf update
        {
            (uint256 debt, uint256 cumulativeIndexLastUpdate, uint256 cumulativeQuotaInterest,,,,) =
                creditManager.creditAccountInfo(creditAccount);

            assertEq(debt, expectedNewDebt, _testCaseErr("Incorrect debt update in creditAccountInfo"));
            assertEq(
                cumulativeIndexLastUpdate,
                expectedCumulativeIndex,
                _testCaseErr("Incorrect cumulativeIndexLastUpdate update in creditAccountInfo")
            );

            /// @notice cumulativeQuotaInterest should not be changed if supportsQuotas  == false

            assertEq(
                cumulativeQuotaInterest,
                supportsQuotas ? (expectedCumulativeQuotaInterest + 1) : initialCQI,
                _testCaseErr("Incorrect cumulativeQuotaInterest update in creditAccountInfo")
            );
        }

        assertEq(tokensToEnable, 0, _testCaseErr("Incorrect tokensToEnable"));

        /// @notice it should disable token mask with 0 or 1 balance after
        assertEq(
            tokensToDisable, (testCase != 2) ? UNDERLYING_TOKEN_MASK : 0, _testCaseErr("Incorrect tokensToDisable")
        );
    }

    /// @dev U:[CM-12]: manageDebt with 0 amount doesn't change anythig
    function test_U_CM_12_manageDebt_with_0_amount_doesn_t_change_anythig() public withFeeTokenCase allQuotaCases {
        uint256 debt = 10000;
        address creditAccount = accountFactory.usedAccount();

        CollateralDebtData memory collateralDebtData;

        collateralDebtData.debt = debt * (debt % 5 + 1);
        collateralDebtData.cumulativeIndexNow = RAY * 12 / 10;
        collateralDebtData.cumulativeIndexLastUpdate = RAY;

        if (supportsQuotas) {
            collateralDebtData.cumulativeQuotaInterest = debt / (debt % 5 + 1);
        }

        /// todo: add outstanding interest for quota token

        poolMock.setCumulativeIndexNow(collateralDebtData.cumulativeIndexNow);

        tokenTestSuite.mint(underlying, creditAccount, debt);

        /// @notice enabledTokensMask is read directly from function parameters, not from this function
        creditManager.setCreditAccountInfoMap({
            creditAccount: creditAccount,
            debt: collateralDebtData.debt,
            cumulativeIndexLastUpdate: collateralDebtData.cumulativeIndexLastUpdate,
            cumulativeQuotaInterest: collateralDebtData.cumulativeQuotaInterest + 1,
            enabledTokensMask: 0,
            flags: 0,
            borrower: USER
        });

        for (uint256 testCase = 0; testCase < 2; testCase++) {
            caseName = string.concat(caseName, "decrease debt &");

            caseName =
                testCase == 0 ? string.concat(caseName, ", INCREASE_DEBT") : string.concat(caseName, ", DECREASE_DEBT");

            (uint256 newDebt, uint256 tokensToEnable, uint256 tokensToDisable) = creditManager.manageDebt({
                creditAccount: creditAccount,
                amount: 0,
                enabledTokensMask: UNDERLYING_TOKEN_MASK,
                action: testCase == 0 ? ManageDebtAction.INCREASE_DEBT : ManageDebtAction.DECREASE_DEBT
            });

            assertEq(
                tokensToEnable, testCase == 0 ? UNDERLYING_TOKEN_MASK : 0, _testCaseErr("Incorrect tokensToEnable")
            );
            assertEq(tokensToDisable, 0, _testCaseErr("Incorrect tokensToDisable"));

            (uint256 caiDebt, uint256 caiCumulativeIndexLastUpdate, uint256 caiCumulativeQuotaInterest,,,,) =
                creditManager.creditAccountInfo(creditAccount);

            assertEq(newDebt, debt, _testCaseErr("Incorrect debt update in creditAccountInfo"));
            assertEq(caiDebt, debt, _testCaseErr("Incorrect debt update in creditAccountInfo"));
            assertEq(
                caiCumulativeIndexLastUpdate,
                collateralDebtData.cumulativeIndexLastUpdate,
                _testCaseErr("Incorrect cumulativeIndexLastUpdate update in creditAccountInfo")
            );

            assertEq(
                caiCumulativeQuotaInterest,
                collateralDebtData.cumulativeQuotaInterest + 1,
                _testCaseErr("Incorrect cumulativeQuotaInterest update in creditAccountInfo")
            );
        }
    }

    //
    //  ADD COLLATERAL
    //
    /// @dev U:[CM-13]: addCollateral works as expected
    function test_U_CM_13_addCollateral_works_as_expected() public withoutSupportQuotas {
        address creditAccount = DUMB_ADDRESS;
        address linkToken = tokenTestSuite.addressOf(Tokens.LINK);

        uint256 amount = DAI_ACCOUNT_AMOUNT;

        tokenTestSuite.mint({token: underlying, to: USER, amount: amount});

        vm.prank(USER);
        IERC20(underlying).approve({spender: address(creditManager), amount: type(uint256).max});

        vm.expectRevert(TokenNotAllowedException.selector);
        creditManager.addCollateral({payer: USER, creditAccount: creditAccount, token: linkToken, amount: amount});

        startTokenTrackingSession("add collateral");

        expectTokenTransfer({
            reason: "transfer from user to pool",
            token: underlying,
            from: USER,
            to: creditAccount,
            amount: amount
        });

        uint256 tokenToEnable =
            creditManager.addCollateral({payer: USER, creditAccount: creditAccount, token: underlying, amount: amount});

        checkTokenTransfers({debug: false});

        assertEq(tokenToEnable, UNDERLYING_TOKEN_MASK, "Incorrect tokenToEnable");
    }

    //
    //  APPROVE CREDIT ACCOUNT
    //

    /// @dev U:[CM-14]: approveCreditAccount works as expected
    function test_U_CM_14_approveCreditAccount_works_as_expected() public withoutSupportQuotas {
        address creditAccount = address(new CreditAccountMock());
        address linkToken = tokenTestSuite.addressOf(Tokens.LINK);

        creditManager.setActiveCreditAccount(address(creditAccount));

        vm.prank(CONFIGURATOR);
        creditManager.setContractAllowance(ADAPTER, DUMB_ADDRESS);

        /// @notice check that it reverts on unknown token
        vm.prank(ADAPTER);
        vm.expectRevert(TokenNotAllowedException.selector);
        creditManager.approveCreditAccount({token: linkToken, amount: 20000});

        /// @notice logic which works with different token approvals are incapsulated
        /// in CreditAccountHelper librarby and tested also there

        vm.expectCall(
            creditAccount,
            abi.encodeCall(
                ICreditAccountBase.execute, (underlying, abi.encodeCall(IERC20.approve, (DUMB_ADDRESS, 20000)))
            )
        );

        vm.expectEmit(true, true, true, true);
        emit ExecuteCall(underlying, abi.encodeCall(IERC20.approve, (DUMB_ADDRESS, 20000)));

        vm.prank(ADAPTER);
        creditManager.approveCreditAccount({token: underlying, amount: 20000});
    }

    /// @dev U:[CM-15]: revokeAdapterAllowances works as expected
    function test_U_CM_15_revokeAdapterAllowances_works_as_expected() public withoutSupportQuotas {
        address creditAccount = DUMB_ADDRESS;

        RevocationPair[] memory revCase = new RevocationPair[](1);

        address mockToken = makeAddr("MOCK_TOKEN");

        /// @notice case when token == address
        revCase[0] = RevocationPair({token: address(0), spender: DUMB_ADDRESS});

        vm.expectRevert(ZeroAddressException.selector);
        creditManager.revokeAdapterAllowances(creditAccount, revCase);

        /// @notice case when spender == address
        revCase[0] = RevocationPair({token: DUMB_ADDRESS, spender: address(0)});

        vm.expectRevert(ZeroAddressException.selector);
        creditManager.revokeAdapterAllowances(creditAccount, revCase);

        address spender = makeAddr("SPENDER");

        /// @notice Reverts for unknown token
        revCase[0] = RevocationPair({token: mockToken, spender: spender});
        vm.mockCall(mockToken, abi.encodeCall(IERC20.allowance, (creditAccount, spender)), abi.encode(2));

        vm.expectRevert(TokenNotAllowedException.selector);
        creditManager.revokeAdapterAllowances(creditAccount, revCase);

        /// @notice Do nothing if allowance == 1
        revCase[0] = RevocationPair({token: mockToken, spender: spender});
        vm.mockCall(mockToken, abi.encodeCall(IERC20.allowance, (creditAccount, spender)), abi.encode(1));

        bytes memory approveCallData = abi.encodeCall(IERC20.approve, (spender, 0));
        bytes memory executeCallData = abi.encodeCall(ICreditAccountBase.execute, (mockToken, approveCallData));

        vm.mockCallRevert(creditAccount, executeCallData, bytes(""));
        creditManager.revokeAdapterAllowances(creditAccount, revCase);

        /// @notice Set allowance to zero, if it was >2

        creditAccount = address(new CreditAccountMock());
        _addToken(mockToken, 80_00);

        revCase[0] = RevocationPair({token: mockToken, spender: spender});
        vm.mockCall(mockToken, abi.encodeCall(IERC20.allowance, (creditAccount, spender)), abi.encode(2));

        approveCallData = abi.encodeCall(IERC20.approve, (spender, 0));
        executeCallData = abi.encodeCall(ICreditAccountBase.execute, (mockToken, approveCallData));

        vm.expectCall(creditAccount, executeCallData);
        creditManager.revokeAdapterAllowances(creditAccount, revCase);
    }

    //
    //  EXECUTE
    //

    /// @dev U:[CM-16]: execute works as expected
    function test_U_CM_16_execute_works_as_expected() public withoutSupportQuotas {
        address creditAccount = address(new CreditAccountMock());

        creditManager.setActiveCreditAccount(address(creditAccount));

        vm.prank(CONFIGURATOR);
        creditManager.setContractAllowance(ADAPTER, DUMB_ADDRESS);

        bytes memory dumbCallData = bytes("Hello, world");
        bytes memory expectedReturnValue = bytes("Yes,sir!");

        CreditAccountMock(creditAccount).setReturnExecuteResult(expectedReturnValue);

        vm.expectCall(creditAccount, abi.encodeCall(ICreditAccountBase.execute, (DUMB_ADDRESS, dumbCallData)));

        vm.expectEmit(true, true, true, true);
        emit ExecuteCall(DUMB_ADDRESS, dumbCallData);

        vm.prank(ADAPTER);
        bytes memory returnValue = creditManager.execute(dumbCallData);

        assertEq(returnValue, expectedReturnValue, "Incorrect return value");
    }

    //
    //
    // FULL COLLATERAL CHECK
    //
    //

    /// @dev U:[CM-17]: fullCollateralCheck reverts if hf < 10K
    function test_U_CM_17_fullCollateralCheck_reverts_if_hf_less_10K() public withoutSupportQuotas {
        vm.expectRevert(CustomHealthFactorTooLowException.selector);
        creditManager.fullCollateralCheck({
            creditAccount: DUMB_ADDRESS,
            enabledTokensMask: 0,
            collateralHints: new uint256[](0),
            minHealthFactor: PERCENTAGE_FACTOR - 1
        });
    }

    // /// @dev U:[CM-18]: fullCollateralCheck reverts if not enough collateral otherwise saves enabledTokensMask
    function test_U_CM_18_fullCollateralCheck_reverts_if_not_enough_collateral_otherwise_saves_enabledTokensMask(
        uint256 amount
    ) public withFeeTokenCase withoutSupportQuotas {
        /// @notice This test doesn't check collateral calculation, it proves that function
        /// reverts if it's not enough collateral otherwise it stores enabledTokensMask to storage

        vm.assume(amount > 0 && amount < 1e20 * WAD);

        // uint256 amount = DAI_ACCOUNT_AMOUNT;
        address creditAccount = DUMB_ADDRESS;
        uint8 numberOfTokens = uint8(amount % 253);

        /// @notice `+1` for underlying token
        uint256 enabledTokensMask = uint256(keccak256(abi.encode(amount))) & ((1 << (numberOfTokens + 1)) - 1);

        vm.prank(CONFIGURATOR);
        creditManager.setMaxEnabledTokens(numberOfTokens + 1);

        tokenTestSuite.mint({token: underlying, to: creditAccount, amount: amount});

        /// @notice sets price 1 USD for underlying
        priceOracleMock.setPrice(underlying, 10 ** 8);

        _addTokensBatch({creditAccount: creditAccount, numberOfTokens: numberOfTokens, balance: amount});

        creditManager.setCreditAccountInfoMap({
            creditAccount: creditAccount,
            debt: 100330010,
            cumulativeIndexLastUpdate: RAY,
            cumulativeQuotaInterest: 0,
            enabledTokensMask: enabledTokensMask,
            flags: 0,
            borrower: USER
        });

        CollateralDebtData memory collateralDebtData =
            creditManager.calcDebtAndCollateralFC(creditAccount, CollateralCalcTask.DEBT_COLLATERAL_WITHOUT_WITHDRAWALS);

        /// @notice fuzzler could find a combination which enabled tokens with zero balances,
        /// which cause to twvUSD == 0 and arithmetic errr later
        vm.assume(collateralDebtData.twvUSD > 0);

        creditManager.setDebt(creditAccount, collateralDebtData.twvUSD + 1);

        collateralDebtData =
            creditManager.calcDebtAndCollateralFC(creditAccount, CollateralCalcTask.FULL_COLLATERAL_CHECK_LAZY);

        assertEq(
            collateralDebtData.twvUSD + 1, collateralDebtData.totalDebtUSD, "SETUP: incorrect params for liquidation"
        );

        vm.expectRevert(NotEnoughCollateralException.selector);
        creditManager.fullCollateralCheck({
            creditAccount: creditAccount,
            enabledTokensMask: enabledTokensMask,
            collateralHints: new uint256[](0),
            minHealthFactor: PERCENTAGE_FACTOR
        });

        assertTrue(
            creditManager.isLiquidatable(creditAccount, PERCENTAGE_FACTOR),
            "isLiquidatable returns false for liqudatable acc"
        );

        /// @notice we run calcDebtAndCollateral to get enabledTokensMask as it should be after check
        creditManager.setDebt(creditAccount, collateralDebtData.twvUSD - 1);

        collateralDebtData =
            creditManager.calcDebtAndCollateralFC(creditAccount, CollateralCalcTask.FULL_COLLATERAL_CHECK_LAZY);

        uint256 enabledTokenMaskWithDisableTokens = collateralDebtData.enabledTokensMask;

        assertTrue(
            !creditManager.isLiquidatable(creditAccount, PERCENTAGE_FACTOR),
            "isLiquidatable returns true for non-liqudatable acc"
        );

        /// @notice it makes account non liquidatable and clears mask - to check that it's set
        creditManager.setCreditAccountInfoMap({
            creditAccount: creditAccount,
            debt: collateralDebtData.twvUSD - 1,
            cumulativeIndexLastUpdate: RAY,
            cumulativeQuotaInterest: 0,
            enabledTokensMask: 0,
            flags: 0,
            borrower: USER
        });

        creditManager.fullCollateralCheck({
            creditAccount: creditAccount,
            enabledTokensMask: enabledTokensMask,
            collateralHints: new uint256[](0),
            minHealthFactor: PERCENTAGE_FACTOR
        });

        uint256 enabledTokensMaskAfter = creditManager.enabledTokensMaskOf(creditAccount);

        assertEq(enabledTokensMaskAfter, enabledTokenMaskWithDisableTokens, "enabledTokensMask wasn't set correctly");
    }

    //
    //
    // CALC DEBT AND COLLATERAL
    //
    //

    /// @dev U:[CM-19]: calcDebtAndCollateral reverts for FULL_COLLATERAL_CHECK_LAZY
    function test_U_CM_19_calcDebtAndCollateral_reverts_for_FULL_COLLATERAL_CHECK_LAZY() public withoutSupportQuotas {
        vm.expectRevert(IncorrectParameterException.selector);
        creditManager.calcDebtAndCollateral({
            creditAccount: DUMB_ADDRESS,
            task: CollateralCalcTask.FULL_COLLATERAL_CHECK_LAZY
        });
    }

    /// @dev U:[CM-20]: calcDebtAndCollateral works correctly for GENERIC_PARAMS task
    function test_U_CM_20_calcDebtAndCollateral_works_correctly_for_GENERIC_PARAMS_task() public withoutSupportQuotas {
        uint256 debt = DAI_ACCOUNT_AMOUNT;
        uint256 cumulativeIndexNow = RAY * 12 / 10;
        uint256 cumulativeIndexLastUpdate = RAY * 11 / 10;

        address creditAccount = DUMB_ADDRESS;

        creditManager.setCreditAccountInfoMap({
            creditAccount: creditAccount,
            debt: debt,
            cumulativeIndexLastUpdate: cumulativeIndexLastUpdate,
            cumulativeQuotaInterest: 0,
            enabledTokensMask: UNDERLYING_TOKEN_MASK,
            flags: 0,
            borrower: USER
        });

        poolMock.setCumulativeIndexNow(cumulativeIndexNow);

        CollateralDebtData memory collateralDebtData =
            creditManager.calcDebtAndCollateral({creditAccount: creditAccount, task: CollateralCalcTask.GENERIC_PARAMS});

        assertEq(collateralDebtData.debt, debt, "Incorrect debt");
        assertEq(
            collateralDebtData.cumulativeIndexLastUpdate,
            cumulativeIndexLastUpdate,
            "Incorrect cumulativeIndexLastUpdate"
        );
        assertEq(collateralDebtData.cumulativeIndexNow, cumulativeIndexNow, "Incorrect cumulativeIndexLastUpdate");
    }

    /// @dev U:[CM-21]: calcDebtAndCollateral works correctly for DEBT_ONLY task
    function test_U_CM_21_calcDebtAndCollateral_works_correctly_for_DEBT_ONLY_task() public allQuotaCases {
        uint256 debt = DAI_ACCOUNT_AMOUNT;

        address creditAccount = DUMB_ADDRESS;

        uint96 LINK_QUOTA = uint96(debt / 2);
        uint96 STETH_QUOTA = uint96(debt / 8);

        uint256 LINK_INTEREST = debt / 8;
        uint256 STETH_INTEREST = debt / 100;
        uint256 INITIAL_INTEREST = 500;

        if (supportsQuotas) {
            _addQuotedToken({token: Tokens.LINK, lt: 80_00, quoted: LINK_QUOTA, outstandingInterest: LINK_INTEREST});
            _addQuotedToken({token: Tokens.STETH, lt: 30_00, quoted: STETH_QUOTA, outstandingInterest: STETH_INTEREST});
        } else {
            _addToken({token: Tokens.LINK, lt: 80_00});
            _addToken({token: Tokens.STETH, lt: 30_00});
        }
        uint256 LINK_TOKEN_MASK = _getTokenMaskOrRevert({token: Tokens.LINK});
        uint256 STETH_TOKEN_MASK = _getTokenMaskOrRevert({token: Tokens.STETH});

        vars.set("cumulativeIndexNow", RAY * 22 / 10);
        vars.set("cumulativeIndexLastUpdate", RAY * 21 / 10);

        poolMock.setCumulativeIndexNow(vars.get("cumulativeIndexNow"));

        if (supportsQuotas) {
            vm.prank(CONFIGURATOR);
            creditManager.setQuotedMask(LINK_TOKEN_MASK | STETH_TOKEN_MASK);
        }

        creditManager.setCreditAccountInfoMap({
            creditAccount: creditAccount,
            debt: debt,
            cumulativeIndexLastUpdate: vars.get("cumulativeIndexLastUpdate"),
            cumulativeQuotaInterest: INITIAL_INTEREST,
            enabledTokensMask: UNDERLYING_TOKEN_MASK | LINK_TOKEN_MASK | STETH_TOKEN_MASK,
            flags: 0,
            borrower: USER
        });

        poolMock.setCumulativeIndexNow(vars.get("cumulativeIndexNow"));

        vm.prank(CONFIGURATOR);
        creditManager.setMaxEnabledTokens(3);

        CollateralDebtData memory collateralDebtData =
            creditManager.calcDebtAndCollateral(creditAccount, CollateralCalcTask.DEBT_ONLY);

        assertEq(
            collateralDebtData.enabledTokensMask,
            UNDERLYING_TOKEN_MASK | LINK_TOKEN_MASK | STETH_TOKEN_MASK,
            "Incorrect enabledTokensMask"
        );

        assertEq(
            collateralDebtData._poolQuotaKeeper,
            supportsQuotas ? address(poolQuotaKeeperMock) : address(0),
            "Incorrect _poolQuotaKeeper"
        );

        assertEq(
            collateralDebtData.quotedTokens,
            supportsQuotas ? tokenTestSuite.listOf(Tokens.LINK, Tokens.STETH, Tokens.NO_TOKEN) : new address[](0),
            "Incorrect quotedTokens"
        );

        assertEq(
            collateralDebtData.cumulativeQuotaInterest,
            supportsQuotas ? LINK_INTEREST + STETH_INTEREST + (INITIAL_INTEREST - 1) : 0,
            "Incorrect cumulativeQuotaInterest"
        );

        assertEq(
            collateralDebtData.quotas,
            supportsQuotas ? arrayOf(LINK_QUOTA, STETH_QUOTA, 0) : new uint256[](0),
            "Incorrect quotas"
        );

        assertEq(
            collateralDebtData.quotedLts,
            supportsQuotas ? arrayOfU16(80_00, 30_00, 0) : new uint16[](0),
            "Incorrect quotedLts"
        );

        assertEq(
            collateralDebtData.quotedTokensMask,
            supportsQuotas ? LINK_TOKEN_MASK | STETH_TOKEN_MASK : 0,
            "Incorrect quotedLts"
        );

        assertEq(
            collateralDebtData.accruedInterest,
            CreditLogic.calcAccruedInterest({
                amount: debt,
                cumulativeIndexLastUpdate: vars.get("cumulativeIndexLastUpdate"),
                cumulativeIndexNow: vars.get("cumulativeIndexNow")
            }) + (supportsQuotas ? LINK_INTEREST + STETH_INTEREST + (INITIAL_INTEREST - 1) : 0),
            "Incorrect accruedInterest"
        );

        assertEq(
            collateralDebtData.accruedFees,
            collateralDebtData.accruedInterest * DEFAULT_FEE_INTEREST / PERCENTAGE_FACTOR,
            "Incorrect accruedFees"
        );
    }

    struct CollateralCalcTestCase {
        string name;
        uint256 enabledTokensMask;
        uint256 underlyingBalance;
        uint256 linkBalance;
        uint256 stEthBalance;
        uint256 usdcBalance;
        uint256 expectedTotalValueUSD;
        uint256 expectedTwvUSD;
        uint256 expectedEnabledTokensMask;
    }

    function _collateralTestSetup(uint256 debt) internal {
        vars.set("LINK_QUOTA", 10_000);
        vars.set("LINK_INTEREST", debt / 8);

        vars.set("INITIAL_INTEREST", 500);

        vars.set("LINK_LT", 80_00);
        if (supportsQuotas) {
            _addQuotedToken({
                token: Tokens.LINK,
                lt: uint16(vars.get("LINK_LT")),
                quoted: uint96(vars.get("LINK_QUOTA")),
                outstandingInterest: vars.get("LINK_INTEREST")
            });
        } else {
            _addToken({token: Tokens.LINK, lt: uint16(vars.get("LINK_LT"))});
        }

        vars.set("STETH_LT", 30_00);
        _addToken({token: Tokens.STETH, lt: uint16(vars.get("STETH_LT"))});
        _addToken({token: Tokens.USDC, lt: 60_00});

        vars.set("cumulativeIndexNow", RAY * 22 / 10);
        vars.set("cumulativeIndexLastUpdate", RAY * 21 / 10);

        poolMock.setCumulativeIndexNow(vars.get("cumulativeIndexNow"));

        ///
        vars.set("UNDERLYING_PRICE", 2);
        priceOracleMock.setPrice({token: underlying, price: vars.get("UNDERLYING_PRICE") * (10 ** 8)});

        vars.set("LINK_PRICE", 4);
        priceOracleMock.setPrice({
            token: tokenTestSuite.addressOf(Tokens.LINK),
            price: vars.get("LINK_PRICE") * (10 ** 8)
        });

        vars.set("STETH_PRICE", 3);
        priceOracleMock.setPrice({
            token: tokenTestSuite.addressOf(Tokens.STETH),
            price: vars.get("STETH_PRICE") * (10 ** 8)
        });

        vars.set("USDC_PRICE", 5);
        priceOracleMock.setPrice({
            token: tokenTestSuite.addressOf(Tokens.USDC),
            price: vars.get("USDC_PRICE") * (10 ** 8)
        });

        /// @notice Quotas are nominated in underlying token, so we use underlying price instead link one
        vars.set("LINK_QUOTA_IN_USD", vars.get("LINK_QUOTA") * vars.get("UNDERLYING_PRICE"));
    }

    /// @dev U:[CM-22]: calcDebtAndCollateral works correctly for DEBT_COLLATERAL* task
    function test_U_CM_22_calcDebtAndCollateral_works_correctly_for_DEBT_COLLATERAL_task() public allQuotaCases {
        uint256 debt = DAI_ACCOUNT_AMOUNT;

        _collateralTestSetup(debt);

        uint256 LINK_TOKEN_MASK = _getTokenMaskOrRevert({token: Tokens.LINK});
        uint256 STETH_TOKEN_MASK = _getTokenMaskOrRevert({token: Tokens.STETH});
        uint256 USDC_TOKEN_MASK = _getTokenMaskOrRevert({token: Tokens.USDC});

        if (supportsQuotas) {
            vm.prank(CONFIGURATOR);
            creditManager.setQuotedMask(LINK_TOKEN_MASK);
        }

        CollateralCalcTestCase[4] memory cases = [
            CollateralCalcTestCase({
                name: "Underlying token on acccount only",
                enabledTokensMask: UNDERLYING_TOKEN_MASK | STETH_TOKEN_MASK | USDC_TOKEN_MASK,
                underlyingBalance: debt,
                linkBalance: 0,
                stEthBalance: 0,
                usdcBalance: 0,
                expectedTotalValueUSD: vars.get("UNDERLYING_PRICE") * (debt - 1),
                expectedTwvUSD: vars.get("UNDERLYING_PRICE") * (debt - 1) * LT_UNDERLYING / PERCENTAGE_FACTOR,
                expectedEnabledTokensMask: UNDERLYING_TOKEN_MASK
            }),
            CollateralCalcTestCase({
                name: "One quoted token with balance < quota",
                enabledTokensMask: LINK_TOKEN_MASK,
                underlyingBalance: 0,
                linkBalance: vars.get("LINK_QUOTA") / 2 / vars.get("LINK_PRICE") + 1,
                stEthBalance: 0,
                usdcBalance: 0,
                expectedTotalValueUSD: vars.get("LINK_QUOTA") / 2,
                expectedTwvUSD: vars.get("LINK_QUOTA") / 2 * vars.get("LINK_LT") / PERCENTAGE_FACTOR,
                expectedEnabledTokensMask: LINK_TOKEN_MASK
            }),
            CollateralCalcTestCase({
                name: "One quoted token with balance > quota",
                enabledTokensMask: LINK_TOKEN_MASK,
                underlyingBalance: 0,
                linkBalance: 2 * vars.get("LINK_QUOTA") * vars.get("UNDERLYING_PRICE") / vars.get("LINK_PRICE") + 1,
                stEthBalance: 0,
                usdcBalance: 0,
                expectedTotalValueUSD: 2 * vars.get("LINK_QUOTA_IN_USD"),
                expectedTwvUSD: (supportsQuotas ? vars.get("LINK_QUOTA_IN_USD") : (2 * vars.get("LINK_QUOTA_IN_USD")))
                    * vars.get("LINK_LT") / PERCENTAGE_FACTOR,
                expectedEnabledTokensMask: LINK_TOKEN_MASK
            }),
            CollateralCalcTestCase({
                name: "It disables non-quoted zero balance tokens",
                enabledTokensMask: UNDERLYING_TOKEN_MASK | LINK_TOKEN_MASK | STETH_TOKEN_MASK | USDC_TOKEN_MASK,
                underlyingBalance: 20_000,
                linkBalance: 0,
                stEthBalance: 20_000,
                usdcBalance: 0,
                expectedTotalValueUSD: (20_000 - 1) * vars.get("UNDERLYING_PRICE") + (20_000 - 1) * vars.get("STETH_PRICE"),
                expectedTwvUSD: (20_000 - 1) * vars.get("UNDERLYING_PRICE") * LT_UNDERLYING / PERCENTAGE_FACTOR
                    + (20_000 - 1) * vars.get("STETH_PRICE") * vars.get("STETH_LT") / PERCENTAGE_FACTOR,
                expectedEnabledTokensMask: UNDERLYING_TOKEN_MASK | STETH_TOKEN_MASK | (supportsQuotas ? LINK_TOKEN_MASK : 0)
            })
        ];

        address creditAccount = DUMB_ADDRESS;

        CollateralCalcTask[3] memory tasks = [
            CollateralCalcTask.DEBT_COLLATERAL_WITHOUT_WITHDRAWALS,
            CollateralCalcTask.DEBT_COLLATERAL_CANCEL_WITHDRAWALS,
            CollateralCalcTask.DEBT_COLLATERAL_FORCE_CANCEL_WITHDRAWALS
        ];

        for (uint256 taskIndex = 0; taskIndex < 1; ++taskIndex) {
            caseName = string.concat(caseName, _taskName(tasks[taskIndex]));
            for (uint256 i; i < cases.length; ++i) {
                uint256 snapshot = vm.snapshot();

                CollateralCalcTestCase memory _case = cases[i];
                caseName = string.concat(caseName, _case.name);

                creditManager.setCreditAccountInfoMap({
                    creditAccount: creditAccount,
                    debt: debt,
                    cumulativeIndexLastUpdate: vars.get("cumulativeIndexLastUpdate"),
                    cumulativeQuotaInterest: vars.get("INITIAL_INTEREST") + 1,
                    enabledTokensMask: _case.enabledTokensMask,
                    flags: 0,
                    borrower: USER
                });

                tokenTestSuite.mint({token: underlying, to: creditAccount, amount: _case.underlyingBalance});
                tokenTestSuite.mint({t: Tokens.LINK, to: creditAccount, amount: _case.linkBalance});
                tokenTestSuite.mint({t: Tokens.STETH, to: creditAccount, amount: _case.stEthBalance});
                tokenTestSuite.mint({t: Tokens.USDC, to: creditAccount, amount: _case.usdcBalance});

                CollateralDebtData memory collateralDebtData =
                    creditManager.calcDebtAndCollateralFC({creditAccount: creditAccount, task: tasks[taskIndex]});

                /// @notice It checks that USD value is computed correctly
                assertEq(
                    collateralDebtData.totalDebtUSD,
                    vars.get("UNDERLYING_PRICE")
                        * (debt + collateralDebtData.accruedInterest + collateralDebtData.accruedFees),
                    _testCaseErr("Incorrect totalDebtUSD")
                );

                assertEq(
                    collateralDebtData.totalValueUSD,
                    _case.expectedTotalValueUSD,
                    _testCaseErr("Incorrect totalValueUSD")
                );

                assertEq(collateralDebtData.twvUSD, _case.expectedTwvUSD, _testCaseErr("Incorrect twvUSD"));

                assertEq(
                    collateralDebtData.enabledTokensMask,
                    _case.expectedEnabledTokensMask,
                    _testCaseErr("Incorrect enabledTokensMask")
                );

                assertEq(
                    collateralDebtData.totalValue,
                    _case.expectedTotalValueUSD / vars.get("UNDERLYING_PRICE"),
                    _testCaseErr("Incorrect totalValueUSD")
                );
                vm.revertTo(snapshot);
            }
        }
    }

    /// @dev U:[CM-23]: calcDebtAndCollateral adds withrawal for particilar cases correctly
    function test_U_CM_23_calcDebtAndCollateral_adds_withrawal_for_particilar_cases_correctly() public allQuotaCases {
        uint256 debt = DAI_ACCOUNT_AMOUNT;
        uint256 amount1 = 10_000;
        uint256 amount2 = 999;

        _collateralTestSetup(debt);

        address creditAccount = DUMB_ADDRESS;
        tokenTestSuite.mint({token: underlying, to: creditAccount, amount: 10_000});

        for (uint256 i = 0; i < 2; ++i) {
            bool setFlag = i == 1;
            caseName =
                string.concat(caseName, "withdrawal computation. WITHDRAWAL FLAG is ", setFlag ? "true" : "flase");

            creditManager.setCreditAccountInfoMap({
                creditAccount: creditAccount,
                debt: debt,
                cumulativeIndexLastUpdate: vars.get("cumulativeIndexLastUpdate"),
                cumulativeQuotaInterest: vars.get("INITIAL_INTEREST") + 1,
                enabledTokensMask: UNDERLYING_TOKEN_MASK,
                flags: setFlag ? WITHDRAWAL_FLAG : 0,
                borrower: USER
            });

            withdrawalManagerMock.setCancellableWithdrawals(
                false, tokenTestSuite.addressOf(Tokens.LINK), amount1, tokenTestSuite.addressOf(Tokens.STETH), amount2
            );

            withdrawalManagerMock.setCancellableWithdrawals(
                true, tokenTestSuite.addressOf(Tokens.USDC), amount1, tokenTestSuite.addressOf(Tokens.DAI), amount2
            );

            CollateralDebtData memory collateralDebtData = creditManager.calcDebtAndCollateral({
                creditAccount: creditAccount,
                task: CollateralCalcTask.DEBT_COLLATERAL_WITHOUT_WITHDRAWALS
            });

            CollateralDebtData memory collateralDebtDataNormal = creditManager.calcDebtAndCollateral({
                creditAccount: creditAccount,
                task: CollateralCalcTask.DEBT_COLLATERAL_CANCEL_WITHDRAWALS
            });

            CollateralDebtData memory collateralDebtDataForced = creditManager.calcDebtAndCollateral({
                creditAccount: creditAccount,
                task: CollateralCalcTask.DEBT_COLLATERAL_FORCE_CANCEL_WITHDRAWALS
            });

            assertEq(
                collateralDebtDataNormal.totalValueUSD - collateralDebtData.totalValueUSD,
                setFlag ? amount1 * vars.get("LINK_PRICE") + amount2 * vars.get("STETH_PRICE") : 0,
                _testCaseErr("Incorrect totalValueUSD normal case")
            );

            assertEq(
                collateralDebtDataForced.totalValueUSD - collateralDebtData.totalValueUSD,
                setFlag ? amount1 * vars.get("USDC_PRICE") + amount2 * vars.get("UNDERLYING_PRICE") : 0,
                _testCaseErr("Incorrect totalValueUSD force case")
            );

            assertEq(
                collateralDebtDataNormal.totalValue - collateralDebtData.totalValue,
                setFlag
                    ? (amount1 * vars.get("LINK_PRICE") + amount2 * vars.get("STETH_PRICE")) / vars.get("UNDERLYING_PRICE")
                    : 0,
                _testCaseErr("Incorrect totalValue normal case")
            );

            assertEq(
                collateralDebtDataForced.totalValue - collateralDebtData.totalValue,
                setFlag
                    ? (amount1 * vars.get("USDC_PRICE") + amount2 * vars.get("UNDERLYING_PRICE"))
                        / vars.get("UNDERLYING_PRICE")
                    : 0,
                _testCaseErr("Incorrect totalValue force case")
            );
        }
    }

    ///
    /// GET QUOTED TOKENS DATA
    ///

    struct GetQuotedTokenDataTestCase {
        string name;
        //
        uint256 enabledTokensMask;
        address[] expectedQuotaTokens;
        uint256 expertedOutstandingQuotaInterest;
        uint256[] expectedQuotas;
        uint16[] expectedLts;
        bool expectRevert;
    }

    /// @dev U:[CM-24]: _getQuotedTokensData works correctly
    function test_U_CM_24_getQuotedTokensData_works_correctly() public withSupportQuotas {
        assertEq(creditManager.collateralTokensCount(), 1, "SETUP: incorrect tokens count");

        //// LINK: [QUOTED]
        _addQuotedToken({token: Tokens.LINK, lt: 80_00, quoted: 10_000, outstandingInterest: 40_000});
        uint256 LINK_TOKEN_MASK = _getTokenMaskOrRevert({token: Tokens.LINK});

        //// WETH: [NOT_QUOTED]
        _addToken({token: Tokens.WETH, lt: 50_00});
        uint256 WETH_TOKEN_MASK = _getTokenMaskOrRevert({token: Tokens.WETH});

        //// USDT: [QUOTED]
        _addQuotedToken({token: Tokens.USDT, lt: 40_00, quoted: 0, outstandingInterest: 90_000});
        uint256 USDT_TOKEN_MASK = _getTokenMaskOrRevert({token: Tokens.USDT});

        //// STETH: [QUOTED]
        _addQuotedToken({token: Tokens.STETH, lt: 30_00, quoted: 20_000, outstandingInterest: 10_000});
        uint256 STETH_TOKEN_MASK = _getTokenMaskOrRevert({token: Tokens.STETH});

        //// USDC: [NOT_QUOTED]
        _addToken({token: Tokens.USDC, lt: 80_00});
        uint256 USDC_TOKEN_MASK = _getTokenMaskOrRevert({token: Tokens.USDC});

        //// CVX: [QUOTED]
        _addQuotedToken({token: Tokens.CVX, lt: 20_00, quoted: 100_000, outstandingInterest: 30_000});
        uint256 CVX_TOKEN_MASK = _getTokenMaskOrRevert({token: Tokens.CVX});

        uint256 quotedTokensMask = LINK_TOKEN_MASK | USDT_TOKEN_MASK | STETH_TOKEN_MASK | CVX_TOKEN_MASK;

        vm.startPrank(CONFIGURATOR);
        creditManager.setQuotedMask(quotedTokensMask);
        creditManager.setMaxEnabledTokens(3);
        vm.stopPrank();

        //
        // CASES
        //
        GetQuotedTokenDataTestCase[5] memory cases = [
            GetQuotedTokenDataTestCase({
                name: "No quoted tokens",
                enabledTokensMask: UNDERLYING_TOKEN_MASK | WETH_TOKEN_MASK | USDC_TOKEN_MASK,
                expectedQuotaTokens: new address[](0),
                expertedOutstandingQuotaInterest: 0,
                expectedQuotas: new uint256[](0),
                expectedLts: new uint16[](0),
                expectRevert: false
            }),
            GetQuotedTokenDataTestCase({
                name: "Revert if quoted tokens > maxEnabledTokens",
                enabledTokensMask: LINK_TOKEN_MASK | USDT_TOKEN_MASK | STETH_TOKEN_MASK | CVX_TOKEN_MASK,
                expectedQuotaTokens: new address[](0),
                expertedOutstandingQuotaInterest: 0,
                expectedQuotas: new uint256[](0),
                expectedLts: new uint16[](0),
                expectRevert: true
            }),
            GetQuotedTokenDataTestCase({
                name: "1 quotes token",
                enabledTokensMask: STETH_TOKEN_MASK | WETH_TOKEN_MASK | USDC_TOKEN_MASK,
                expectedQuotaTokens: tokenTestSuite.listOf(Tokens.STETH, Tokens.NO_TOKEN, Tokens.NO_TOKEN),
                expertedOutstandingQuotaInterest: 10_000,
                expectedQuotas: arrayOf(20_000, 0, 0),
                expectedLts: arrayOfU16(30_00, 0, 0),
                expectRevert: false
            }),
            GetQuotedTokenDataTestCase({
                name: "2 quotes token",
                enabledTokensMask: STETH_TOKEN_MASK | LINK_TOKEN_MASK | WETH_TOKEN_MASK | USDC_TOKEN_MASK,
                expectedQuotaTokens: tokenTestSuite.listOf(Tokens.LINK, Tokens.STETH, Tokens.NO_TOKEN),
                expertedOutstandingQuotaInterest: 40_000 + 10_000,
                expectedQuotas: arrayOf(10_000, 20_000, 0),
                expectedLts: arrayOfU16(80_00, 30_00, 0),
                expectRevert: false
            }),
            GetQuotedTokenDataTestCase({
                name: "3 quotes token",
                enabledTokensMask: STETH_TOKEN_MASK | LINK_TOKEN_MASK | CVX_TOKEN_MASK | WETH_TOKEN_MASK | USDC_TOKEN_MASK,
                expectedQuotaTokens: tokenTestSuite.listOf(Tokens.LINK, Tokens.STETH, Tokens.CVX),
                expertedOutstandingQuotaInterest: 40_000 + 10_000 + 30_000,
                expectedQuotas: arrayOf(10_000, 20_000, 100_000),
                expectedLts: arrayOfU16(80_00, 30_00, 20_00),
                expectRevert: false
            })
        ];

        for (uint256 i; i < cases.length; ++i) {
            uint256 snapshot = vm.snapshot();

            GetQuotedTokenDataTestCase memory _case = cases[i];

            caseName = string.concat(caseName, _case.name);

            /// @notice DUMB_ADDRESS is used because poolQuotaMock has predefined returns
            ///  depended on token only

            if (_case.expectRevert) {
                vm.expectRevert(TooManyEnabledTokensException.selector);
            }

            (
                address[] memory quotaTokens,
                uint256 outstandingQuotaInterest,
                uint256[] memory quotas,
                uint16[] memory lts,
                uint256 returnedQuotedTokensMask
            ) = creditManager.getQuotedTokensData({
                creditAccount: DUMB_ADDRESS,
                enabledTokensMask: _case.enabledTokensMask,
                collateralHints: new uint256[](0),
                _poolQuotaKeeper: address(poolQuotaKeeperMock)
            });

            if (!_case.expectRevert) {
                assertEq(quotaTokens, _case.expectedQuotaTokens, _testCaseErr("Incorrect quotedTokens"));
                assertEq(
                    outstandingQuotaInterest,
                    _case.expertedOutstandingQuotaInterest,
                    _testCaseErr("Incorrect expertedOutstandingQuotaInterest")
                );
                assertEq(quotas, _case.expectedQuotas, _testCaseErr("Incorrect expectedQuotas"));
                assertEq(lts, _case.expectedLts, _testCaseErr("Incorrect expectedLts"));
                assertEq(returnedQuotedTokensMask, quotedTokensMask, _testCaseErr("Incorrect expectedQuotedMask"));
            }

            vm.revertTo(snapshot);
        }
    }

    ///
    /// UPDATE QUOTAS
    ///

    /// @dev U:[CM-25]: updateQuota works correctly
    function test_U_CM_25_updateQuota_works_correctly() public withSupportQuotas {
        _addToken(Tokens.LINK, 80_00);
        uint256 LINK_TOKEN_MASK = _getTokenMaskOrRevert({token: Tokens.LINK});

        uint256 INITIAL_INTEREST = 123123;
        uint256 caInterestChange = 10323212323;
        address creditAccount = DUMB_ADDRESS;

        creditManager.setCreditAccountInfoMap({
            creditAccount: creditAccount,
            debt: 0,
            cumulativeIndexLastUpdate: 0,
            cumulativeQuotaInterest: INITIAL_INTEREST,
            enabledTokensMask: 0,
            flags: 0,
            borrower: USER
        });

        for (uint256 i = 0; i < 3; ++i) {
            uint256 snapshot = vm.snapshot();
            bool enable = i == 1;
            bool disable = i == 2;
            uint256 expectedTokensToEnable;
            uint256 expectedTokensToDisable;

            if (enable) {
                caseName = string.concat(caseName, "enable case");
                expectedTokensToEnable = LINK_TOKEN_MASK;
            }
            if (disable) {
                caseName = string.concat(caseName, "disable case");
                expectedTokensToDisable = LINK_TOKEN_MASK;
            }
            poolQuotaKeeperMock.setUpdateQuotaReturns(caInterestChange, 456, enable, disable);

            /// @notice mock returns predefined values which do not depend on params
<<<<<<< HEAD
            (int96 rqc, uint256 tokensToEnable, uint256 tokensToDisable) = creditManager.updateQuota({
=======
            // todo: add check
            (int96 change, uint256 tokensToEnable, uint256 tokensToDisable) = creditManager.updateQuota({
>>>>>>> c6629f09
                creditAccount: creditAccount,
                token: tokenTestSuite.addressOf(Tokens.LINK),
                quotaChange: 122,
                minQuota: 122
            });

            (,, uint256 cumulativeQuotaInterest,,,,) = creditManager.creditAccountInfo(creditAccount);

            assertEq(tokensToEnable, expectedTokensToEnable, _testCaseErr("Incorrect tokensToEnable"));
            assertEq(tokensToDisable, expectedTokensToDisable, _testCaseErr("Incorrect tokensToDisable"));
            assertEq(
                cumulativeQuotaInterest,
                INITIAL_INTEREST + caInterestChange,
                _testCaseErr("Incorrect cumulativeQuotaInterest")
            );
            assertEq(rqc, 456, _testCaseErr("Incorrect realQuotaChange"));

            vm.revertTo(snapshot);
        }
    }

    //
    //
    // WITHDRAWALS
    //
    //

    //
    // SCHEDULE WITHDRAWAL
    //

    /// @dev U:[CM-26]: scheduleWithdrawal reverts for unknown token
    function test_U_CM_26_scheduleWithdrawal_reverts_for_unknown_token() public withoutSupportQuotas {
        address creditAccount = DUMB_ADDRESS;
        address linkToken = tokenTestSuite.addressOf(Tokens.LINK);
        /// @notice check that it reverts on unknown token
        vm.expectRevert(TokenNotAllowedException.selector);
        creditManager.scheduleWithdrawal({creditAccount: creditAccount, token: linkToken, amount: 20000});
    }

    /// @dev U:[CM-27]: scheduleWithdrawal transfers token if delay == 0
    function test_U_CM_27_scheduleWithdrawal_transfers_token_if_delay_is_zero()
        public
        withFeeTokenCase
        withoutSupportQuotas
    {
        address creditAccount = address(new CreditAccountMock());

        withdrawalManagerMock.setDelay(0);

        tokenTestSuite.mint(underlying, creditAccount, DAI_ACCOUNT_AMOUNT);

        vm.expectRevert(CreditAccountNotExistsException.selector);
        (uint256 tokensToDisable) =
            creditManager.scheduleWithdrawal({creditAccount: creditAccount, token: underlying, amount: 20_000});

        creditManager.setBorrower({creditAccount: creditAccount, borrower: USER});

        string memory caseNameBak = string.concat(caseName, "a part of funds");
        startTokenTrackingSession(caseName);

        expectTokenTransfer({
            reason: "direct transfer to borrower",
            token: underlying,
            from: creditAccount,
            to: USER,
            amount: _amountMinusFee(20_000)
        });

        (tokensToDisable) =
            creditManager.scheduleWithdrawal({creditAccount: creditAccount, token: underlying, amount: 20_000});

        checkTokenTransfers({debug: false});

        assertEq(tokensToDisable, 0, _testCaseErr("Incorrect token to disable"));

        // KEEP 1 CASE

        caseName = string.concat(caseNameBak, " keep 1 token");
        uint256 amount = IERC20(underlying).balanceOf(creditAccount) - 1;

        startTokenTrackingSession(string.concat(caseName, "keep 1"));

        expectTokenTransfer({
            reason: "direct transfer to borrower",
            token: underlying,
            from: creditAccount,
            to: USER,
            amount: _amountMinusFee(amount)
        });

        (tokensToDisable) =
            creditManager.scheduleWithdrawal({creditAccount: creditAccount, token: underlying, amount: amount});

        checkTokenTransfers({debug: false});

        assertEq(tokensToDisable, UNDERLYING_TOKEN_MASK, _testCaseErr("Incorrect token to disable"));
    }

    /// @dev U:[CM-28]: scheduleWithdrawal works correctly if delay != 0
    function test_U_CM_28_scheduleWithdrawal_works_correctly_if_delay_not_eq_zero()
        public
        withFeeTokenCase
        withoutSupportQuotas
    {
        address creditAccount = address(new CreditAccountMock());

        withdrawalManagerMock.setDelay(uint40(3 days));

        tokenTestSuite.mint(underlying, creditAccount, DAI_ACCOUNT_AMOUNT);

        creditManager.setBorrower({creditAccount: creditAccount, borrower: USER});

        string memory caseNameBak = string.concat(caseName, "a part of funds");
        startTokenTrackingSession(caseName);

        uint256 amountDelivered = _amountMinusFee(20_000);

        expectTokenTransfer({
            reason: "direct transfer to withdrawal manager",
            token: underlying,
            from: creditAccount,
            to: address(withdrawalManagerMock),
            amount: amountDelivered
        });

        vm.expectCall(
            address(withdrawalManagerMock),
            abi.encodeCall(IWithdrawalManager.addScheduledWithdrawal, (creditAccount, underlying, amountDelivered, 0))
        );

        (uint256 tokensToDisable) =
            creditManager.scheduleWithdrawal({creditAccount: creditAccount, token: underlying, amount: 20_000});

        checkTokenTransfers({debug: false});

        assertEq(tokensToDisable, 0, _testCaseErr("Incorrect token to disable"));

        // KEEP 1 CASE DISABLES TOKEN

        caseName = string.concat(caseNameBak, " keep 1 token");
        uint256 amount = IERC20(underlying).balanceOf(creditAccount) - 1;

        (tokensToDisable) =
            creditManager.scheduleWithdrawal({creditAccount: creditAccount, token: underlying, amount: amount});

        assertEq(tokensToDisable, UNDERLYING_TOKEN_MASK, _testCaseErr("Incorrect token to disable"));
    }

    /// @dev U:[CM-29]: claimWithdrawals works correctly
    function test_U_CM_29_claimWithdrawals_works_correctly() public withoutSupportQuotas {
        address creditAccount = DUMB_ADDRESS;

        uint256 tokenMask = 5 << 1;

        /// @notice it does nothing if flag is not set
        creditManager.setFlagFor(creditAccount, WITHDRAWAL_FLAG, false);
        creditManager.claimWithdrawals(creditAccount, FRIEND, ClaimAction.CLAIM);

        assertTrue(
            !withdrawalManagerMock.claimScheduledWithdrawalsWasCalled(), "Unexpected call to claimScheduledWithdrawals"
        );

        string memory caseNameBak = caseName;

        for (uint256 i = 0; i < 2; ++i) {
            creditManager.setFlagFor(creditAccount, WITHDRAWAL_FLAG, true);

            bool hasScheduled = i == 1;

            caseName = string.concat(caseNameBak, "hasScheduled = ", hasScheduled ? "true" : "false");

            withdrawalManagerMock.setClaimScheduledWithdrawals(hasScheduled, tokenMask);
            (uint256 tokensToEnable) = creditManager.claimWithdrawals(creditAccount, FRIEND, ClaimAction.CLAIM);

            assertTrue(
                creditManager.hasWithdrawals(creditAccount) == hasScheduled,
                _testCaseErr("Incorrect WITHDRAWALS FLAG setting")
            );
            assertEq(tokensToEnable, tokenMask, _testCaseErr("Incorrect tokensToEnable"));
        }
    }

    struct getCancellableWithdrawalsValueTestCase {
        string name;
        uint256 amount1;
        uint256 amount2;
        uint256 expectedTotalValueUSD;
    }

    /// @dev U:[CM-30]: _getCancellableWithdrawalsValue works correctly
    function test_U_CM_30_getCancellableWithdrawalsValue_works_correctly() public withoutSupportQuotas {
        priceOracleMock.setPrice(tokenTestSuite.addressOf(Tokens.DAI), 1 * (10 ** 8));
        priceOracleMock.setPrice(tokenTestSuite.addressOf(Tokens.WETH), 2_000 * (10 ** 8));

        getCancellableWithdrawalsValueTestCase[4] memory cases = [
            getCancellableWithdrawalsValueTestCase({
                name: "amount1 == 0, amount2 == 0",
                amount1: 0,
                amount2: 0,
                expectedTotalValueUSD: 0
            }),
            getCancellableWithdrawalsValueTestCase({
                name: "amount1 == 100, amount2 == 0",
                amount1: 100,
                amount2: 0,
                expectedTotalValueUSD: 100 * 1
            }),
            getCancellableWithdrawalsValueTestCase({
                name: "amount1 == 0, amount2 == 20",
                amount1: 0,
                amount2: 20,
                expectedTotalValueUSD: 20 * 2_000
            }),
            getCancellableWithdrawalsValueTestCase({
                name: "amount1 == 15_00, amount2 == 8",
                amount1: 15_00,
                amount2: 8,
                expectedTotalValueUSD: 15_00 * 1 + 8 * 20_00
            })
        ];

        address creditAccount = DUMB_ADDRESS;

        for (uint256 j = 0; j < 2; ++j) {
            bool isForceCancel = j == 1;

            for (uint256 i; i < cases.length; ++i) {
                uint256 snapshot = vm.snapshot();

                getCancellableWithdrawalsValueTestCase memory _case = cases[i];

                caseName = string.concat(caseName, _case.name, ", isForceCancel = ", isForceCancel ? "true" : "false");

                priceOracleMock.setRevertOnGetPrice(tokenTestSuite.addressOf(Tokens.DAI), _case.amount1 == 0);
                priceOracleMock.setRevertOnGetPrice(tokenTestSuite.addressOf(Tokens.WETH), _case.amount2 == 0);

                withdrawalManagerMock.setCancellableWithdrawals({
                    isForceCancel: isForceCancel,
                    token1: tokenTestSuite.addressOf(Tokens.DAI),
                    amount1: _case.amount1,
                    token2: tokenTestSuite.addressOf(Tokens.WETH),
                    amount2: _case.amount2
                });

                vm.expectCall(
                    address(withdrawalManagerMock),
                    abi.encodeCall(IWithdrawalManager.cancellableScheduledWithdrawals, (creditAccount, isForceCancel))
                );

                uint256 totalValueUSD =
                    creditManager.getCancellableWithdrawalsValue(address(priceOracleMock), creditAccount, isForceCancel);

                assertEq(totalValueUSD, _case.expectedTotalValueUSD, _testCaseErr("Incorrect totalValueUSD"));

                vm.revertTo(snapshot);
            }
        }
    }

    //
    //
    // TOKEN TRANSFER HELPERS
    //
    //

    //
    // BATCH TOKEN TRANSFER
    //

    /// @dev U:[CM-31]: batchTokensTransfer works correctly
    function test_U_CM_31_batchTokensTransfer_works_correctly(uint256 tokensToTransferMask)
        public
        withFeeTokenCase
        withoutSupportQuotas
    {
        bool convertToEth = (uint256(keccak256(abi.encode((tokensToTransferMask)))) % 2) != 0;
        uint8 numberOfTokens = uint8(tokensToTransferMask % 253);

        /// @notice `+2` for underlying and WETH token
        tokensToTransferMask &= (1 << (numberOfTokens + 2)) - 1;

        address creditAccount = address(new CreditAccountMock());
        address weth = tokenTestSuite.addressOf(Tokens.WETH);

        vm.startPrank(CONFIGURATOR);
        creditManager.addToken(weth);
        creditManager.setCollateralTokenData(weth, 8000, 8000, type(uint40).max, 0);

        vm.stopPrank();

        {
            tokenTestSuite.mint({
                token: underlying,
                to: creditAccount,
                amount: uint256(keccak256(abi.encode((tokensToTransferMask)))) % type(uint192).max
            });
            uint256 randomAmount = tokensToTransferMask % DAI_ACCOUNT_AMOUNT;
            tokenTestSuite.mint({token: weth, to: creditAccount, amount: randomAmount});
            _addTokensBatch({creditAccount: creditAccount, numberOfTokens: numberOfTokens, balance: randomAmount});
        }

        caseName = string.concat(caseName, "token transfer with ", Strings.toString(numberOfTokens), " on account");

        startTokenTrackingSession(caseName);

        uint8 len = creditManager.collateralTokensCount();

        for (uint8 i = 0; i < len; ++i) {
            uint256 tokenMask = 1 << i;
            address token = creditManager.getTokenByMask(tokenMask);
            uint256 balance = IERC20(token).balanceOf(creditAccount);

            if ((tokensToTransferMask & tokenMask != 0) && (balance > 1)) {
                expectTokenTransfer({
                    reason: string.concat("transfer token ", IERC20Metadata(token).symbol()),
                    token: token,
                    from: creditAccount,
                    to: (convertToEth && token == weth) ? address(wethGateway) : FRIEND,
                    amount: (tokenMask == UNDERLYING_TOKEN_MASK) ? _amountMinusFee(balance - 1) : balance - 1
                });
            }
        }

        creditManager.batchTokensTransfer({
            creditAccount: creditAccount,
            to: FRIEND,
            convertToETH: convertToEth,
            tokensToTransferMask: tokensToTransferMask
        });

        checkTokenTransfers({debug: false});
    }

    //
    // SAFE TOKEN TRANSFER
    //

    /// @dev U:[CM-32]: safeTokenTransfer works correctly no revert case
    function test_U_CM_32_safeTokenTransfer_works_correctly_no_revert_case() public withoutSupportQuotas {
        address weth = tokenTestSuite.addressOf(Tokens.WETH);

        uint256 amount = 22423423;

        for (uint256 i; i < 2; ++i) {
            bool convertToEth = i == 1;

            caseName = string.concat(caseName, ",  convertToEth =", convertToEth ? "true" : "false");

            address creditAccount = address(new CreditAccountMock());
            tokenTestSuite.mint({token: weth, to: creditAccount, amount: amount});

            startTokenTrackingSession(caseName);

            expectTokenTransfer({
                reason: "transfer token ",
                token: weth,
                from: creditAccount,
                to: convertToEth ? address(wethGateway) : FRIEND,
                amount: amount
            });

            if (convertToEth) {
                vm.expectCall(address(wethGateway), abi.encodeCall(IWETHGateway.depositFor, (FRIEND, amount)));
            }

            creditManager.safeTokenTransfer({
                creditAccount: creditAccount,
                token: weth,
                to: FRIEND,
                amount: amount,
                convertToETH: convertToEth
            });

            checkTokenTransfers({debug: false});
        }
    }

    /// @dev U:[CM-33]: batchTokensTransfer works correctly
    function test_U_CM_33_batchTokensTransfer_works_correctly() public withFeeTokenCase withoutSupportQuotas {
        uint256 amount = 22423423;
        CreditAccountMock ca = new CreditAccountMock();
        ca.setRevertOnTransfer(underlying, FRIEND);

        address creditAccount = address(ca);

        tokenTestSuite.mint({token: underlying, to: creditAccount, amount: amount});

        startTokenTrackingSession(caseName);

        expectTokenTransfer({
            reason: "transfer token ",
            token: underlying,
            from: creditAccount,
            to: address(withdrawalManagerMock),
            amount: _amountMinusFee(amount)
        });

        vm.expectCall(
            address(withdrawalManagerMock),
            abi.encodeCall(IWithdrawalManager.addImmediateWithdrawal, (underlying, FRIEND, _amountMinusFee(amount)))
        );

        creditManager.safeTokenTransfer({
            creditAccount: creditAccount,
            token: underlying,
            to: FRIEND,
            amount: amount,
            convertToETH: false
        });

        checkTokenTransfers({debug: false});
    }

    //
    //
    // GETTERS
    //
    //

    /// @dev U:[CM-34]: getTokenMaskOrRevert works correctly
    function test_U_CM_34_getTokenMaskOrRevert_works_correctly(uint8 numberOfTokens) public withoutSupportQuotas {
        vm.assume(numberOfTokens < 255 - 1);

        address creditAccount = DUMB_ADDRESS;
        _addTokensBatch({creditAccount: creditAccount, numberOfTokens: numberOfTokens, balance: 2});

        vm.expectRevert(TokenNotAllowedException.selector);
        creditManager.getTokenMaskOrRevert(DUMB_ADDRESS);

        vm.expectRevert(TokenNotAllowedException.selector);
        creditManager.getTokenByMask(1 << 255);

        vm.expectRevert(TokenNotAllowedException.selector);
        creditManager.collateralTokenByMask(1 << 255);

        for (uint256 i = 0; i < numberOfTokens + 1; ++i) {
            uint256 tokenMask = 1 << i;
            assertEq(tokenMask, creditManager.getTokenMaskOrRevert(creditManager.getTokenByMask(tokenMask)));

            (address token,) = creditManager.collateralTokenByMask(tokenMask);
            assertEq(tokenMask, creditManager.getTokenMaskOrRevert(token));
        }
    }

    /// @dev U:[CM-35]: creditAccountInfo getters works correctly
    function test_U_CM_35_creditAccountInfo_getters_works_correctly() public withoutSupportQuotas {
        address creditAccount = DUMB_ADDRESS;

        /// @notice revert if borrower not set
        vm.expectRevert(CreditAccountNotExistsException.selector);
        creditManager.getBorrowerOrRevert(creditAccount);

        uint256 enabledTokensMask = 123412312312;
        uint16 flags = 2333;

        creditManager.setCreditAccountInfoMap({
            creditAccount: creditAccount,
            debt: 0,
            cumulativeIndexLastUpdate: 0,
            cumulativeQuotaInterest: 0,
            enabledTokensMask: enabledTokensMask,
            flags: flags,
            borrower: USER
        });

        assertEq(creditManager.getBorrowerOrRevert(creditAccount), USER, "Incorrect borrower");
        assertEq(creditManager.enabledTokensMaskOf(creditAccount), enabledTokensMask, "Incorrect  enabledTokensMask");
        assertEq(creditManager.flagsOf(creditAccount), flags, "Incorrect flags");
    }

    /// @dev U:[CM-36]: setFlagFor works correctly
    function test_U_CM_36_setFlagFor_works_correctly(uint16 flag) public withoutSupportQuotas {
        address creditAccount = DUMB_ADDRESS;
        for (uint256 j = 0; j < 2; ++j) {
            bool value = j == 1;
            for (uint256 i; i < 16; ++i) {
                creditManager.setCreditAccountInfoMap({
                    creditAccount: creditAccount,
                    debt: 0,
                    cumulativeIndexLastUpdate: 0,
                    cumulativeQuotaInterest: 0,
                    enabledTokensMask: 0,
                    flags: flag,
                    borrower: USER
                });

                uint16 flagToTest = uint16(1 << i);
                creditManager.setFlagFor(creditAccount, flagToTest, value);
                assertEq(creditManager.flagsOf(creditAccount) & flagToTest != 0, value, "Incorrect flag set");

                if (flagToTest == WITHDRAWAL_FLAG) {
                    assertEq(creditManager.hasWithdrawals(creditAccount), value, "Incorrect hasWithdrawals");
                }
            }
        }
    }

    /// @dev U:[CM-37]: saveEnabledTokensMask works correctly
    function test_U_CM_37_saveEnabledTokensMask_correctly(uint256 mask) public withoutSupportQuotas {
        address creditAccount = DUMB_ADDRESS;

        creditManager.setCollateralTokensCount(255);

        creditManager.setCreditAccountInfoMap({
            creditAccount: creditAccount,
            debt: 0,
            cumulativeIndexLastUpdate: 0,
            cumulativeQuotaInterest: 0,
            enabledTokensMask: 0,
            flags: 0,
            borrower: address(0)
        });

        uint8 maxEnabledTokens = uint8(uint256(keccak256(abi.encode((mask)))) % 255);

        vm.prank(CONFIGURATOR);
        creditManager.setMaxEnabledTokens(maxEnabledTokens);

        if (mask.calcEnabledTokens() > maxEnabledTokens) {
            vm.expectRevert(TooManyEnabledTokensException.selector);
            creditManager.saveEnabledTokensMask(creditAccount, mask);
        } else {
            creditManager.saveEnabledTokensMask(creditAccount, mask);
            uint256 enabledTokensMask = creditManager.enabledTokensMaskOf(creditAccount);
            assertEq(enabledTokensMask, mask);
        }
    }
    //
    //
    // CONFIGURATION
    //
    //

    //
    // ADD TOKEN
    //

    /// @dev U:[CM-38]: addToken reverts if token exists and if collateralTokens > 255
    function test_U_CM_38_addToken_reverts_if_token_exists_and_if_collateralTokens_more_255()
        public
        withoutSupportQuotas
    {
        vm.startPrank(CONFIGURATOR);

        vm.expectRevert(TokenAlreadyAddedException.selector);
        creditManager.addToken(underlying);

        for (uint256 i = creditManager.collateralTokensCount(); i < 255; i++) {
            creditManager.addToken(address(uint160(uint256(keccak256(abi.encodePacked(i))))));
        }

        vm.expectRevert(TooManyTokensException.selector);
        creditManager.addToken(DUMB_ADDRESS);

        vm.stopPrank();
    }

    /// @dev U:[CM-39]: addToken adds token and set tokenMaskMap correctly
    function test_U_CM_39_addToken_adds_token_and_set_tokenMaskMap_correctly() public withoutSupportQuotas {
        uint256 count = creditManager.collateralTokensCount();

        address token = DUMB_ADDRESS;

        vm.prank(CONFIGURATOR);
        creditManager.addToken(token);

        assertEq(creditManager.collateralTokensCount(), count + 1, "collateralTokensCount want incremented");
        assertEq(creditManager.getTokenMaskOrRevert(token), 1 << count, "tokenMaskMap was set incorrectly");

        CollateralTokenData memory ctd = creditManager.getCollateralTokensData(1 << count);

        assertEq(ctd.token, token, "Incorrect token field");
        assertEq(ctd.ltInitial, 0, "Incorrect ltInitial");
        assertEq(ctd.ltFinal, 0, "Incorrect ltFinal");
        assertEq(ctd.timestampRampStart, type(uint40).max, "Incorrect timestampRampStart");
        assertEq(ctd.rampDuration, 0, "Incorrect rampDuration");
    }

    /// @dev U:[CM-40]: setFees sets configuration properly
    function test_U_CM_40_setFees_sets_configuration_properly() public withoutSupportQuotas {
        uint16 s_feeInterest = 8733;
        uint16 s_feeLiquidation = 1233;
        uint16 s_liquidationPremium = 1220;
        uint16 s_feeLiquidationExpired = 1221;
        uint16 s_liquidationPremiumExpired = 7777;

        vm.prank(CONFIGURATOR);
        creditManager.setFees(
            s_feeInterest, s_feeLiquidation, s_liquidationPremium, s_feeLiquidationExpired, s_liquidationPremiumExpired
        );
        (
            uint16 feeInterest,
            uint16 feeLiquidation,
            uint16 liquidationDiscount,
            uint16 feeLiquidationExpired,
            uint16 liquidationPremiumExpired
        ) = creditManager.fees();

        assertEq(feeInterest, s_feeInterest, "Incorrect feeInterest");
        assertEq(feeLiquidation, s_feeLiquidation, "Incorrect feeLiquidation");
        assertEq(liquidationDiscount, s_liquidationPremium, "Incorrect liquidationDiscount");
        assertEq(feeLiquidationExpired, s_feeLiquidationExpired, "Incorrect feeLiquidationExpired");
        assertEq(liquidationPremiumExpired, s_liquidationPremiumExpired, "Incorrect liquidationPremiumExpired");
    }

    //
    // SET LIQUIDATION THRESHOLD
    //

    /// @dev U:[CM-41]: setCollateralTokenData reverts for unknown token
    function test_U_CM_41_setCollateralTokenData_reverts_for_unknown_token() public withoutSupportQuotas {
        vm.prank(CONFIGURATOR);
        vm.expectRevert(TokenNotAllowedException.selector);
        creditManager.setCollateralTokenData(DUMB_ADDRESS, 8000, 8000, type(uint40).max, 0);
    }

    /// @dev U:[CM-42]: setCollateralTokenData sets collateral params properly
    function test_U_CM_42_setCollateralTokenData_sets_collateral_params_properly(
        uint16 ltInitial,
        uint16 ltFinal,
        uint40 timestampRampStart,
        uint24 rampDuration
    ) public withoutSupportQuotas {
        vm.startPrank(CONFIGURATOR);

        vm.assume(ltInitial < PERCENTAGE_FACTOR);
        vm.assume(ltFinal < PERCENTAGE_FACTOR);
        // uint16 ltFinal = 2312;
        // uint40 timestampRampStart = 1233;
        // uint24 rampDuration = 33;

        uint256 snapshot = vm.snapshot();

        /// @notice Underlying token case
        creditManager.setCollateralTokenData(underlying, ltInitial, 90_00, type(uint40).max, 230);

        CollateralTokenData memory ctd = creditManager.getCollateralTokensData(UNDERLYING_TOKEN_MASK);

        assertEq(ctd.token, underlying, "Incorrect token field");
        assertEq(ctd.ltInitial, 0, "Incorrect ltInitial");
        assertEq(ctd.ltFinal, 0, "Incorrect ltFinal");
        assertEq(ctd.timestampRampStart, type(uint40).max, "Incorrect timestampRampStart");
        assertEq(ctd.rampDuration, 0, "Incorrect rampDuration");

        assertEq(creditManager.liquidationThresholds(underlying), ltInitial, "Incorrect LT for underlying token");

        vm.revertTo(snapshot);
        /// @notice Non-underlying token case
        address weth = tokenTestSuite.addressOf(Tokens.WETH);

        creditManager.addToken(weth);

        creditManager.setCollateralTokenData(weth, ltInitial, ltFinal, timestampRampStart, rampDuration);

        ctd = creditManager.getCollateralTokensData(creditManager.getTokenMaskOrRevert(weth));

        assertEq(ctd.token, weth, "Incorrect token field");
        assertEq(ctd.ltInitial, ltInitial, "Incorrect ltInitial");
        assertEq(ctd.ltFinal, ltFinal, "Incorrect ltFinal");
        assertEq(ctd.timestampRampStart, timestampRampStart, "Incorrect timestampRampStart");
        assertEq(ctd.rampDuration, rampDuration, "Incorrect rampDuration");

        tokenData.ltInitial = ctd.ltInitial;
        tokenData.ltFinal = ctd.ltFinal;
        tokenData.timestampRampStart = ctd.timestampRampStart;
        tokenData.rampDuration = ctd.rampDuration;

        uint16 expectedLT = tokenData.getLiquidationThreshold();

        assertEq(creditManager.liquidationThresholds(weth), expectedLT, "Incorrect LT for weth");

        (, uint16 lt) = creditManager.collateralTokenByMask(creditManager.getTokenMaskOrRevert(weth));

        assertEq(lt, expectedLT, "Incorrect LT for weth");

        vm.stopPrank();
    }

    /// @dev U:[CM-43]: setQuotedMask correctly sets value
    function test_U_CM_43_setQuotedMask_works_correctly() public withoutSupportQuotas {
        vm.prank(CONFIGURATOR);
        creditManager.setQuotedMask(23232255);

        assertEq(creditManager.quotedTokensMask(), 23232255, "Incorrect quotedTokensMask");
    }

    /// @dev U:[CM-44]: setMaxEnabledToken correctly sets value
    function test_U_CM_44_setMaxEnabledTokens_works_correctly() public withoutSupportQuotas {
        vm.prank(CONFIGURATOR);
        creditManager.setMaxEnabledTokens(255);

        assertEq(creditManager.maxEnabledTokens(), 255, "Incorrect max enabled tokens");
    }

    //
    // CHANGE CONTRACT AllowanceAction
    //

    /// @dev U:[CM-45]: setContractAllowance updates adapterToContract
    function test_U_CM_45_setContractAllowance_updates_adapterToContract() public withoutSupportQuotas {
        assertTrue(
            creditManager.adapterToContract(ADAPTER) != DUMB_ADDRESS,
            "SETUP: adapterToContract(ADAPTER) is already the same"
        );

        vm.startPrank(CONFIGURATOR);

        vm.expectRevert(TargetContractNotAllowedException.selector);
        creditManager.setContractAllowance(address(creditManager), DUMB_ADDRESS);

        vm.expectRevert(TargetContractNotAllowedException.selector);
        creditManager.setContractAllowance(DUMB_ADDRESS, address(creditManager));

        creditManager.setContractAllowance(ADAPTER, DUMB_ADDRESS);

        assertEq(creditManager.adapterToContract(ADAPTER), DUMB_ADDRESS, "adapterToContract is not set correctly");
        assertEq(creditManager.contractToAdapter(DUMB_ADDRESS), ADAPTER, "adapterToContract is not set correctly");

        creditManager.setContractAllowance(ADAPTER, address(0));

        assertEq(creditManager.adapterToContract(ADAPTER), address(0), "adapterToContract is not set correctly");
        assertEq(creditManager.contractToAdapter(address(0)), address(0), "adapterToContract is not set correctly");

        creditManager.setContractAllowance(ADAPTER, DUMB_ADDRESS);

        creditManager.setContractAllowance(address(0), DUMB_ADDRESS);

        assertEq(creditManager.adapterToContract(address(0)), address(0), "adapterToContract is not set correctly");
        assertEq(creditManager.contractToAdapter(DUMB_ADDRESS), address(0), "adapterToContract is not set correctly");

        vm.stopPrank();
    }

    //
    // UPGRADE CONTRACTS
    //

    /// @dev U:[CM-46]: setCreditFacade updates Credit Facade correctly
    function test_U_CM_46_setCreditFacade_updates_contract_correctly() public withoutSupportQuotas {
        assertTrue(creditManager.creditFacade() != DUMB_ADDRESS, "creditFacade( is already the same");

        vm.startPrank(CONFIGURATOR);
        creditManager.setCreditFacade(DUMB_ADDRESS);

        assertEq(creditManager.creditFacade(), DUMB_ADDRESS, "creditFacade is not set correctly");

        assertTrue(address(creditManager.priceOracle()) != DUMB_ADDRESS2, "priceOracle is already the same");

        creditManager.setPriceOracle(DUMB_ADDRESS2);

        assertEq(address(creditManager.priceOracle()), DUMB_ADDRESS2, "priceOracle is not set correctly");

        assertTrue(creditManager.creditConfigurator() != DUMB_ADDRESS, "creditConfigurator is already the same");

        vm.expectEmit(true, false, false, false);
        emit SetCreditConfigurator(DUMB_ADDRESS);

        creditManager.setCreditConfigurator(DUMB_ADDRESS);

        assertEq(creditManager.creditConfigurator(), DUMB_ADDRESS, "creditConfigurator is not set correctly");
        vm.stopPrank();
    }

    /// @dev U:[CM-47]: poolQuotaKeeper works correctly
    function test_U_CM_47_poolQuotaKeeper_works_correctly() public withSupportQuotas {
        poolMock.setPoolQuotaKeeper(DUMB_ADDRESS);

        assertEq(creditManager.poolQuotaKeeper(), DUMB_ADDRESS, "Incorrect poolQuotaKeeper");
    }
}<|MERGE_RESOLUTION|>--- conflicted
+++ resolved
@@ -2180,12 +2180,8 @@
             poolQuotaKeeperMock.setUpdateQuotaReturns(caInterestChange, 456, enable, disable);
 
             /// @notice mock returns predefined values which do not depend on params
-<<<<<<< HEAD
+
             (int96 rqc, uint256 tokensToEnable, uint256 tokensToDisable) = creditManager.updateQuota({
-=======
-            // todo: add check
-            (int96 change, uint256 tokensToEnable, uint256 tokensToDisable) = creditManager.updateQuota({
->>>>>>> c6629f09
                 creditAccount: creditAccount,
                 token: tokenTestSuite.addressOf(Tokens.LINK),
                 quotaChange: 122,
