--- conflicted
+++ resolved
@@ -1186,11 +1186,7 @@
 
             assertEq(
                 cumulativeQuotaInterest,
-<<<<<<< HEAD
-                expectedCumulativeQuotaInterest + 1,
-=======
                 supportsQuotas ? (expectedCumulativeQuotaInterest + 1) : initialCQI,
->>>>>>> b7e6caea
                 _testCaseErr("Incorrect cumulativeQuotaInterest update in creditAccountInfo")
             );
         }
