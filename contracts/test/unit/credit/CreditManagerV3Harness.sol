--- conflicted
+++ resolved
@@ -48,10 +48,7 @@
         uint256 debt,
         uint256 cumulativeIndexLastUpdate,
         uint128 cumulativeQuotaInterest,
-<<<<<<< HEAD
-=======
         uint128 quotaProfits,
->>>>>>> 021f15d3
         uint256 enabledTokensMask,
         uint16 flags,
         address borrower
