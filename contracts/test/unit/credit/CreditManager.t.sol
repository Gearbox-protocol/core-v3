// SPDX-License-Identifier: UNLICENSED
// Gearbox Protocol. Generalized leverage for DeFi protocols
// (c) Gearbox Holdings, 2022
pragma solidity ^0.8.10;

import {IAddressProvider} from "@gearbox-protocol/core-v2/contracts/interfaces/IAddressProvider.sol";
import {ACL} from "@gearbox-protocol/core-v2/contracts/core/ACL.sol";

import {AccountFactory} from "@gearbox-protocol/core-v2/contracts/core/AccountFactory.sol";
import {ICreditAccount} from "@gearbox-protocol/core-v2/contracts/interfaces/ICreditAccount.sol";
import {
    ICreditManagerV3,
    ICreditManagerV3Events,
    ClosureAction,
    CollateralTokenData,
    ManageDebtAction
} from "../../../interfaces/ICreditManagerV3.sol";

import {IPriceOracleV2, IPriceOracleV2Ext} from "@gearbox-protocol/core-v2/contracts/interfaces/IPriceOracle.sol";
import {IWETHGateway} from "../../../interfaces/IWETHGateway.sol";
import {IWithdrawalManager} from "../../../interfaces/IWithdrawalManager.sol";

import {CreditManagerV3} from "../../../credit/CreditManagerV3.sol";

import {IPoolService} from "@gearbox-protocol/core-v2/contracts/interfaces/IPoolService.sol";

import {IWETH} from "@gearbox-protocol/core-v2/contracts/interfaces/external/IWETH.sol";
import {IERC20} from "@openzeppelin/contracts/token/ERC20/IERC20.sol";
import {ERC20Mock} from "@gearbox-protocol/core-v2/contracts/test/mocks/token/ERC20Mock.sol";
import {PERCENTAGE_FACTOR} from "@gearbox-protocol/core-v2/contracts/libraries/PercentageMath.sol";

// LIBS & TRAITS
import {BitMask} from "../../../libraries/BitMask.sol";
// TESTS

import "../../lib/constants.sol";
import {BalanceHelper} from "../../helpers/BalanceHelper.sol";

// EXCEPTIONS
import {TokenAlreadyAddedException} from "../../../interfaces/IExceptions.sol";

// MOCKS
import {PriceFeedMock} from "@gearbox-protocol/core-v2/contracts/test/mocks/oracles/PriceFeedMock.sol";
import {PoolServiceMock} from "../../mocks/pool/PoolServiceMock.sol";
import {TargetContractMock} from "@gearbox-protocol/core-v2/contracts/test/mocks/adapters/TargetContractMock.sol";
import {
    ERC20ApproveRestrictedRevert,
    ERC20ApproveRestrictedFalse
} from "@gearbox-protocol/core-v2/contracts/test/mocks/token/ERC20ApproveRestricted.sol";

// SUITES
import {TokensTestSuite} from "../../suites/TokensTestSuite.sol";
import {Tokens} from "../../config/Tokens.sol";
import {CreditManagerTestSuite} from "../../suites/CreditManagerTestSuite.sol";

import {CreditManagerTestInternal} from "../../mocks/credit/CreditManagerTestInternal.sol";

import {CreditConfig} from "../../config/CreditConfig.sol";

// EXCEPTIONS
import "../../../interfaces/IExceptions.sol";
import "forge-std/console.sol";

/// @title AddressRepository
/// @notice Stores addresses of deployed contracts
contract CreditManagerTest is DSTest, ICreditManagerV3Events, BalanceHelper {
    using BitMask for uint256;

    CheatCodes evm = CheatCodes(HEVM_ADDRESS);

    CreditManagerTestSuite cms;

    IAddressProvider addressProvider;
    IWETH wethToken;

    AccountFactory af;
    CreditManagerV3 creditManager;
    PoolServiceMock poolMock;
    IPriceOracleV2 priceOracle;
    IWETHGateway wethGateway;
    IWithdrawalManager withdrawalManager;
    ACL acl;
    address underlying;

    CreditConfig creditConfig;

    function setUp() public {
        tokenTestSuite = new TokensTestSuite();

        tokenTestSuite.topUpWETH{value: 100 * WAD}();
        _connectCreditManagerSuite(Tokens.DAI, false);
    }

    ///
    /// HELPERS

    function _connectCreditManagerSuite(Tokens t, bool internalSuite) internal {
        creditConfig = new CreditConfig(tokenTestSuite, t);
        cms = new CreditManagerTestSuite(creditConfig, internalSuite, false, 1);

        acl = cms.acl();

        addressProvider = cms.addressProvider();
        af = cms.af();

        poolMock = cms.poolMock();
        withdrawalManager = cms.withdrawalManager();

        creditManager = cms.creditManager();

        priceOracle = creditManager.priceOracle();
        underlying = creditManager.underlying();
        wethGateway = IWETHGateway(creditManager.wethGateway());
    }

    /// @dev Opens credit account for testing management functions
    function _openCreditAccount()
        internal
        returns (
            uint256 borrowedAmount,
            uint256 cumulativeIndexAtOpen,
            uint256 cumulativeIndexAtClose,
            address creditAccount
        )
    {
        return cms.openCreditAccount();
    }

    function expectTokenIsEnabled(address creditAccount, Tokens t, bool expectedState) internal {
        bool state = creditManager.getTokenMaskOrRevert(tokenTestSuite.addressOf(t))
            & creditManager.enabledTokensMap(creditAccount) != 0;
        assertTrue(
            state == expectedState,
            string(
                abi.encodePacked(
                    "Token ",
                    tokenTestSuite.symbols(t),
                    state ? " enabled as not expected" : " not enabled as expected "
                )
            )
        );
    }

    function mintBalance(address creditAccount, Tokens t, uint256 amount, bool enable) internal {
        tokenTestSuite.mint(t, creditAccount, amount);
        // if (enable) {
        //     creditManager.checkAndEnableToken(tokenTestSuite.addressOf(t));
        // }
    }

    function _addAndEnableTokens(address creditAccount, uint256 numTokens, uint256 balance) internal {
        for (uint256 i = 0; i < numTokens; i++) {
            ERC20Mock t = new ERC20Mock("new token", "nt", 18);
            PriceFeedMock pf = new PriceFeedMock(10**8, 8);

            evm.startPrank(CONFIGURATOR);
            creditManager.addToken(address(t));
            IPriceOracleV2Ext(address(priceOracle)).addPriceFeed(address(t), address(pf));
            creditManager.setCollateralTokenData(address(t), 8000, 8000, type(uint40).max, 0);
            evm.stopPrank();

            t.mint(creditAccount, balance);

            // creditManager.checkAndEnableToken(address(t));
        }
    }

    function _getRandomBits(uint256 ones, uint256 zeros, uint256 randomValue)
        internal
        pure
        returns (bool[] memory result, uint256 breakPoint)
    {
        if ((ones + zeros) == 0) {
            result = new bool[](0);
            breakPoint = 0;
            return (result, breakPoint);
        }

        uint256 onesCurrent = ones;
        uint256 zerosCurrent = zeros;

        result = new bool[](ones + zeros);
        uint256 i = 0;

        while (onesCurrent + zerosCurrent > 0) {
            uint256 rand = uint256(keccak256(abi.encodePacked(randomValue))) % (onesCurrent + zerosCurrent);
            if (rand < onesCurrent) {
                result[i] = true;
                onesCurrent--;
            } else {
                result[i] = false;
                zerosCurrent--;
            }

            i++;
        }

        if (ones > 0) {
            uint256 breakpointCounter = (uint256(keccak256(abi.encodePacked(randomValue))) % (ones)) + 1;

            for (uint256 j = 0; j < result.length; j++) {
                if (result[j]) {
                    breakpointCounter--;
                }

                if (breakpointCounter == 0) {
                    breakPoint = j;
                    break;
                }
            }
        }
    }

    function enableTokensMoreThanLimit(address creditAccount) internal {
        uint256 maxAllowedEnabledTokenLength = creditManager.maxAllowedEnabledTokenLength();
        _addAndEnableTokens(creditAccount, maxAllowedEnabledTokenLength, 2);
    }

    function _openAccountAndTransferToCF() internal returns (address creditAccount) {
        (,,, creditAccount) = _openCreditAccount();
        creditManager.transferAccountOwnership(creditAccount, address(this));
    }

    function _baseFullCollateralCheck(address creditAccount) internal {
        // TODO: CHANGE
        creditManager.fullCollateralCheck(creditAccount, 0, new uint256[](0), 10000);
    }

    ///
    ///
    ///  TESTS
    ///
    ///
    /// @dev [CM-1]: credit manager reverts if were called non-creditFacade
    function test_CM_01_constructor_sets_correct_values() public {
        creditManager = new CreditManagerV3(address(poolMock), address(withdrawalManager));

        assertEq(address(creditManager.poolService()), address(poolMock), "Incorrect poolSerivice");

        assertEq(address(creditManager.pool()), address(poolMock), "Incorrect pool");

        assertEq(creditManager.underlying(), tokenTestSuite.addressOf(Tokens.DAI), "Incorrect underlying");

        (address token, uint16 lt) = creditManager.collateralTokens(0);

        assertEq(token, tokenTestSuite.addressOf(Tokens.DAI), "Incorrect underlying");

        assertEq(
            creditManager.getTokenMaskOrRevert(tokenTestSuite.addressOf(Tokens.DAI)),
            1,
            "Incorrect token mask for underlying token"
        );

        assertEq(lt, 0, "Incorrect LT for underlying");

        assertEq(creditManager.wethAddress(), addressProvider.getWethToken(), "Incorrect WETH token");

        assertEq(address(creditManager.wethGateway()), addressProvider.getWETHGateway(), "Incorrect WETH Gateway");

        assertEq(address(creditManager.priceOracle()), addressProvider.getPriceOracle(), "Incorrect Price oracle");

        assertEq(address(creditManager.creditConfigurator()), address(this), "Incorrect creditConfigurator");
    }

    /// @dev [CM-2]:credit account management functions revert if were called non-creditFacade
    /// Functions list:
    /// - openCreditAccount
    /// - closeCreditAccount
    /// - manadgeDebt
    /// - addCollateral
    /// - transferOwnership
    /// All these functions have creditFacadeOnly modifier
    function test_CM_02_credit_account_management_functions_revert_if_not_called_by_creditFacadeCall() public {
        assertEq(creditManager.creditFacade(), address(this));

        evm.startPrank(USER);

        evm.expectRevert(CallerNotCreditFacadeException.selector);
        creditManager.openCreditAccount(200000, address(this));

        // evm.expectRevert(CallerNotCreditFacadeException.selector);
        // creditManager.closeCreditAccount(
        //     DUMB_ADDRESS, ClosureAction.LIQUIDATE_ACCOUNT, 0, DUMB_ADDRESS, DUMB_ADDRESS, type(uint256).max, false
        // );

        evm.expectRevert(CallerNotCreditFacadeException.selector);
        creditManager.manageDebt(DUMB_ADDRESS, 100, 0, ManageDebtAction.INCREASE_DEBT);

        evm.expectRevert(CallerNotCreditFacadeException.selector);
        creditManager.addCollateral(DUMB_ADDRESS, DUMB_ADDRESS, DUMB_ADDRESS, 100);

        evm.expectRevert(CallerNotCreditFacadeException.selector);
        creditManager.transferAccountOwnership(DUMB_ADDRESS, DUMB_ADDRESS);

        evm.stopPrank();
    }

    /// @dev [CM-3]:credit account execution functions revert if were called non-creditFacade & non-adapters
    /// Functions list:
    /// - approveCreditAccount
    /// - executeOrder
    /// - checkAndEnableToken
    /// - fullCollateralCheck
    /// - disableToken
    /// - changeEnabledTokens
    function test_CM_03_credit_account_execution_functions_revert_if_not_called_by_creditFacade_or_adapters() public {
        assertEq(creditManager.creditFacade(), address(this));

        evm.startPrank(USER);

        evm.expectRevert(CallerNotAdapterException.selector);
        creditManager.approveCreditAccount(DUMB_ADDRESS, 100);

        evm.expectRevert(CallerNotAdapterException.selector);
        creditManager.executeOrder(bytes("0"));

        evm.expectRevert(CallerNotCreditFacadeException.selector);
        creditManager.fullCollateralCheck(DUMB_ADDRESS, 0, new uint256[](0), 10000);

        evm.stopPrank();
    }

    /// @dev [CM-4]:credit account configuration functions revert if were called non-configurator
    /// Functions list:
    /// - addToken
    /// - setParams
    /// - setLiquidationThreshold
    /// - setForbidMask
    /// - setContractAllowance
    /// - upgradeContracts
    /// - setCreditConfigurator
    /// - addEmergencyLiquidator
    /// - removeEmergenceLiquidator
    function test_CM_04_credit_account_configurator_functions_revert_if_not_called_by_creditConfigurator() public {
        assertEq(creditManager.creditFacade(), address(this));

        evm.startPrank(USER);

        evm.expectRevert(CallerNotConfiguratorException.selector);
        creditManager.addToken(DUMB_ADDRESS);

        evm.expectRevert(CallerNotConfiguratorException.selector);
        creditManager.setParams(0, 0, 0, 0, 0);

        evm.expectRevert(CallerNotConfiguratorException.selector);
        creditManager.setCollateralTokenData(DUMB_ADDRESS, 0, 0, 0, 0);

        evm.expectRevert(CallerNotConfiguratorException.selector);
        creditManager.setContractAllowance(DUMB_ADDRESS, DUMB_ADDRESS);

        evm.expectRevert(CallerNotConfiguratorException.selector);
        creditManager.setCreditFacade(DUMB_ADDRESS);

        evm.expectRevert(CallerNotConfiguratorException.selector);
        creditManager.setPriceOracle(DUMB_ADDRESS);

        evm.expectRevert(CallerNotConfiguratorException.selector);
        creditManager.setCreditConfigurator(DUMB_ADDRESS);

        evm.expectRevert(CallerNotConfiguratorException.selector);
        creditManager.setMaxEnabledTokens(255);

        evm.stopPrank();
    }

    // TODO: REMOVE OUTDATED
    // /// @dev [CM-5]:credit account management+execution functions revert if were called non-creditFacade
    // /// Functions list:
    // /// - openCreditAccount
    // /// - closeCreditAccount
    // /// - manadgeDebt
    // /// - addCollateral
    // /// - transferOwnership
    // /// All these functions have whenNotPaused modifier
    // function test_CM_05_pause_pauses_management_functions() public {
    //     address root = acl.owner();
    //     evm.prank(root);

    //     acl.addPausableAdmin(root);

    //     evm.prank(root);
    //     creditManager.pause();

    //     assertEq(creditManager.creditFacade(), address(this));

    //     evm.expectRevert(bytes(PAUSABLE_ERROR));
    //     creditManager.openCreditAccount(200000, address(this));

    //     // evm.expectRevert(bytes(PAUSABLE_ERROR));
    //     // creditManager.closeCreditAccount(
    //     //     DUMB_ADDRESS, ClosureAction.LIQUIDATE_ACCOUNT, 0, DUMB_ADDRESS, DUMB_ADDRESS, type(uint256).max, false
    //     // );

    //     evm.expectRevert(bytes(PAUSABLE_ERROR));
    //     creditManager.manageDebt(DUMB_ADDRESS, 100, ManageDebtAction.INCREASE_DEBT);

    //     evm.expectRevert(bytes(PAUSABLE_ERROR));
    //     creditManager.addCollateral(DUMB_ADDRESS, DUMB_ADDRESS, DUMB_ADDRESS, 100);

    //     evm.expectRevert(bytes(PAUSABLE_ERROR));
    //     creditManager.transferAccountOwnership(DUMB_ADDRESS, DUMB_ADDRESS);

    //     evm.expectRevert(bytes(PAUSABLE_ERROR));
    //     creditManager.approveCreditAccount(DUMB_ADDRESS, DUMB_ADDRESS, 100);

    //     evm.expectRevert(bytes(PAUSABLE_ERROR));
    //     creditManager.executeOrder(DUMB_ADDRESS, bytes("dd"));
    // }

    //
    // REVERTS IF CREDIT ACCOUNT NOT EXISTS
    //

    /// @dev [CM-6A]: management function reverts if account not exists
    /// Functions list:
    /// - getCreditAccountOrRevert
    /// - closeCreditAccount
    /// - transferOwnership

    function test_CM_06A_management_functions_revert_if_account_does_not_exist() public {
        // evm.expectRevert(CreditAccountNotExistsException.selector);
        // creditManager.getCreditAccountOrRevert(USER);

        // evm.expectRevert(CreditAccountNotExistsException.selector);
        // creditManager.closeCreditAccount(
        //     USER, ClosureAction.LIQUIDATE_ACCOUNT, 0, DUMB_ADDRESS, DUMB_ADDRESS, type(uint256).max, false
        // );

        evm.expectRevert(CreditAccountNotExistsException.selector);
        creditManager.transferAccountOwnership(USER, DUMB_ADDRESS);
    }

    /// @dev [CM-6A]: external call functions revert when the Credit Facade has no account
    /// Functions list:
    /// - executeOrder
    /// - approveCreditAccount
    function test_CM_06B_extenrnal_ca_only_functions_revert_when_ec_is_not_set() public {
        address token = tokenTestSuite.addressOf(Tokens.DAI);

        evm.prank(CONFIGURATOR);
        creditManager.setContractAllowance(ADAPTER, DUMB_ADDRESS);

        evm.prank(ADAPTER);
        evm.expectRevert(ExternalCallCreditAccountNotSetException.selector);
        creditManager.approveCreditAccount(token, 100);

        // / TODO: decide about test
        evm.prank(ADAPTER);
        evm.expectRevert(ExternalCallCreditAccountNotSetException.selector);
        creditManager.executeOrder(bytes("dd"));
    }

    ///
    ///  OPEN CREDIT ACCOUNT
    ///

    /// @dev [CM-7]: openCreditAccount reverts if zero address or address exists
    function test_CM_07_openCreditAccount_reverts_if_address_exists() public {
        // // Existing address case
        // creditManager.openCreditAccount(1, USER);
        // evm.expectRevert(UserAlreadyHasAccountException.selector);
        // creditManager.openCreditAccount(1, USER);
    }

    /// @dev [CM-8]: openCreditAccount sets correct values and transfers tokens from pool
    function test_CM_08_openCreditAccount_sets_correct_values_and_transfers_tokens_from_pool() public {
        address expectedCreditAccount = AccountFactory(addressProvider.getAccountFactory()).head();

        uint256 blockAtOpen = block.number;
        uint256 cumulativeAtOpen = 1012;
        poolMock.setCumulative_RAY(cumulativeAtOpen);

        // Existing address case
        address creditAccount = creditManager.openCreditAccount(DAI_ACCOUNT_AMOUNT, USER);
        assertEq(creditAccount, expectedCreditAccount, "Incorrecct credit account address");

        (uint256 debt, uint256 cumulativeIndexAtOpen,,,,) = creditManager.creditAccountInfo(creditAccount);

        assertEq(debt, DAI_ACCOUNT_AMOUNT, "Incorrect borrowed amount set in CA");
        assertEq(cumulativeIndexAtOpen, cumulativeAtOpen, "Incorrect cumulativeIndexAtOpen set in CA");

        assertEq(ICreditAccount(creditAccount).since(), blockAtOpen, "Incorrect since set in CA");

        expectBalance(Tokens.DAI, creditAccount, DAI_ACCOUNT_AMOUNT);
        assertEq(poolMock.lendAmount(), DAI_ACCOUNT_AMOUNT, "Incorrect DAI_ACCOUNT_AMOUNT in Pool call");
        assertEq(poolMock.lendAccount(), creditAccount, "Incorrect credit account in lendCreditAccount call");
        // assertEq(creditManager.creditAccounts(USER), creditAccount, "Credit account is not associated with user");
        assertEq(creditManager.enabledTokensMap(creditAccount), 0, "Incorrect enabled token mask");
    }

    //
    // CLOSE CREDIT ACCOUNT
    //

    /// @dev [CM-9]: closeCreditAccount returns credit account to factory and
    /// remove borrower from creditAccounts mapping
    function test_CM_09_close_credit_account_returns_credit_account_and_remove_borrower_from_map() public {
        (uint256 borrowedAmount,,, address creditAccount) = _openCreditAccount();

        assertTrue(
            creditAccount != AccountFactory(addressProvider.getAccountFactory()).tail(),
            "credit account is already in tail!"
        );

        // Transfer additional borrowedAmount. After that underluying token balance = 2 * borrowedAmount
        tokenTestSuite.mint(Tokens.DAI, creditAccount, borrowedAmount);

        // Increase block number cause it's forbidden to close credit account in the same block
        evm.roll(block.number + 1);

        // creditManager.closeCreditAccount(
        //     creditAccount, ClosureAction.CLOSE_ACCOUNT, 0, USER, USER, 0, 0, DAI_ACCOUNT_AMOUNT, false
        // );

        assertEq(
            creditAccount,
            AccountFactory(addressProvider.getAccountFactory()).tail(),
            "credit account is not in accountFactory tail!"
        );

        // evm.expectRevert(CreditAccountNotExistsException.selector);
        // creditManager.getCreditAccountOrRevert(USER);
    }

    /// @dev [CM-10]: closeCreditAccount returns undelying tokens if credit account balance > amounToPool
    ///
    /// This test covers the case:
    /// Closure type: CLOSURE
    /// Underlying balance: > amountToPool
    /// Send all assets: false
    ///
    function test_CM_10_close_credit_account_returns_underlying_token_if_not_liquidated() public {
        (uint256 borrowedAmount, uint256 cumulativeIndexAtOpen, uint256 cumulativeIndexAtClose, address creditAccount) =
            _openCreditAccount();

        uint256 poolBalanceBefore = tokenTestSuite.balanceOf(Tokens.DAI, address(poolMock));

        // Transfer additional borrowedAmount. After that underluying token balance = 2 * borrowedAmount
        tokenTestSuite.mint(Tokens.DAI, creditAccount, borrowedAmount);

        uint256 interestAccrued = (borrowedAmount * cumulativeIndexAtClose) / cumulativeIndexAtOpen - borrowedAmount;

        (uint16 feeInterest,,,,) = creditManager.fees();

        uint256 profit = (interestAccrued * feeInterest) / PERCENTAGE_FACTOR;

        uint256 amountToPool = borrowedAmount + interestAccrued + profit;

        evm.expectCall(
            address(poolMock),
            abi.encodeWithSelector(IPoolService.repayCreditAccount.selector, borrowedAmount, profit, 0)
        );

        // (uint256 remainingFunds, uint256 loss) = creditManager.closeCreditAccount(
        //     creditAccount,
        //     ClosureAction.CLOSE_ACCOUNT,
        //     0,
        //     USER,
        //     FRIEND,
        //     1,
        //     0,
        //     DAI_ACCOUNT_AMOUNT + interestAccrued,
        //     false
        // );

        // assertEq(remainingFunds, 0, "Remaining funds is not zero!");

        // assertEq(loss, 0, "Loss is not zero");

        expectBalance(Tokens.DAI, creditAccount, 1);

        expectBalance(Tokens.DAI, address(poolMock), poolBalanceBefore + amountToPool);

        expectBalance(Tokens.DAI, FRIEND, 2 * borrowedAmount - amountToPool - 1, "Incorrect amount were paid back");
    }

    /// @dev [CM-11]: closeCreditAccount sets correct values and transfers tokens from pool
    ///
    /// This test covers the case:
    /// Closure type: CLOSURE
    /// Underlying balance: < amountToPool
    /// Send all assets: false
    ///
    function test_CM_11_close_credit_account_charges_caller_if_underlying_token_not_enough() public {
        (uint256 borrowedAmount, uint256 cumulativeIndexAtOpen, uint256 cumulativeIndexAtClose, address creditAccount) =
            _openCreditAccount();

        uint256 poolBalanceBefore = tokenTestSuite.balanceOf(Tokens.DAI, address(poolMock));

        // Transfer funds to USER account to be able to cover extra cost
        tokenTestSuite.mint(Tokens.DAI, USER, borrowedAmount);

        uint256 interestAccrued = (borrowedAmount * cumulativeIndexAtClose) / cumulativeIndexAtOpen - borrowedAmount;

        (uint16 feeInterest,,,,) = creditManager.fees();

        uint256 profit = (interestAccrued * feeInterest) / PERCENTAGE_FACTOR;

        uint256 amountToPool = borrowedAmount + interestAccrued + profit;

        evm.expectCall(
            address(poolMock),
            abi.encodeWithSelector(IPoolService.repayCreditAccount.selector, borrowedAmount, profit, 0)
        );

        // (uint256 remainingFunds, uint256 loss) = creditManager.closeCreditAccount(
        //     creditAccount,
        //     ClosureAction.CLOSE_ACCOUNT,
        //     0,
        //     USER,
        //     FRIEND,
        //     1,
        //     0,
        //     DAI_ACCOUNT_AMOUNT + interestAccrued,
        //     false
        // );
        // assertEq(remainingFunds, 0, "Remaining funds is not zero!");

        // assertEq(loss, 0, "Loss is not zero");

        expectBalance(Tokens.DAI, creditAccount, 1, "Credit account balance != 1");

        expectBalance(Tokens.DAI, address(poolMock), poolBalanceBefore + amountToPool);

        expectBalance(Tokens.DAI, USER, 2 * borrowedAmount - amountToPool - 1, "Incorrect amount were paid back");

        expectBalance(Tokens.DAI, FRIEND, 0, "Incorrect amount were paid back");
    }

    /// @dev [CM-12]: closeCreditAccount sets correct values and transfers tokens from pool
    ///
    /// This test covers the case:
    /// Closure type: LIQUIDATION / LIQUIDATION_EXPIRED
    /// Underlying balance: > amountToPool
    /// Send all assets: false
    /// Remaining funds: 0
    ///
    function test_CM_12_close_credit_account_charges_caller_if_underlying_token_not_enough() public {
        for (uint256 i = 0; i < 2; i++) {
            uint256 friendBalanceBefore = tokenTestSuite.balanceOf(Tokens.DAI, FRIEND);

            ClosureAction action = i == 1 ? ClosureAction.LIQUIDATE_EXPIRED_ACCOUNT : ClosureAction.LIQUIDATE_ACCOUNT;
            uint256 interestAccrued;
            uint256 borrowedAmount;
            address creditAccount;

            {
                uint256 cumulativeIndexAtOpen;
                uint256 cumulativeIndexAtClose;
                (borrowedAmount, cumulativeIndexAtOpen, cumulativeIndexAtClose, creditAccount) = _openCreditAccount();

                interestAccrued = (borrowedAmount * cumulativeIndexAtClose) / cumulativeIndexAtOpen - borrowedAmount;
            }

            uint256 poolBalanceBefore = tokenTestSuite.balanceOf(Tokens.DAI, address(poolMock));
            uint256 discount;

            {
                (,, uint16 liquidationDiscount,, uint16 liquidationDiscountExpired) = creditManager.fees();
                discount = action == ClosureAction.LIQUIDATE_ACCOUNT ? liquidationDiscount : liquidationDiscountExpired;
            }

            // uint256 totalValue = borrowedAmount;
            uint256 amountToPool = (borrowedAmount * discount) / PERCENTAGE_FACTOR;

            {
                uint256 loss = borrowedAmount + interestAccrued - amountToPool;

                evm.expectCall(
                    address(poolMock),
                    abi.encodeWithSelector(IPoolService.repayCreditAccount.selector, borrowedAmount, 0, loss)
                );
            }
            {
                uint256 a = borrowedAmount + interestAccrued;

                // (uint256 remainingFunds,) = creditManager.closeCreditAccount(
                //     creditAccount, action, borrowedAmount, LIQUIDATOR, FRIEND, 1, 0, a, false
                // );
            }

            expectBalance(Tokens.DAI, creditAccount, 1, "Credit account balance != 1");

            expectBalance(Tokens.DAI, address(poolMock), poolBalanceBefore + amountToPool);

            expectBalance(
                Tokens.DAI,
                FRIEND,
                friendBalanceBefore + (borrowedAmount * (PERCENTAGE_FACTOR - discount)) / PERCENTAGE_FACTOR
                    - (i == 2 ? 0 : 1),
                "Incorrect amount were paid to liqiudator friend address"
            );
        }
    }

    /// @dev [CM-13]: openCreditAccount sets correct values and transfers tokens from pool
    ///
    /// This test covers the case:
    /// Closure type: LIQUIDATION / LIQUIDATION_EXPIRED
    /// Underlying balance: < amountToPool
    /// Send all assets: false
    /// Remaining funds: >0
    ///

    function test_CM_13_close_credit_account_charges_caller_if_underlying_token_not_enough() public {
        for (uint256 i = 0; i < 2; i++) {
            setUp();
            uint256 borrowedAmount;
            address creditAccount;

            uint256 expectedRemainingFunds = 100 * WAD;

            uint256 profit;
            uint256 amountToPool;
            uint256 totalValue;
            uint256 interestAccrued;
            {
                uint256 cumulativeIndexAtOpen;
                uint256 cumulativeIndexAtClose;
                (borrowedAmount, cumulativeIndexAtOpen, cumulativeIndexAtClose, creditAccount) = _openCreditAccount();

                interestAccrued = (borrowedAmount * cumulativeIndexAtClose) / cumulativeIndexAtOpen - borrowedAmount;

                uint16 feeInterest;
                uint16 feeLiquidation;
                uint16 liquidationDiscount;

                {
                    (feeInterest,,,,) = creditManager.fees();
                }

                {
                    uint16 feeLiquidationNormal;
                    uint16 feeLiquidationExpired;

                    (, feeLiquidationNormal,, feeLiquidationExpired,) = creditManager.fees();

                    feeLiquidation = (i == 0 || i == 2) ? feeLiquidationNormal : feeLiquidationExpired;
                }

                {
                    uint16 liquidationDiscountNormal;
                    uint16 liquidationDiscountExpired;

                    (feeInterest,, liquidationDiscountNormal,, liquidationDiscountExpired) = creditManager.fees();

                    liquidationDiscount = i == 1 ? liquidationDiscountExpired : liquidationDiscountNormal;
                }

                uint256 profitInterest = (interestAccrued * feeInterest) / PERCENTAGE_FACTOR;

                amountToPool = borrowedAmount + interestAccrued + profitInterest;

                totalValue = ((amountToPool + expectedRemainingFunds) * PERCENTAGE_FACTOR)
                    / (liquidationDiscount - feeLiquidation);

                uint256 profitLiquidation = (totalValue * feeLiquidation) / PERCENTAGE_FACTOR;

                amountToPool += profitLiquidation;

                profit = profitInterest + profitLiquidation;
            }

            uint256 poolBalanceBefore = tokenTestSuite.balanceOf(Tokens.DAI, address(poolMock));

            tokenTestSuite.mint(Tokens.DAI, LIQUIDATOR, totalValue);
            expectBalance(Tokens.DAI, USER, 0, "USER has non-zero balance");
            expectBalance(Tokens.DAI, FRIEND, 0, "FRIEND has non-zero balance");
            expectBalance(Tokens.DAI, LIQUIDATOR, totalValue, "LIQUIDATOR has incorrect initial balance");

            expectBalance(Tokens.DAI, creditAccount, borrowedAmount, "creditAccount has incorrect initial balance");

            evm.expectCall(
                address(poolMock),
                abi.encodeWithSelector(IPoolService.repayCreditAccount.selector, borrowedAmount, profit, 0)
            );

            uint256 remainingFunds;

            {
                uint256 loss;

                uint256 a = borrowedAmount + interestAccrued;
                // (remainingFunds, loss) = creditManager.closeCreditAccount(
                //     creditAccount,
                //     i == 1 ? ClosureAction.LIQUIDATE_EXPIRED_ACCOUNT : ClosureAction.LIQUIDATE_ACCOUNT,
                //     totalValue,
                //     LIQUIDATOR,
                //     FRIEND,
                //     1,
                //     0,
                //     a,
                //     false
                // );

                assertLe(expectedRemainingFunds - remainingFunds, 2, "Incorrect remaining funds");

                assertEq(loss, 0, "Loss can't be positive with remaining funds");
            }

            {
                expectBalance(Tokens.DAI, creditAccount, 1, "Credit account balance != 1");
                expectBalance(Tokens.DAI, USER, remainingFunds, "USER get incorrect amount as remaning funds");

                expectBalance(Tokens.DAI, address(poolMock), poolBalanceBefore + amountToPool, "INCORRECT POOL BALANCE");
            }

            expectBalance(
                Tokens.DAI,
                LIQUIDATOR,
                totalValue + borrowedAmount - amountToPool - remainingFunds - 1,
                "Incorrect amount were paid to lqiudaidator"
            );
        }
    }

    /// @dev [CM-14]: closeCreditAccount sends assets depends on sendAllAssets flag
    ///
    /// This test covers the case:
    /// Closure type: LIQUIDATION
    /// Underlying balance: < amountToPool
    /// Send all assets: false
    /// Remaining funds: >0
    ///

    function test_CM_14_close_credit_account_with_nonzero_skipTokenMask_sends_correct_tokens() public {
        (uint256 borrowedAmount,,, address creditAccount) = _openCreditAccount();
        creditManager.transferAccountOwnership(creditAccount, address(this));

        tokenTestSuite.mint(Tokens.DAI, creditAccount, borrowedAmount);
        tokenTestSuite.mint(Tokens.WETH, creditAccount, WETH_EXCHANGE_AMOUNT);
        // creditManager.checkAndEnableToken(tokenTestSuite.addressOf(Tokens.WETH));

        tokenTestSuite.mint(Tokens.USDC, creditAccount, USDC_EXCHANGE_AMOUNT);
        // creditManager.checkAndEnableToken(tokenTestSuite.addressOf(Tokens.USDC));

        tokenTestSuite.mint(Tokens.LINK, creditAccount, LINK_EXCHANGE_AMOUNT);
        // creditManager.checkAndEnableToken(tokenTestSuite.addressOf(Tokens.LINK));

        uint256 wethTokenMask = creditManager.getTokenMaskOrRevert(tokenTestSuite.addressOf(Tokens.WETH));
        uint256 usdcTokenMask = creditManager.getTokenMaskOrRevert(tokenTestSuite.addressOf(Tokens.USDC));
        uint256 linkTokenMask = creditManager.getTokenMaskOrRevert(tokenTestSuite.addressOf(Tokens.LINK));

        creditManager.transferAccountOwnership(creditAccount, USER);

        // creditManager.closeCreditAccount(
        //     creditAccount,
        //     ClosureAction.CLOSE_ACCOUNT,
        //     0,
        //     USER,
        //     FRIEND,
        //     wethTokenMask | usdcTokenMask | linkTokenMask,
        //     wethTokenMask | usdcTokenMask,
        //     DAI_ACCOUNT_AMOUNT,
        //     false
        // );

        expectBalance(Tokens.WETH, FRIEND, 0);
        expectBalance(Tokens.WETH, creditAccount, WETH_EXCHANGE_AMOUNT);

        expectBalance(Tokens.USDC, FRIEND, 0);
        expectBalance(Tokens.USDC, creditAccount, USDC_EXCHANGE_AMOUNT);

        expectBalance(Tokens.LINK, FRIEND, LINK_EXCHANGE_AMOUNT - 1);
    }

    /// @dev [CM-16]: closeCreditAccount sends ETH for WETH creditManger to borrower
    /// CASE: CLOSURE
    /// Underlying token: WETH
    function test_CM_16_close_weth_credit_account_sends_eth_to_borrower() public {
        // It takes "clean" address which doesn't holds any assets

        _connectCreditManagerSuite(Tokens.WETH, false);

        /// CLOSURE CASE
        (uint256 borrowedAmount, uint256 cumulativeIndexAtOpen, uint256 cumulativeIndexAtClose, address creditAccount) =
            _openCreditAccount();

        // Transfer additional borrowedAmount. After that underluying token balance = 2 * borrowedAmount
        tokenTestSuite.mint(Tokens.WETH, creditAccount, borrowedAmount);

        uint256 interestAccrued = (borrowedAmount * cumulativeIndexAtClose) / cumulativeIndexAtOpen - borrowedAmount;

        // creditManager.closeCreditAccount(USER, ClosureAction.CLOSE_ACCOUNT, 0, USER, USER, 0, true);

        // creditManager.closeCreditAccount(
        //     creditAccount, ClosureAction.CLOSE_ACCOUNT, 0, USER, USER, 1, 0, borrowedAmount + interestAccrued, true
        // );

        expectBalance(Tokens.WETH, creditAccount, 1);

        (uint16 feeInterest,,,,) = creditManager.fees();

        uint256 profit = (interestAccrued * feeInterest) / PERCENTAGE_FACTOR;

        uint256 amountToPool = borrowedAmount + interestAccrued + profit;

        assertEq(
            wethGateway.balanceOf(USER),
            2 * borrowedAmount - amountToPool - 1,
            "Incorrect amount deposited on wethGateway"
        );
    }

    /// @dev [CM-17]: closeCreditAccount sends ETH for WETH creditManger to borrower
    /// CASE: CLOSURE
    /// Underlying token: DAI
    function test_CM_17_close_dai_credit_account_sends_eth_to_borrower() public {
        /// CLOSURE CASE
        (uint256 borrowedAmount,,, address creditAccount) = _openCreditAccount();
        creditManager.transferAccountOwnership(creditAccount, address(this));

        // Transfer additional borrowedAmount. After that underluying token balance = 2 * borrowedAmount
        tokenTestSuite.mint(Tokens.DAI, creditAccount, borrowedAmount);

        // Adds WETH to test how it would be converted
        tokenTestSuite.mint(Tokens.WETH, creditAccount, WETH_EXCHANGE_AMOUNT);

        uint256 wethTokenMask = creditManager.getTokenMaskOrRevert(tokenTestSuite.addressOf(Tokens.WETH));
        uint256 daiTokenMask = creditManager.getTokenMaskOrRevert(tokenTestSuite.addressOf(Tokens.DAI));

        creditManager.transferAccountOwnership(creditAccount, USER);
        // creditManager.closeCreditAccount(
        //     creditAccount,
        //     ClosureAction.CLOSE_ACCOUNT,
        //     0,
        //     USER,
        //     USER,
        //     wethTokenMask | daiTokenMask,
        //     0,
        //     borrowedAmount,
        //     true
        // );

        expectBalance(Tokens.WETH, creditAccount, 1);

        assertEq(wethGateway.balanceOf(USER), WETH_EXCHANGE_AMOUNT - 1, "Incorrect amount deposited on wethGateway");
    }

    /// @dev [CM-18]: closeCreditAccount sends ETH for WETH creditManger to borrower
    /// CASE: LIQUIDATION
    function test_CM_18_close_credit_account_sends_eth_to_liquidator_and_weth_to_borrower() public {
        /// Store USER ETH balance

        uint256 userBalanceBefore = tokenTestSuite.balanceOf(Tokens.WETH, USER);

        (,, uint16 liquidationDiscount,,) = creditManager.fees();

        // It takes "clean" address which doesn't holds any assets

        _connectCreditManagerSuite(Tokens.WETH, false);

        /// CLOSURE CASE
        (uint256 borrowedAmount,,, address creditAccount) = _openCreditAccount();

        // Transfer additional borrowedAmount. After that underluying token balance = 2 * borrowedAmount
        tokenTestSuite.mint(Tokens.WETH, creditAccount, borrowedAmount);

        uint256 totalValue = borrowedAmount * 2;

        uint256 wethTokenMask = creditManager.getTokenMaskOrRevert(tokenTestSuite.addressOf(Tokens.WETH));
        uint256 daiTokenMask = creditManager.getTokenMaskOrRevert(tokenTestSuite.addressOf(Tokens.DAI));

        // (uint256 remainingFunds,) = creditManager.closeCreditAccount(
        //     creditAccount,
        //     ClosureAction.LIQUIDATE_ACCOUNT,
        //     totalValue,
        //     LIQUIDATOR,
        //     FRIEND,
        //     wethTokenMask | daiTokenMask,
        //     0,
        //     borrowedAmount,
        //     true
        // );

        // checks that no eth were sent to USER account
        expectEthBalance(USER, 0);

        expectBalance(Tokens.WETH, creditAccount, 1, "Credit account balance != 1");

        // expectBalance(Tokens.WETH, USER, userBalanceBefore + remainingFunds, "Incorrect amount were paid back");

        assertEq(
            wethGateway.balanceOf(FRIEND),
            (totalValue * (PERCENTAGE_FACTOR - liquidationDiscount)) / PERCENTAGE_FACTOR,
            "Incorrect amount were paid to liqiudator friend address"
        );
    }

    /// @dev [CM-19]: closeCreditAccount sends ETH for WETH creditManger to borrower
    /// CASE: LIQUIDATION
    /// Underlying token: DAI
    function test_CM_19_close_dai_credit_account_sends_eth_to_liquidator() public {
        /// CLOSURE CASE
        (uint256 borrowedAmount,,, address creditAccount) = _openCreditAccount();
        creditManager.transferAccountOwnership(creditAccount, address(this));

        // Transfer additional borrowedAmount. After that underluying token balance = 2 * borrowedAmount
        tokenTestSuite.mint(Tokens.DAI, creditAccount, borrowedAmount);

        // Adds WETH to test how it would be converted
        tokenTestSuite.mint(Tokens.WETH, creditAccount, WETH_EXCHANGE_AMOUNT);

        creditManager.transferAccountOwnership(creditAccount, USER);
        uint256 wethTokenMask = creditManager.getTokenMaskOrRevert(tokenTestSuite.addressOf(Tokens.WETH));
        uint256 daiTokenMask = creditManager.getTokenMaskOrRevert(tokenTestSuite.addressOf(Tokens.DAI));

        // (uint256 remainingFunds,) = creditManager.closeCreditAccount(
        //     creditAccount,
        //     ClosureAction.LIQUIDATE_ACCOUNT,
        //     borrowedAmount,
        //     LIQUIDATOR,
        //     FRIEND,
        //     wethTokenMask | daiTokenMask,
        //     0,
        //     borrowedAmount,
        //     true
        // );

        expectBalance(Tokens.WETH, creditAccount, 1);

        assertEq(
            wethGateway.balanceOf(FRIEND),
            WETH_EXCHANGE_AMOUNT - 1,
            "Incorrect amount were paid to liqiudator friend address"
        );
    }

    //
    // MANAGE DEBT
    //

    /// @dev [CM-20]: manageDebt correctly increases debt
    function test_CM_20_manageDebt_correctly_increases_debt(uint128 amount) public {
        (uint256 borrowedAmount, uint256 cumulativeIndexAtOpen,, address creditAccount) = cms.openCreditAccount(1);

        tokenTestSuite.mint(Tokens.DAI, address(poolMock), amount);

        poolMock.setCumulative_RAY(cumulativeIndexAtOpen * 2);

        uint256 expectedNewCulumativeIndex =
            (2 * cumulativeIndexAtOpen * (borrowedAmount + amount)) / (2 * borrowedAmount + amount);

        (uint256 newBorrowedAmount,) =
            creditManager.manageDebt(creditAccount, amount, 1, ManageDebtAction.INCREASE_DEBT);

        assertEq(newBorrowedAmount, borrowedAmount + amount, "Incorrect returned newBorrowedAmount");

        assertLe(
            (ICreditAccount(creditAccount).cumulativeIndexAtOpen() * (10 ** 6)) / expectedNewCulumativeIndex,
            10 ** 6,
            "Incorrect cumulative index"
        );

        (uint256 debt,,,,,) = creditManager.creditAccountInfo(creditAccount);
        assertEq(debt, newBorrowedAmount, "Incorrect borrowedAmount");

        expectBalance(Tokens.DAI, creditAccount, newBorrowedAmount, "Incorrect balance on credit account");

        assertEq(poolMock.lendAmount(), amount, "Incorrect lend amount");

        assertEq(poolMock.lendAccount(), creditAccount, "Incorrect lend account");
    }

    /// @dev [CM-21]: manageDebt correctly decreases debt
    function test_CM_21_manageDebt_correctly_decreases_debt(uint128 amount) public {
        // tokenTestSuite.mint(Tokens.DAI, address(poolMock), (uint256(type(uint128).max) * 14) / 10);

        // (uint256 borrowedAmount, uint256 cumulativeIndexAtOpen, uint256 cumulativeIndexNow, address creditAccount) =
        //     cms.openCreditAccount((uint256(type(uint128).max) * 14) / 10);

        // (,, uint256 totalDebt) = creditManager.calcCreditAccountAccruedInterest(creditAccount);

        // uint256 expectedInterestAndFees;
        // uint256 expectedBorrowAmount;
        // if (amount >= totalDebt - borrowedAmount) {
        //     expectedInterestAndFees = 0;
        //     expectedBorrowAmount = totalDebt - amount;
        // } else {
        //     expectedInterestAndFees = totalDebt - borrowedAmount - amount;
        //     expectedBorrowAmount = borrowedAmount;
        // }

        // (uint256 newBorrowedAmount,) =
        //     creditManager.manageDebt(creditAccount, amount, 1, ManageDebtAction.DECREASE_DEBT);

        // assertEq(newBorrowedAmount, expectedBorrowAmount, "Incorrect returned newBorrowedAmount");

        // if (amount >= totalDebt - borrowedAmount) {
        //     (,, uint256 newTotalDebt) = creditManager.calcCreditAccountAccruedInterest(creditAccount);

        //     assertEq(newTotalDebt, newBorrowedAmount, "Incorrect new interest");
        // } else {
        //     (,, uint256 newTotalDebt) = creditManager.calcCreditAccountAccruedInterest(creditAccount);

<<<<<<< HEAD
        if (amount >= totalDebt - borrowedAmount) {
            assertEq(cumulativeIndexAtOpenAfter, cumulativeIndexNow, "Incorrect cumulativeIndexAtOpen");
        } else {
            CreditManagerTestInternal cmi = new CreditManagerTestInternal(
                creditManager.poolService(), address(withdrawalManager)
            );
=======
        //     assertLt(
        //         (RAY * (newTotalDebt - newBorrowedAmount)) / expectedInterestAndFees - RAY,
        //         10000,
        //         "Incorrect new interest"
        //     );
        // }
        // uint256 cumulativeIndexAtOpenAfter;
        // {
        //     uint256 debt;
        //     (debt, cumulativeIndexAtOpenAfter,,,,) = creditManager.creditAccountInfo(creditAccount);
>>>>>>> 2ecc1da5

        //     assertEq(debt, newBorrowedAmount, "Incorrect borrowedAmount");
        // }

        // expectBalance(Tokens.DAI, creditAccount, borrowedAmount - amount, "Incorrect balance on credit account");

        // if (amount >= totalDebt - borrowedAmount) {
        //     assertEq(cumulativeIndexAtOpenAfter, cumulativeIndexNow, "Incorrect cumulativeIndexAtOpen");
        // } else {
        //     CreditManagerTestInternal cmi = new CreditManagerTestInternal(
        //         creditManager.poolService(), address(withdrawManager)
        //     );

        //     {
        //         (uint256 feeInterest,,,,) = creditManager.fees();
        //         amount = uint128((uint256(amount) * PERCENTAGE_FACTOR) / (PERCENTAGE_FACTOR + feeInterest));
        //     }

        //     assertEq(
        //         cumulativeIndexAtOpenAfter,
        //         cmi.calcNewCumulativeIndex(borrowedAmount, amount, cumulativeIndexNow, cumulativeIndexAtOpen, false),
        //         "Incorrect cumulativeIndexAtOpen"
        //     );
        // }
    }

    //
    // ADD COLLATERAL
    //

    /// @dev [CM-22]: add collateral transfers money and returns token mask

    function test_CM_22_add_collateral_transfers_money_and_returns_token_mask() public {
        (,,, address creditAccount) = _openCreditAccount();

        tokenTestSuite.mint(Tokens.WETH, FRIEND, WETH_EXCHANGE_AMOUNT);
        tokenTestSuite.approve(Tokens.WETH, FRIEND, address(creditManager));

        expectBalance(Tokens.WETH, creditAccount, 0, "Non-zero WETH balance");

        expectTokenIsEnabled(creditAccount, Tokens.WETH, false);

        uint256 tokenMask = creditManager.addCollateral(
            FRIEND, creditAccount, tokenTestSuite.addressOf(Tokens.WETH), WETH_EXCHANGE_AMOUNT
        );

        expectBalance(Tokens.WETH, creditAccount, WETH_EXCHANGE_AMOUNT, "Non-zero WETH balance");

        expectBalance(Tokens.WETH, FRIEND, 0, "Incorrect FRIEND balance");

        assertEq(
            tokenMask,
            creditManager.getTokenMaskOrRevert(tokenTestSuite.addressOf(Tokens.WETH)),
            "Incorrect return result"
        );

        // expectTokenIsEnabled(creditAccount, Tokens.WETH, true);
    }

    //
    // TRANSFER ACCOUNT OWNERSHIP
    //

    /// @dev [CM-23]: transferAccountOwnership reverts if to equals 0 or creditAccount is linked with "to" address

    function test_CM_23_transferAccountOwnership_reverts_if_account_exists() public {
        // _openCreditAccount();

        // creditManager.openCreditAccount(1, FRIEND);

        // // Existing account case
        // evm.expectRevert(UserAlreadyHasAccountException.selector);
        // creditManager.transferAccountOwnership(FRIEND, USER);
    }

    /// @dev [CM-24]: transferAccountOwnership changes creditAccounts map properly

    function test_CM_24_transferAccountOwnership_changes_creditAccounts_map_properly() public {
        (,,, address creditAccount) = _openCreditAccount();

        creditManager.transferAccountOwnership(creditAccount, FRIEND);

        // assertEq(creditManager.creditAccounts(USER), address(0), "From account wasn't deleted");

        // assertEq(creditManager.creditAccounts(FRIEND), creditAccount, "To account isn't correct");

        // evm.expectRevert(CreditAccountNotExistsException.selector);
        // creditManager.getCreditAccountOrRevert(USER);
    }

    //
    // APPROVE CREDIT ACCOUNT
    //

    /// @dev [CM-25A]: approveCreditAccount reverts if the token is not added
    function test_CM_25A_approveCreditAccount_reverts_if_the_token_is_not_added() public {
        (,,, address creditAccount) = _openCreditAccount();
        creditManager.setCaForExternalCall(creditAccount);

        evm.prank(CONFIGURATOR);
        creditManager.setContractAllowance(ADAPTER, DUMB_ADDRESS);

        evm.expectRevert(TokenNotAllowedException.selector);

        evm.prank(ADAPTER);
        creditManager.approveCreditAccount(DUMB_ADDRESS, 100);
    }

    /// @dev [CM-26]: approveCreditAccount approves with desired allowance
    function test_CM_26_approveCreditAccount_approves_with_desired_allowance() public {
        (,,, address creditAccount) = _openCreditAccount();
        creditManager.setCaForExternalCall(creditAccount);

        evm.prank(CONFIGURATOR);
        creditManager.setContractAllowance(ADAPTER, DUMB_ADDRESS);

        // Case, when current allowance > Allowance_THRESHOLD
        tokenTestSuite.approve(Tokens.DAI, creditAccount, DUMB_ADDRESS, 200);

        address dai = tokenTestSuite.addressOf(Tokens.DAI);

        evm.prank(ADAPTER);
        creditManager.approveCreditAccount(dai, DAI_EXCHANGE_AMOUNT);

        expectAllowance(Tokens.DAI, creditAccount, DUMB_ADDRESS, DAI_EXCHANGE_AMOUNT);
    }

    /// @dev [CM-27A]: approveCreditAccount works for ERC20 that revert if allowance > 0 before approve
    function test_CM_27A_approveCreditAccount_works_for_ERC20_with_approve_restrictions() public {
        (,,, address creditAccount) = _openCreditAccount();
        creditManager.setCaForExternalCall(creditAccount);

        evm.prank(CONFIGURATOR);
        creditManager.setContractAllowance(ADAPTER, DUMB_ADDRESS);

        address approveRevertToken = address(new ERC20ApproveRestrictedRevert());

        evm.prank(CONFIGURATOR);
        creditManager.addToken(approveRevertToken);

        evm.prank(ADAPTER);
        creditManager.approveCreditAccount(approveRevertToken, DAI_EXCHANGE_AMOUNT);

        evm.prank(ADAPTER);
        creditManager.approveCreditAccount(approveRevertToken, 2 * DAI_EXCHANGE_AMOUNT);

        expectAllowance(approveRevertToken, creditAccount, DUMB_ADDRESS, 2 * DAI_EXCHANGE_AMOUNT);
    }

    // /// @dev [CM-27B]: approveCreditAccount works for ERC20 that returns false if allowance > 0 before approve
    function test_CM_27B_approveCreditAccount_works_for_ERC20_with_approve_restrictions() public {
        (,,, address creditAccount) = _openCreditAccount();
        creditManager.setCaForExternalCall(creditAccount);

        address approveFalseToken = address(new ERC20ApproveRestrictedFalse());

        evm.prank(CONFIGURATOR);
        creditManager.addToken(approveFalseToken);

        evm.prank(CONFIGURATOR);
        creditManager.setContractAllowance(ADAPTER, DUMB_ADDRESS);

        evm.prank(ADAPTER);
        creditManager.approveCreditAccount(approveFalseToken, DAI_EXCHANGE_AMOUNT);

        evm.prank(ADAPTER);
        creditManager.approveCreditAccount(approveFalseToken, 2 * DAI_EXCHANGE_AMOUNT);

        expectAllowance(approveFalseToken, creditAccount, DUMB_ADDRESS, 2 * DAI_EXCHANGE_AMOUNT);
    }

    //
    // EXECUTE ORDER
    //

    /// @dev [CM-29]: executeOrder calls credit account method and emit event
    function test_CM_29_executeOrder_calls_credit_account_method_and_emit_event() public {
        (,,, address creditAccount) = _openCreditAccount();
        creditManager.setCaForExternalCall(creditAccount);

        TargetContractMock targetMock = new TargetContractMock();

        evm.prank(CONFIGURATOR);
        creditManager.setContractAllowance(ADAPTER, address(targetMock));

        bytes memory callData = bytes("Hello, world!");

        // we emit the event we expect to see.
        evm.expectEmit(true, false, false, false);
        emit ExecuteOrder(address(targetMock));

        // stack trace check
        evm.expectCall(creditAccount, abi.encodeWithSignature("execute(address,bytes)", address(targetMock), callData));
        evm.expectCall(address(targetMock), callData);

        evm.prank(ADAPTER);
        creditManager.executeOrder(callData);

        assertEq0(targetMock.callData(), callData, "Incorrect calldata");
    }

    //
    // FULL COLLATERAL CHECK
    //

    /// @dev [CM-38]: fullCollateralCheck skips tokens is they are not enabled
    function test_CM_38_fullCollateralCheck_skips_tokens_is_they_are_not_enabled() public {
        address creditAccount = _openAccountAndTransferToCF();

        tokenTestSuite.mint(Tokens.USDC, creditAccount, USDC_ACCOUNT_AMOUNT);

        evm.expectRevert(NotEnoughCollateralException.selector);
        _baseFullCollateralCheck(creditAccount);

        // fullCollateralCheck doesn't revert when token is enabled
        uint256 usdcTokenMask = creditManager.getTokenMaskOrRevert(tokenTestSuite.addressOf(Tokens.USDC));
        uint256 daiTokenMask = creditManager.getTokenMaskOrRevert(tokenTestSuite.addressOf(Tokens.DAI));

        creditManager.fullCollateralCheck(creditAccount, usdcTokenMask | daiTokenMask, new uint256[](0), 10000);
    }

    /// @dev [CM-39]: fullCollateralCheck diables tokens if they have zero balance
    function test_CM_39_fullCollateralCheck_diables_tokens_if_they_have_zero_balance() public {
        (uint256 borrowedAmount, uint256 cumulativeIndexAtOpen, uint256 cumulativeIndexNow, address creditAccount) =
            _openCreditAccount();
        creditManager.transferAccountOwnership(creditAccount, address(this));

        (uint256 feeInterest,,,,) = creditManager.fees();

        /// TODO: CHANGE COMPUTATION

        uint256 borrowAmountWithInterest = borrowedAmount * cumulativeIndexNow / cumulativeIndexAtOpen;
        uint256 interestAccured = borrowAmountWithInterest - borrowedAmount;

        uint256 amountToRepayInLINK = (
            ((borrowAmountWithInterest + interestAccured * feeInterest / PERCENTAGE_FACTOR) * (10 ** 8))
                * PERCENTAGE_FACTOR / tokenTestSuite.prices(Tokens.LINK)
                / creditManager.liquidationThresholds(tokenTestSuite.addressOf(Tokens.LINK))
        ) + 1000000000;

        tokenTestSuite.mint(Tokens.LINK, creditAccount, amountToRepayInLINK);

        uint256 wethTokenMask = creditManager.getTokenMaskOrRevert(tokenTestSuite.addressOf(Tokens.WETH));
        uint256 daiTokenMask = creditManager.getTokenMaskOrRevert(tokenTestSuite.addressOf(Tokens.DAI));
        uint256 linkTokenMask = creditManager.getTokenMaskOrRevert(tokenTestSuite.addressOf(Tokens.LINK));
        // Enable WETH and LINK token. WETH should be disabled adter fullCollateralCheck
        // creditManager.checkAndEnableToken(tokenTestSuite.addressOf(Tokens.LINK));
        // creditManager.checkAndEnableToken(tokenTestSuite.addressOf(Tokens.WETH));

        creditManager.fullCollateralCheck(
            creditAccount, wethTokenMask | linkTokenMask | daiTokenMask, new uint256[](0), 10000
        );

        expectTokenIsEnabled(creditAccount, Tokens.LINK, true);
        expectTokenIsEnabled(creditAccount, Tokens.WETH, false);
    }

    /// @dev [CM-40]: fullCollateralCheck breaks loop if total >= borrowAmountPlusInterestRateUSD and pass the check
    function test_CM_40_fullCollateralCheck_breaks_loop_if_total_gte_borrowAmountPlusInterestRateUSD_and_pass_the_check(
    ) public {
        evm.startPrank(CONFIGURATOR);

        CreditManagerV3 cm = new CreditManagerV3(address(poolMock), address(withdrawalManager));
        cms.cr().addCreditManager(address(cm));

        cm.setCreditFacade(address(this));
        cm.setPriceOracle(address(priceOracle));

        evm.stopPrank();

        address creditAccount = cm.openCreditAccount(DAI_ACCOUNT_AMOUNT, USER);
        cm.transferAccountOwnership(creditAccount, address(this));

        address revertToken = DUMB_ADDRESS;
        address linkToken = tokenTestSuite.addressOf(Tokens.LINK);

        // We add "revert" token - DUMB address which would revert if balanceOf method would be called
        // If (total >= borrowAmountPlusInterestRateUSD) doesn't break the loop, it would be called
        // cause we enable this token using checkAndEnableToken.
        // If fullCollateralCheck doesn't revert, it means that the break works
        evm.startPrank(CONFIGURATOR);

        cm.addToken(linkToken);
        cm.addToken(revertToken);
        cm.setCollateralTokenData(
            linkToken, creditConfig.lt(Tokens.LINK), creditConfig.lt(Tokens.LINK), type(uint40).max, 0
        );

        evm.stopPrank();

        // cm.checkAndEnableToken(revertToken);
        // cm.checkAndEnableToken(linkToken);

        // We add WAD for rounding compensation
        uint256 amountToRepayInLINK = ((DAI_ACCOUNT_AMOUNT + WAD) * PERCENTAGE_FACTOR * (10 ** 8))
            / creditConfig.lt(Tokens.LINK) / tokenTestSuite.prices(Tokens.LINK);

        tokenTestSuite.mint(Tokens.LINK, creditAccount, amountToRepayInLINK);

        uint256 revertTokenMask = cm.getTokenMaskOrRevert(revertToken);
        uint256 linkTokenMask = cm.getTokenMaskOrRevert(linkToken);

        uint256 enabledTokensMap = revertTokenMask | linkTokenMask;

        cm.fullCollateralCheck(creditAccount, enabledTokensMap, new uint256[](0), 10000);
    }

    /// @dev [CM-41]: fullCollateralCheck reverts if CA has more than allowed enabled tokens
    function test_CM_41_fullCollateralCheck_reverts_if_CA_has_more_than_allowed_enabled_tokens() public {
        evm.startPrank(CONFIGURATOR);

        // We use clean CreditManagerV3 to have only one underlying token for testing
        creditManager = new CreditManagerV3(address(poolMock), address(withdrawalManager));
        cms.cr().addCreditManager(address(creditManager));

        creditManager.setCreditFacade(address(this));
        creditManager.setPriceOracle(address(priceOracle));

        creditManager.setCollateralTokenData(poolMock.underlyingToken(), 9300, 9300, type(uint40).max, 0);
        evm.stopPrank();

        address creditAccount = creditManager.openCreditAccount(DAI_ACCOUNT_AMOUNT, address(this));
        tokenTestSuite.mint(Tokens.DAI, creditAccount, 2 * DAI_ACCOUNT_AMOUNT);

        enableTokensMoreThanLimit(creditAccount);
        evm.expectRevert(TooManyEnabledTokensException.selector);

        creditManager.fullCollateralCheck(creditAccount, 2 ** 13 - 1, new uint256[](0), 10000);
    }

    /// @dev [CM-41A]: fullCollateralCheck correctly disables the underlying when needed
    function test_CM_41A_fullCollateralCheck_correctly_dfisables_the_underlying_when_needed() public {
        (uint256 borrowedAmount, uint256 cumulativeIndexAtOpen, uint256 cumulativeIndexNow, address creditAccount) =
            _openCreditAccount();

        uint256 daiBalance = tokenTestSuite.balanceOf(Tokens.DAI, creditAccount);

        tokenTestSuite.burn(Tokens.DAI, creditAccount, daiBalance);

        _addAndEnableTokens(creditAccount, 200, 0);

        uint256 totalTokens = creditManager.collateralTokensCount();

        uint256 borrowAmountWithInterest = borrowedAmount * cumulativeIndexNow / cumulativeIndexAtOpen;
        uint256 interestAccured = borrowAmountWithInterest - borrowedAmount;

        (uint256 feeInterest,,,,) = creditManager.fees();

        uint256 amountToRepayInLINK = (
            ((borrowAmountWithInterest + interestAccured * feeInterest / PERCENTAGE_FACTOR) * (10 ** 8))
                * PERCENTAGE_FACTOR / tokenTestSuite.prices(Tokens.DAI)
                / creditManager.liquidationThresholds(tokenTestSuite.addressOf(Tokens.DAI))
        ) + WAD;

        tokenTestSuite.mint(Tokens.DAI, creditAccount, amountToRepayInLINK);

        uint256[] memory hints = new uint256[](totalTokens);
        unchecked {
            for (uint256 i; i < totalTokens; ++i) {
                hints[i] = 2 ** (totalTokens - i - 1);
            }
        }

        creditManager.fullCollateralCheck(creditAccount, 2 ** (totalTokens) - 1, hints, 10000);

        assertEq(
            creditManager.enabledTokensMap(creditAccount).calcEnabledTokens(), 1, "Incorrect number of tokens enabled"
        );
    }

    /// @dev [CM-42]: fullCollateralCheck fuzzing test
    function test_CM_42_fullCollateralCheck_fuzzing_test(
        uint128 borrowedAmount,
        uint128 daiBalance,
        uint128 usdcBalance,
        uint128 linkBalance,
        uint128 wethBalance,
        bool enableUSDC,
        bool enableLINK,
        bool enableWETH,
        uint16 minHealthFactor
    ) public {
        // evm.assume(borrowedAmount > WAD);

        // evm.assume(minHealthFactor > 10_000 && minHealthFactor < 50_000);

        // tokenTestSuite.mint(Tokens.DAI, address(poolMock), borrowedAmount);

        // (,,, address creditAccount) = cms.openCreditAccount(borrowedAmount);
        // creditManager.transferAccountOwnership(creditAccount, address(this));

        // if (daiBalance > borrowedAmount) {
        //     tokenTestSuite.mint(Tokens.DAI, creditAccount, daiBalance - borrowedAmount);
        // } else {
        //     tokenTestSuite.burn(Tokens.DAI, creditAccount, borrowedAmount - daiBalance);
        // }

        // expectBalance(Tokens.DAI, creditAccount, daiBalance);

        // mintBalance(creditAccount, Tokens.USDC, usdcBalance, enableUSDC);
        // mintBalance(creditAccount, Tokens.LINK, linkBalance, enableLINK);
        // mintBalance(creditAccount, Tokens.WETH, wethBalance, enableWETH);

        // uint256 twvUSD = (
        //     tokenTestSuite.balanceOf(Tokens.DAI, creditAccount) * tokenTestSuite.prices(Tokens.DAI)
        //         * creditConfig.lt(Tokens.DAI)
        // ) / WAD;

        // twvUSD += !enableUSDC
        //     ? 0
        //     : (
        //         tokenTestSuite.balanceOf(Tokens.USDC, creditAccount) * tokenTestSuite.prices(Tokens.USDC)
        //             * creditConfig.lt(Tokens.USDC)
        //     ) / (10 ** 6);

        // twvUSD += !enableLINK
        //     ? 0
        //     : (
        //         tokenTestSuite.balanceOf(Tokens.LINK, creditAccount) * tokenTestSuite.prices(Tokens.LINK)
        //             * creditConfig.lt(Tokens.LINK)
        //     ) / WAD;

        // twvUSD += !enableWETH
        //     ? 0
        //     : (
        //         tokenTestSuite.balanceOf(Tokens.WETH, creditAccount) * tokenTestSuite.prices(Tokens.WETH)
        //             * creditConfig.lt(Tokens.WETH)
        //     ) / WAD;

        // (,, uint256 borrowedAmountWithInterestAndFees) = creditManager.calcCreditAccountAccruedInterest(creditAccount);

        // uint256 debtUSD = borrowedAmountWithInterestAndFees * tokenTestSuite.prices(Tokens.DAI) * minHealthFactor / WAD;

        // bool shouldRevert = twvUSD < debtUSD;

        // uint256 enabledTokensMap = 1;

        // if (enableUSDC) {
        //     enabledTokensMap |= creditManager.getTokenMaskOrRevert(tokenTestSuite.addressOf(Tokens.USDC));
        // }

        // if (enableLINK) {
        //     enabledTokensMap |= creditManager.getTokenMaskOrRevert(tokenTestSuite.addressOf(Tokens.LINK));
        // }

        // if (enableWETH) {
        //     enabledTokensMap |= creditManager.getTokenMaskOrRevert(tokenTestSuite.addressOf(Tokens.WETH));
        // }

        // if (shouldRevert) {
        //     evm.expectRevert(NotEnoughCollateralException.selector);
        // }

        // creditManager.fullCollateralCheck(creditAccount, enabledTokensMap, new uint256[](0), minHealthFactor);
    }

    //
    // CALC CLOSE PAYMENT PURE
    //
    struct CalcClosePaymentsPureTestCase {
        string name;
        uint256 totalValue;
        ClosureAction closureActionType;
        uint256 borrowedAmount;
        uint256 borrowedAmountWithInterest;
        uint256 amountToPool;
        uint256 remainingFunds;
        uint256 profit;
        uint256 loss;
    }

    /// @dev [CM-43]: calcClosePayments computes
    function test_CM_43_calcClosePayments_test() public {
        // evm.prank(CONFIGURATOR);

        // creditManager.setParams(
        //     1000, // feeInterest: 10% , it doesn't matter this test
        //     200, // feeLiquidation: 2%, it doesn't matter this test
        //     9500, // liquidationPremium: 5%, it doesn't matter this test
        //     100, // feeLiquidationExpired: 1%
        //     9800 // liquidationPremiumExpired: 2%
        // );

        // CalcClosePaymentsPureTestCase[7] memory cases = [
        //     CalcClosePaymentsPureTestCase({
        //         name: "CLOSURE",
        //         totalValue: 0,
        //         closureActionType: ClosureAction.CLOSE_ACCOUNT,
        //         borrowedAmount: 1000,
        //         borrowedAmountWithInterest: 1100,
        //         amountToPool: 1110, // amountToPool = 1100 + 100 * 10% = 1110
        //         remainingFunds: 0,
        //         profit: 10, // profit: 100 (interest) * 10% = 10
        //         loss: 0
        //     }),
        //     CalcClosePaymentsPureTestCase({
        //         name: "LIQUIDATION WITH PROFIT & REMAINING FUNDS",
        //         totalValue: 2000,
        //         closureActionType: ClosureAction.LIQUIDATE_ACCOUNT,
        //         borrowedAmount: 1000,
        //         borrowedAmountWithInterest: 1100,
        //         amountToPool: 1150, // amountToPool = 1100 + 100 * 10% + 2000 * 2% = 1150
        //         remainingFunds: 749, //remainingFunds: 2000 * (100% - 5%) - 1150 - 1 = 749
        //         profit: 50,
        //         loss: 0
        //     }),
        //     CalcClosePaymentsPureTestCase({
        //         name: "LIQUIDATION WITH PROFIT & ZERO REMAINING FUNDS",
        //         totalValue: 2100,
        //         closureActionType: ClosureAction.LIQUIDATE_ACCOUNT,
        //         borrowedAmount: 900,
        //         borrowedAmountWithInterest: 1900,
        //         amountToPool: 1995, // amountToPool =  1900 + 1000 * 10% + 2100 * 2% = 2042,  totalFunds = 2100 * 95% = 1995, so, amount to pool would be 1995
        //         remainingFunds: 0, // remainingFunds: 2000 * (100% - 5%) - 1150 - 1 = 749
        //         profit: 95,
        //         loss: 0
        //     }),
        //     CalcClosePaymentsPureTestCase({
        //         name: "LIQUIDATION WITH LOSS",
        //         totalValue: 1000,
        //         closureActionType: ClosureAction.LIQUIDATE_ACCOUNT,
        //         borrowedAmount: 900,
        //         borrowedAmountWithInterest: 1900,
        //         amountToPool: 950, // amountToPool =  1900 + 1000 * 10% + 1000 * 2% = 2020, totalFunds = 1000 * 95% = 950, So, amount to pool would be 950
        //         remainingFunds: 0, // 0, cause it's loss
        //         profit: 0,
        //         loss: 950
        //     }),
        //     CalcClosePaymentsPureTestCase({
        //         name: "LIQUIDATION OF EXPIRED WITH PROFIT & REMAINING FUNDS",
        //         totalValue: 2000,
        //         closureActionType: ClosureAction.LIQUIDATE_EXPIRED_ACCOUNT,
        //         borrowedAmount: 1000,
        //         borrowedAmountWithInterest: 1100,
        //         amountToPool: 1130, // amountToPool = 1100 + 100 * 10% + 2000 * 1% = 1130
        //         remainingFunds: 829, //remainingFunds: 2000 * (100% - 2%) - 1130 - 1 = 829
        //         profit: 30,
        //         loss: 0
        //     }),
        //     CalcClosePaymentsPureTestCase({
        //         name: "LIQUIDATION OF EXPIRED WITH PROFIT & ZERO REMAINING FUNDS",
        //         totalValue: 2100,
        //         closureActionType: ClosureAction.LIQUIDATE_EXPIRED_ACCOUNT,
        //         borrowedAmount: 900,
        //         borrowedAmountWithInterest: 2000,
        //         amountToPool: 2058, // amountToPool =  2000 + 1100 * 10% + 2100 * 1% = 2131,  totalFunds = 2100 * 98% = 2058, so, amount to pool would be 2058
        //         remainingFunds: 0,
        //         profit: 58,
        //         loss: 0
        //     }),
        //     CalcClosePaymentsPureTestCase({
        //         name: "LIQUIDATION OF EXPIRED WITH LOSS",
        //         totalValue: 1000,
        //         closureActionType: ClosureAction.LIQUIDATE_EXPIRED_ACCOUNT,
        //         borrowedAmount: 900,
        //         borrowedAmountWithInterest: 1900,
        //         amountToPool: 980, // amountToPool =  1900 + 1000 * 10% + 1000 * 2% = 2020, totalFunds = 1000 * 98% = 980, So, amount to pool would be 980
        //         remainingFunds: 0, // 0, cause it's loss
        //         profit: 0,
        //         loss: 920
        //     })
        //     // CalcClosePaymentsPureTestCase({
        //     //     name: "LIQUIDATION WHILE PAUSED WITH REMAINING FUNDS",
        //     //     totalValue: 2000,
        //     //     closureActionType: ClosureAction.LIQUIDATE_PAUSED,
        //     //     borrowedAmount: 1000,
        //     //     borrowedAmountWithInterest: 1100,
        //     //     amountToPool: 1150, // amountToPool = 1100 + 100 * 10%  + 2000 * 2% = 1150
        //     //     remainingFunds: 849, //remainingFunds: 2000 - 1150 - 1 = 869
        //     //     profit: 50,
        //     //     loss: 0
        //     // }),
        //     // CalcClosePaymentsPureTestCase({
        //     //     name: "LIQUIDATION OF EXPIRED WITH LOSS",
        //     //     totalValue: 1000,
        //     //     closureActionType: ClosureAction.LIQUIDATE_PAUSED,
        //     //     borrowedAmount: 900,
        //     //     borrowedAmountWithInterest: 1900,
        //     //     amountToPool: 1000, // amountToPool =  1900 + 1000 * 10% + 1000 * 2% = 2020, totalFunds = 1000 * 98% = 980, So, amount to pool would be 980
        //     //     remainingFunds: 0, // 0, cause it's loss
        //     //     profit: 0,
        //     //     loss: 900
        //     // })
        // ];

        // for (uint256 i = 0; i < cases.length; i++) {
        //     (uint256 amountToPool, uint256 remainingFunds, uint256 profit, uint256 loss) = creditManager
        //         .calcClosePayments(
        //         cases[i].totalValue,
        //         cases[i].closureActionType,
        //         cases[i].borrowedAmount,
        //         cases[i].borrowedAmountWithInterest
        //     );

        //     assertEq(amountToPool, cases[i].amountToPool, string(abi.encodePacked(cases[i].name, ": amountToPool")));
        //     assertEq(
        //         remainingFunds, cases[i].remainingFunds, string(abi.encodePacked(cases[i].name, ": remainingFunds"))
        //     );
        //     assertEq(profit, cases[i].profit, string(abi.encodePacked(cases[i].name, ": profit")));
        //     assertEq(loss, cases[i].loss, string(abi.encodePacked(cases[i].name, ": loss")));
        // }
    }

    //
    // TRASNFER ASSETS TO
    //

    /// @dev [CM-44]: _transferAssetsTo sends all tokens except underlying one and not-enabled to provided address
    function test_CM_44_transferAssetsTo_sends_all_tokens_except_underlying_one_to_provided_address() public {
        // It enables  CreditManagerTestInternal for some test cases
        _connectCreditManagerSuite(Tokens.DAI, true);

        address[2] memory friends = [FRIEND, FRIEND2];

        // CASE 0: convertToETH = false
        // CASE 1: convertToETH = true
        for (uint256 i = 0; i < 2; i++) {
            bool convertToETH = i > 0;

            address friend = friends[i];
            (uint256 borrowedAmount,,, address creditAccount) = _openCreditAccount();
            creditManager.transferAccountOwnership(creditAccount, address(this));

            CreditManagerTestInternal cmi = CreditManagerTestInternal(address(creditManager));

            tokenTestSuite.mint(Tokens.USDC, creditAccount, USDC_EXCHANGE_AMOUNT);
            tokenTestSuite.mint(Tokens.WETH, creditAccount, WETH_EXCHANGE_AMOUNT);
            tokenTestSuite.mint(Tokens.LINK, creditAccount, LINK_EXCHANGE_AMOUNT);

            address wethTokenAddr = tokenTestSuite.addressOf(Tokens.WETH);
            // creditManager.checkAndEnableToken(wethTokenAddr);

            uint256 enabledTokensMask = creditManager.getTokenMaskOrRevert(tokenTestSuite.addressOf(Tokens.DAI))
                | creditManager.getTokenMaskOrRevert(tokenTestSuite.addressOf(Tokens.WETH));

            cmi.transferAssetsTo(creditAccount, friend, convertToETH, enabledTokensMask);

            expectBalance(Tokens.DAI, creditAccount, borrowedAmount, "Underlying assets were transffered!");

            expectBalance(Tokens.DAI, friend, 0);

            expectBalance(Tokens.USDC, creditAccount, USDC_EXCHANGE_AMOUNT);

            expectBalance(Tokens.USDC, friend, 0);

            expectBalance(Tokens.WETH, creditAccount, 1);

            if (convertToETH) {
                assertEq(
                    wethGateway.balanceOf(friend),
                    WETH_EXCHANGE_AMOUNT - 1,
                    "Incorrect amount were sent to friend address"
                );
            } else {
                expectBalance(Tokens.WETH, friend, WETH_EXCHANGE_AMOUNT - 1);
            }

            expectBalance(Tokens.LINK, creditAccount, LINK_EXCHANGE_AMOUNT);

            expectBalance(Tokens.LINK, friend, 0);

            creditManager.transferAccountOwnership(creditAccount, USER);
            // creditManager.closeCreditAccount(
            //     creditAccount,
            //     ClosureAction.LIQUIDATE_ACCOUNT,
            //     0,
            //     LIQUIDATOR,
            //     friend,
            //     enabledTokensMask,
            //     0,
            //     DAI_ACCOUNT_AMOUNT,
            //     false
            // );
        }
    }

    //
    // SAFE TOKEN TRANSFER
    //

    /// @dev [CM-45]: _safeTokenTransfer transfers tokens
    function test_CM_45_safeTokenTransfer_transfers_tokens() public {
        // It enables  CreditManagerTestInternal for some test cases
        _connectCreditManagerSuite(Tokens.DAI, true);

        uint256 WETH_TRANSFER = WETH_EXCHANGE_AMOUNT / 4;

        address[2] memory friends = [FRIEND, FRIEND2];

        // CASE 0: convertToETH = false
        // CASE 1: convertToETH = true
        for (uint256 i = 0; i < 2; i++) {
            bool convertToETH = i > 0;

            address friend = friends[i];
            (,,, address creditAccount) = _openCreditAccount();

            CreditManagerTestInternal cmi = CreditManagerTestInternal(address(creditManager));

            tokenTestSuite.mint(Tokens.WETH, creditAccount, WETH_EXCHANGE_AMOUNT);

            cmi.safeTokenTransfer(
                creditAccount, tokenTestSuite.addressOf(Tokens.WETH), friend, WETH_TRANSFER, convertToETH
            );

            expectBalance(Tokens.WETH, creditAccount, WETH_EXCHANGE_AMOUNT - WETH_TRANSFER);

            if (convertToETH) {
                assertEq(wethGateway.balanceOf(friend), WETH_TRANSFER, "Incorrect amount were sent to friend address");
            } else {
                expectBalance(Tokens.WETH, friend, WETH_TRANSFER);
            }

            // creditManager.closeCreditAccount(
            //     creditAccount, ClosureAction.LIQUIDATE_ACCOUNT, 0, LIQUIDATOR, friend, 1, 0, DAI_ACCOUNT_AMOUNT, false
            // );
        }
    }

    //
    // DISABLE TOKEN
    //

    // /// @dev [CM-46]: _disableToken disabale tokens and do not enable it if called twice
    // function test_CM_46__disableToken_disabale_tokens_and_do_not_enable_it_if_called_twice() public {
    //     // It enables  CreditManagerTestInternal for some test cases
    //     _connectCreditManagerSuite(Tokens.DAI, true);

    //     address creditAccount = _openAccountAndTransferToCF();

    //     address usdcToken = tokenTestSuite.addressOf(Tokens.USDC);
    //     // creditManager.checkAndEnableToken(usdcToken);

    //     expectTokenIsEnabled(creditAccount, Tokens.USDC, true);

    //     CreditManagerTestInternal cmi = CreditManagerTestInternal(address(creditManager));

    //     cmi.disableToken(usdcToken);
    //     expectTokenIsEnabled(creditAccount, Tokens.USDC, false);

    //     cmi.disableToken(usdcToken);
    //     expectTokenIsEnabled(creditAccount, Tokens.USDC, false);
    // }

    /// @dev [CM-47]: collateralTokens works as expected
    function test_CM_47_collateralTokens_works_as_expected(address newToken, uint16 newLT) public {
        // evm.assume(newToken != underlying && newToken != address(0));

        // evm.startPrank(CONFIGURATOR);

        // // reset connected tokens
        // CreditManagerV3 cm = new CreditManagerV3(address(poolMock), address(0));

        // cm.setLiquidationThreshold(underlying, 9200);

        // (address token, uint16 lt) = cm.collateralTokens(0);
        // assertEq(token, underlying, "incorrect underlying token");
        // assertEq(lt, 9200, "incorrect lt for underlying token");

        // uint16 ltAlt = cm.liquidationThresholds(underlying);
        // assertEq(ltAlt, 9200, "incorrect lt for underlying token");

        // assertEq(cm.collateralTokensCount(), 1, "Incorrect length");

        // cm.addToken(newToken);
        // assertEq(cm.collateralTokensCount(), 2, "Incorrect length");
        // (token, lt) = cm.collateralTokens(1);

        // assertEq(token, newToken, "incorrect newToken token");
        // assertEq(lt, 0, "incorrect lt for  newToken token");

        // cm.setLiquidationThreshold(newToken, newLT);
        // (token, lt) = cm.collateralTokens(1);

        // assertEq(token, newToken, "incorrect newToken token");
        // assertEq(lt, newLT, "incorrect lt for  newToken token");

        // ltAlt = cm.liquidationThresholds(newToken);

        // assertEq(ltAlt, newLT, "incorrect lt for  newToken token");

        // evm.stopPrank();
    }

    //
    // GET CREDIT ACCOUNT OR REVERT
    //

    /// @dev [CM-48]: getCreditAccountOrRevert reverts if borrower has no account
    // function test_CM_48_getCreditAccountOrRevert_reverts_if_borrower_has_no_account() public {
    //     (,,, address creditAccount) = _openCreditAccount();

    //     assertEq(creditManager.getCreditAccountOrRevert(USER), creditAccount, "Incorrect credit account");

    //     evm.expectRevert(CreditAccountNotExistsException.selector);
    //     creditManager.getCreditAccountOrRevert(DUMB_ADDRESS);
    // }

    //
    // CALC CREDIT ACCOUNT ACCRUED INTEREST
    //

    /// @dev [CM-49]: calcCreditAccountAccruedInterest computes correctly
    function test_CM_49_calcCreditAccountAccruedInterest_computes_correctly(uint128 amount) public {
        // tokenTestSuite.mint(Tokens.DAI, address(poolMock), amount);
        // (,,, address creditAccount) = cms.openCreditAccount(amount);

        // uint256 expectedBorrowedAmount = amount;

        // (, uint256 cumulativeIndexAtOpen,,,,) = creditManager.creditAccountInfo(creditAccount);

        // uint256 cumulativeIndexNow = poolMock._cumulativeIndex_RAY();
        // uint256 expectedBorrowedAmountWithInterest =
        //     (expectedBorrowedAmount * cumulativeIndexNow) / cumulativeIndexAtOpen;

        // (uint256 feeInterest,,,,) = creditManager.fees();

        // uint256 expectedFee =
        //     ((expectedBorrowedAmountWithInterest - expectedBorrowedAmount) * feeInterest) / PERCENTAGE_FACTOR;

        // (uint256 borrowedAmount, uint256 borrowedAmountWithInterest, uint256 borrowedAmountWithInterestAndFees) =
        //     creditManager.calcCreditAccountAccruedInterest(creditAccount);

        // assertEq(borrowedAmount, expectedBorrowedAmount, "Incorrect borrowed amount");
        // assertEq(
        //     borrowedAmountWithInterest, expectedBorrowedAmountWithInterest, "Incorrect borrowed amount with interest"
        // );
        // assertEq(
        //     borrowedAmountWithInterestAndFees,
        //     expectedBorrowedAmountWithInterest + expectedFee,
        //     "Incorrect borrowed amount with interest and fees"
        // );
    }

    //
    // GET CREDIT ACCOUNT PARAMETERS
    //

    /// @dev [CM-50]: getCreditAccountParameters return correct values
    function test_CM_50_getCreditAccountParameters_return_correct_values() public {
        // It enables  CreditManagerTestInternal for some test cases
        _connectCreditManagerSuite(Tokens.DAI, true);

        (,,, address creditAccount) = _openCreditAccount();

        (uint256 expectedDebt, uint256 expectedCumulativeIndexAtOpen,,,,) =
            creditManager.creditAccountInfo(creditAccount);

        CreditManagerTestInternal cmi = CreditManagerTestInternal(address(creditManager));

        (uint256 borrowedAmount, uint256 cumulativeIndexAtOpen,) = cmi.getCreditAccountParameters(creditAccount);

        assertEq(borrowedAmount, expectedDebt, "Incorrect borrowed amount");
        assertEq(cumulativeIndexAtOpen, expectedCumulativeIndexAtOpen, "Incorrect cumulativeIndexAtOpen");

        assertEq(cumulativeIndexAtOpen, expectedCumulativeIndexAtOpen, "cumulativeIndexAtOpen");
    }

    //
    // SET PARAMS
    //

    /// @dev [CM-51]: setParams sets configuration properly
    function test_CM_51_setParams_sets_configuration_properly() public {
        uint16 s_feeInterest = 8733;
        uint16 s_feeLiquidation = 1233;
        uint16 s_liquidationPremium = 1220;
        uint16 s_feeLiquidationExpired = 1221;
        uint16 s_liquidationPremiumExpired = 7777;

        evm.prank(CONFIGURATOR);
        creditManager.setParams(
            s_feeInterest, s_feeLiquidation, s_liquidationPremium, s_feeLiquidationExpired, s_liquidationPremiumExpired
        );
        (
            uint16 feeInterest,
            uint16 feeLiquidation,
            uint16 liquidationDiscount,
            uint16 feeLiquidationExpired,
            uint16 liquidationPremiumExpired
        ) = creditManager.fees();

        assertEq(feeInterest, s_feeInterest, "Incorrect feeInterest");
        assertEq(feeLiquidation, s_feeLiquidation, "Incorrect feeLiquidation");
        assertEq(liquidationDiscount, s_liquidationPremium, "Incorrect liquidationDiscount");
        assertEq(feeLiquidationExpired, s_feeLiquidationExpired, "Incorrect feeLiquidationExpired");
        assertEq(liquidationPremiumExpired, s_liquidationPremiumExpired, "Incorrect liquidationPremiumExpired");
    }

    //
    // ADD TOKEN
    //

    /// @dev [CM-52]: addToken reverts if token exists and if collateralTokens > 256
    function test_CM_52_addToken_reverts_if_token_exists_and_if_collateralTokens_more_256() public {
        evm.startPrank(CONFIGURATOR);

        evm.expectRevert(TokenAlreadyAddedException.selector);
        creditManager.addToken(underlying);

        for (uint256 i = creditManager.collateralTokensCount(); i < 248; i++) {
            creditManager.addToken(address(uint160(uint256(keccak256(abi.encodePacked(i))))));
        }

        evm.expectRevert(TooManyTokensException.selector);
        creditManager.addToken(DUMB_ADDRESS);

        evm.stopPrank();
    }

    /// @dev [CM-53]: addToken adds token and set tokenMaskMap correctly
    function test_CM_53_addToken_adds_token_and_set_tokenMaskMap_correctly() public {
        uint256 count = creditManager.collateralTokensCount();

        evm.prank(CONFIGURATOR);
        creditManager.addToken(DUMB_ADDRESS);

        assertEq(creditManager.collateralTokensCount(), count + 1, "collateralTokensCount want incremented");

        assertEq(creditManager.getTokenMaskOrRevert(DUMB_ADDRESS), 1 << count, "tokenMaskMap was set incorrectly");
    }

    //
    // SET LIQUIDATION THRESHOLD
    //

    /// @dev [CM-54]: setLiquidationThreshold reverts for unknown token
    function test_CM_54_setLiquidationThreshold_reverts_for_unknown_token() public {
        evm.prank(CONFIGURATOR);
        evm.expectRevert(TokenNotAllowedException.selector);
        creditManager.setCollateralTokenData(DUMB_ADDRESS, 8000, 8000, type(uint40).max, 0);
    }

    // //
    // // SET FORBID MASK
    // //
    // /// @dev [CM-55]: setForbidMask sets forbidMask correctly
    // function test_CM_55_setForbidMask_sets_forbidMask_correctly() public {
    //     uint256 expectedForbidMask = 244;

    //     assertTrue(creditManager.forbiddenTokenMask() != expectedForbidMask, "expectedForbidMask is already the same");

    //     evm.prank(CONFIGURATOR);
    //     creditManager.setForbidMask(expectedForbidMask);

    //     assertEq(creditManager.forbiddenTokenMask(), expectedForbidMask, "ForbidMask is not set correctly");
    // }

    //
    // CHANGE CONTRACT AllowanceAction
    //

    /// @dev [CM-56]: setContractAllowance updates adapterToContract
    function test_CM_56_setContractAllowance_updates_adapterToContract() public {
        assertTrue(
            creditManager.adapterToContract(ADAPTER) != DUMB_ADDRESS, "adapterToContract(ADAPTER) is already the same"
        );

        evm.prank(CONFIGURATOR);
        creditManager.setContractAllowance(ADAPTER, DUMB_ADDRESS);

        assertEq(creditManager.adapterToContract(ADAPTER), DUMB_ADDRESS, "adapterToContract is not set correctly");

        assertEq(creditManager.contractToAdapter(DUMB_ADDRESS), ADAPTER, "adapterToContract is not set correctly");

        evm.prank(CONFIGURATOR);
        creditManager.setContractAllowance(ADAPTER, address(0));

        assertEq(creditManager.adapterToContract(ADAPTER), address(0), "adapterToContract is not set correctly");

        assertEq(creditManager.contractToAdapter(address(0)), address(0), "adapterToContract is not set correctly");

        evm.prank(CONFIGURATOR);
        creditManager.setContractAllowance(ADAPTER, DUMB_ADDRESS);

        evm.prank(CONFIGURATOR);
        creditManager.setContractAllowance(address(0), DUMB_ADDRESS);

        assertEq(creditManager.adapterToContract(address(0)), address(0), "adapterToContract is not set correctly");

        assertEq(creditManager.contractToAdapter(DUMB_ADDRESS), address(0), "adapterToContract is not set correctly");

        // evm.prank(CONFIGURATOR);
        // creditManager.setContractAllowance(ADAPTER, UNIVERSAL_CONTRACT);

        // assertEq(creditManager.universalAdapter(), ADAPTER, "Universal adapter is not correctly set");

        // evm.prank(CONFIGURATOR);
        // creditManager.setContractAllowance(address(0), UNIVERSAL_CONTRACT);

        // assertEq(creditManager.universalAdapter(), address(0), "Universal adapter is not correctly set");
    }

    //
    // UPGRADE CONTRACTS
    //

    /// @dev [CM-57A]: setCreditFacade updates Credit Facade correctly
    function test_CM_57A_setCreditFacade_updates_contract_correctly() public {
        assertTrue(creditManager.creditFacade() != DUMB_ADDRESS, "creditFacade( is already the same");

        evm.prank(CONFIGURATOR);
        creditManager.setCreditFacade(DUMB_ADDRESS);

        assertEq(creditManager.creditFacade(), DUMB_ADDRESS, "creditFacade is not set correctly");
    }

    /// @dev [CM-57B]: setPriceOracle updates contract correctly
    function test_CM_57_setPriceOracle_updates_contract_correctly() public {
        assertTrue(address(creditManager.priceOracle()) != DUMB_ADDRESS2, "priceOracle is already the same");

        evm.prank(CONFIGURATOR);
        creditManager.setPriceOracle(DUMB_ADDRESS2);

        assertEq(address(creditManager.priceOracle()), DUMB_ADDRESS2, "priceOracle is not set correctly");
    }

    //
    // SET CONFIGURATOR
    //

    /// @dev [CM-58]: setCreditConfigurator sets creditConfigurator correctly and emits event
    function test_CM_58_setCreditConfigurator_sets_creditConfigurator_correctly_and_emits_event() public {
        assertTrue(creditManager.creditConfigurator() != DUMB_ADDRESS, "creditConfigurator is already the same");

        evm.prank(CONFIGURATOR);

        evm.expectEmit(true, false, false, false);
        emit SetCreditConfigurator(DUMB_ADDRESS);

        creditManager.setCreditConfigurator(DUMB_ADDRESS);

        assertEq(creditManager.creditConfigurator(), DUMB_ADDRESS, "creditConfigurator is not set correctly");
    }

    // /// @dev [CM-59]: _getTokenIndexByAddress works properly
    // function test_CM_59_getMaxIndex_works_properly(uint256 noise) public {
    //     CreditManagerTestInternal cm = new CreditManagerTestInternal(
    //         address(poolMock)
    //     );

    //     for (uint256 i = 0; i < 256; i++) {
    //         uint256 mask = 1 << i;
    //         if (mask > noise) mask |= noise;
    //         uint256 value = cm.getMaxIndex(mask);
    //         assertEq(i, value, "Incorrect result");
    //     }
    // }

    // /// @dev [CM-60]: CreditManagerV3 allows approveCreditAccount and executeOrder for universal adapter
    // function test_CM_60_universal_adapter_can_call_adapter_restricted_functions() public {
    //     TargetContractMock targetMock = new TargetContractMock();

    //     evm.prank(CONFIGURATOR);
    //     creditManager.setContractAllowance(ADAPTER, UNIVERSAL_CONTRACT_ADDRESS);

    //     _openAccountAndTransferToCF();

    //     evm.prank(ADAPTER);
    //     creditManager.approveCreditAccount(DUMB_ADDRESS, underlying, type(uint256).max);

    //     bytes memory callData = bytes("Hello");

    //     evm.prank(ADAPTER);
    //     creditManager.executeOrder(address(targetMock), callData);
    // }

    /// @dev [CM-61]: setMaxEnabledToken correctly sets value
    function test_CM_61_setMaxEnabledTokens_works_correctly() public {
        evm.prank(CONFIGURATOR);
        creditManager.setMaxEnabledTokens(255);

        assertEq(creditManager.maxAllowedEnabledTokenLength(), 255, "Incorrect max enabled tokens");
    }

    // /// @dev [CM-64]: closeCreditAccount reverts when attempting to liquidate while paused,
    // /// and the payer is not set as emergency liquidator

    // function test_CM_64_closeCreditAccount_reverts_when_paused_and_liquidator_not_privileged() public {
    //     evm.prank(CONFIGURATOR);
    //     creditManager.pause();

    //     evm.expectRevert("Pausable: paused");
    //     // creditManager.closeCreditAccount(USER, ClosureAction.LIQUIDATE_ACCOUNT, 0, LIQUIDATOR, FRIEND, 0, false);
    // }

    // /// @dev [CM-65]: Emergency liquidator can't close an account instead of liquidating

    // function test_CM_65_closeCreditAccount_reverts_when_paused_and_liquidator_tries_to_close() public {
    //     evm.startPrank(CONFIGURATOR);
    //     creditManager.pause();
    //     creditManager.addEmergencyLiquidator(LIQUIDATOR);
    //     evm.stopPrank();

    //     evm.expectRevert("Pausable: paused");
    //     // creditManager.closeCreditAccount(USER, ClosureAction.CLOSE_ACCOUNT, 0, LIQUIDATOR, FRIEND, 0, false);
    // }

    /// @dev [CM-66]: calcNewCumulativeIndex works correctly for various values
    function test_CM_66_calcNewCumulativeIndex_is_correct(
        uint128 borrowedAmount,
        uint256 indexAtOpen,
        uint256 indexNow,
        uint128 delta,
        bool isIncrease
    ) public {
        evm.assume(borrowedAmount > 100);
        evm.assume(uint256(borrowedAmount) + uint256(delta) <= 2 ** 128 - 1);

        indexNow = indexNow < RAY ? indexNow + RAY : indexNow;
        indexAtOpen = indexAtOpen < RAY ? indexAtOpen + RAY : indexNow;

        evm.assume(indexNow <= 100 * RAY);
        evm.assume(indexNow >= indexAtOpen);
        evm.assume(indexNow - indexAtOpen < 10 * RAY);

        uint256 interest = uint256((borrowedAmount * indexNow) / indexAtOpen - borrowedAmount);

        evm.assume(interest > 1);

        if (!isIncrease && (delta > interest)) delta %= uint128(interest);

        CreditManagerTestInternal cmi = new CreditManagerTestInternal(
            creditManager.poolService(), address(withdrawalManager)
        );

        if (isIncrease) {
            uint256 newIndex = cmi.calcNewCumulativeIndex(borrowedAmount, delta, indexNow, indexAtOpen, true);

            uint256 newInterestError = ((borrowedAmount + delta) * indexNow) / newIndex - (borrowedAmount + delta)
                - ((borrowedAmount * indexNow) / indexAtOpen - borrowedAmount);

            uint256 newTotalDebt = ((borrowedAmount + delta) * indexNow) / newIndex;

            assertLe((RAY * newInterestError) / newTotalDebt, 10000, "Interest error is larger than 10 ** -23");
        } else {
            uint256 newIndex = cmi.calcNewCumulativeIndex(borrowedAmount, delta, indexNow, indexAtOpen, false);

            uint256 newTotalDebt = ((borrowedAmount * indexNow) / newIndex);
            uint256 newInterestError = newTotalDebt - borrowedAmount - (interest - delta);

            emit log_uint(indexNow);
            emit log_uint(indexAtOpen);
            emit log_uint(interest);
            emit log_uint(delta);
            emit log_uint(interest - delta);
            emit log_uint(newTotalDebt);
            emit log_uint(borrowedAmount);
            emit log_uint(newInterestError);

            assertLe((RAY * newInterestError) / newTotalDebt, 10000, "Interest error is larger than 10 ** -23");
        }
    }

    // /// @dev [CM-67]: checkEmergencyPausable returns pause state and enable emergencyLiquidation if needed
    // function test_CM_67_checkEmergencyPausable_returns_pause_state_and_enable_emergencyLiquidation_if_needed() public {
    //     bool p = creditManager.checkEmergencyPausable(DUMB_ADDRESS, true);
    //     assertTrue(!p, "Incorrect paused() value for non-paused state");
    //     assertTrue(!creditManager.emergencyLiquidation(), "Emergency liquidation true when expected false");

    //     evm.prank(CONFIGURATOR);
    //     creditManager.pause();

    //     p = creditManager.checkEmergencyPausable(DUMB_ADDRESS, true);
    //     assertTrue(p, "Incorrect paused() value for paused state");
    //     assertTrue(!creditManager.emergencyLiquidation(), "Emergency liquidation true when expected false");

    //     evm.prank(CONFIGURATOR);
    //     creditManager.unpause();

    //     evm.prank(CONFIGURATOR);
    //     creditManager.addEmergencyLiquidator(DUMB_ADDRESS);
    //     p = creditManager.checkEmergencyPausable(DUMB_ADDRESS, true);
    //     assertTrue(!p, "Incorrect paused() value for non-paused state");
    //     assertTrue(!creditManager.emergencyLiquidation(), "Emergency liquidation true when expected false");

    //     evm.prank(CONFIGURATOR);
    //     creditManager.pause();

    //     p = creditManager.checkEmergencyPausable(DUMB_ADDRESS, true);
    //     assertTrue(p, "Incorrect paused() value for paused state");
    //     assertTrue(creditManager.emergencyLiquidation(), "Emergency liquidation flase when expected true");

    //     p = creditManager.checkEmergencyPausable(DUMB_ADDRESS, false);
    //     assertTrue(p, "Incorrect paused() value for paused state");
    //     assertTrue(!creditManager.emergencyLiquidation(), "Emergency liquidation true when expected false");
    // }

    /// @dev [CM-68]: fullCollateralCheck checks tokens in correct order
    function test_CM_68_fullCollateralCheck_is_evaluated_in_order_of_hints() public {
        (uint256 borrowedAmount, uint256 cumulativeIndexAtOpen, uint256 cumulativeIndexNow, address creditAccount) =
            _openCreditAccount();

        uint256 daiBalance = tokenTestSuite.balanceOf(Tokens.DAI, creditAccount);

        tokenTestSuite.burn(Tokens.DAI, creditAccount, daiBalance);

        uint256 borrowAmountWithInterest = borrowedAmount * cumulativeIndexNow / cumulativeIndexAtOpen;
        uint256 interestAccured = borrowAmountWithInterest - borrowedAmount;

        (uint256 feeInterest,,,,) = creditManager.fees();

        uint256 amountToRepay = (
            ((borrowAmountWithInterest + interestAccured * feeInterest / PERCENTAGE_FACTOR) * (10 ** 8))
                * PERCENTAGE_FACTOR / tokenTestSuite.prices(Tokens.DAI)
                / creditManager.liquidationThresholds(tokenTestSuite.addressOf(Tokens.DAI))
        ) + WAD;

        tokenTestSuite.mint(Tokens.DAI, creditAccount, amountToRepay);

        tokenTestSuite.mint(Tokens.USDC, creditAccount, USDC_ACCOUNT_AMOUNT);
        tokenTestSuite.mint(Tokens.USDT, creditAccount, 10);
        tokenTestSuite.mint(Tokens.LINK, creditAccount, 10);

        // creditManager.checkAndEnableToken(tokenTestSuite.addressOf(Tokens.USDC));
        // creditManager.checkAndEnableToken(tokenTestSuite.addressOf(Tokens.USDT));
        // creditManager.checkAndEnableToken(tokenTestSuite.addressOf(Tokens.LINK));

        uint256[] memory collateralHints = new uint256[](2);
        collateralHints[0] = creditManager.getTokenMaskOrRevert(tokenTestSuite.addressOf(Tokens.USDT));
        collateralHints[1] = creditManager.getTokenMaskOrRevert(tokenTestSuite.addressOf(Tokens.LINK));

        evm.expectCall(tokenTestSuite.addressOf(Tokens.USDT), abi.encodeCall(IERC20.balanceOf, (creditAccount)));
        evm.expectCall(tokenTestSuite.addressOf(Tokens.LINK), abi.encodeCall(IERC20.balanceOf, (creditAccount)));

        uint256 enabledTokensMap = 1 | creditManager.getTokenMaskOrRevert(tokenTestSuite.addressOf(Tokens.USDC))
            | creditManager.getTokenMaskOrRevert(tokenTestSuite.addressOf(Tokens.USDT))
            | creditManager.getTokenMaskOrRevert(tokenTestSuite.addressOf(Tokens.LINK));

        creditManager.fullCollateralCheck(creditAccount, enabledTokensMap, collateralHints, PERCENTAGE_FACTOR);

        // assertEq(cmi.fullCheckOrder(0), tokenTestSuite.addressOf(Tokens.USDT), "Token order incorrect");

        // assertEq(cmi.fullCheckOrder(1), tokenTestSuite.addressOf(Tokens.LINK), "Token order incorrect");

        // assertEq(cmi.fullCheckOrder(2), tokenTestSuite.addressOf(Tokens.DAI), "Token order incorrect");

        // assertEq(cmi.fullCheckOrder(3), tokenTestSuite.addressOf(Tokens.USDC), "Token order incorrect");
    }

    /// @dev [CM-70]: fullCollateralCheck reverts when an illegal mask is passed in collateralHints
    function test_CM_70_fullCollateralCheck_reverts_for_illegal_mask_in_hints() public {
        (,,, address creditAccount) = _openCreditAccount();

        evm.expectRevert(TokenNotAllowedException.selector);

        uint256[] memory ch = new uint256[](1);
        ch[0] = 3;

        uint256 enabledTokensMap = 1;

        creditManager.fullCollateralCheck(creditAccount, enabledTokensMap, ch, PERCENTAGE_FACTOR);
    }

    /// @dev [CM-71]: rampLiquidationThreshold correctly updates the internal struct
    function test_CM_71_rampLiquidationThreshold_correctly_updates_parameters() public {
        _connectCreditManagerSuite(Tokens.DAI, true);

        address usdc = tokenTestSuite.addressOf(Tokens.USDC);

        CreditManagerTestInternal cmi = CreditManagerTestInternal(address(creditManager));

        evm.prank(CONFIGURATOR);
        cmi.setCollateralTokenData(usdc, 8500, 9000, uint40(block.timestamp), 3600 * 24 * 7);

        CollateralTokenData memory cd = cmi.collateralTokensDataExt(cmi.getTokenMaskOrRevert(usdc));

        assertEq(uint256(cd.ltInitial), creditConfig.lt(Tokens.USDC), "Incorrect initial LT");

        assertEq(uint256(cd.ltFinal), 8500, "Incorrect final LT");

        assertEq(uint256(cd.timestampRampStart), block.timestamp, "Incorrect timestamp start");

        assertEq(uint256(cd.rampDuration), 3600 * 24 * 7, "Incorrect ramp duration");
    }

    /// @dev [CM-72]: Ramping liquidation threshold fuzzing
    function test_CM_72_liquidation_ramping_fuzzing(
        uint16 initialLT,
        uint16 newLT,
        uint24 duration,
        uint256 timestampCheck
    ) public {
        // initialLT = 1000 + (initialLT % (DEFAULT_UNDERLYING_LT - 999));
        // newLT = 1000 + (newLT % (DEFAULT_UNDERLYING_LT - 999));
        // duration = 3600 + (duration % (3600 * 24 * 90 - 3600));

        // timestampCheck = block.timestamp + (timestampCheck % (duration + 1));

        // address usdc = tokenTestSuite.addressOf(Tokens.USDC);

        // uint256 timestampStart = block.timestamp;

        // evm.startPrank(CONFIGURATOR);
        // creditManager.setCollateralTokenData(usdc, initialLT);
        // creditManager.rampLiquidationThreshold(usdc, newLT, uint40(block.timestamp), duration);

        // assertEq(creditManager.liquidationThresholds(usdc), initialLT, "LT at ramping start incorrect");

        // uint16 expectedLT;
        // if (newLT >= initialLT) {
        //     expectedLT = uint16(
        //         uint256(initialLT)
        //             + (uint256(newLT - initialLT) * (timestampCheck - timestampStart)) / uint256(duration)
        //     );
        // } else {
        //     expectedLT = uint16(
        //         uint256(initialLT)
        //             - (uint256(initialLT - newLT) * (timestampCheck - timestampStart)) / uint256(duration)
        //     );
        // }

        // evm.warp(timestampCheck);
        // uint16 actualLT = creditManager.liquidationThresholds(usdc);
        // uint16 diff = actualLT > expectedLT ? actualLT - expectedLT : expectedLT - actualLT;

        // assertLe(diff, 1, "LT off by more than 1");

        // evm.warp(timestampStart + duration + 1);

        // assertEq(creditManager.liquidationThresholds(usdc), newLT, "LT at ramping end incorrect");
    }
}<|MERGE_RESOLUTION|>--- conflicted
+++ resolved
@@ -1093,14 +1093,6 @@
         // } else {
         //     (,, uint256 newTotalDebt) = creditManager.calcCreditAccountAccruedInterest(creditAccount);
 
-<<<<<<< HEAD
-        if (amount >= totalDebt - borrowedAmount) {
-            assertEq(cumulativeIndexAtOpenAfter, cumulativeIndexNow, "Incorrect cumulativeIndexAtOpen");
-        } else {
-            CreditManagerTestInternal cmi = new CreditManagerTestInternal(
-                creditManager.poolService(), address(withdrawalManager)
-            );
-=======
         //     assertLt(
         //         (RAY * (newTotalDebt - newBorrowedAmount)) / expectedInterestAndFees - RAY,
         //         10000,
@@ -1111,7 +1103,6 @@
         // {
         //     uint256 debt;
         //     (debt, cumulativeIndexAtOpenAfter,,,,) = creditManager.creditAccountInfo(creditAccount);
->>>>>>> 2ecc1da5
 
         //     assertEq(debt, newBorrowedAmount, "Incorrect borrowedAmount");
         // }
@@ -1122,7 +1113,7 @@
         //     assertEq(cumulativeIndexAtOpenAfter, cumulativeIndexNow, "Incorrect cumulativeIndexAtOpen");
         // } else {
         //     CreditManagerTestInternal cmi = new CreditManagerTestInternal(
-        //         creditManager.poolService(), address(withdrawManager)
+        //         creditManager.poolService(), address(withdrawalManager)
         //     );
 
         //     {
