--- conflicted
+++ resolved
@@ -561,10 +561,6 @@
             cumulativeIndexNow: getHash({value: enabledTokensMask, seed: 3}),
             cumulativeIndexLastUpdate: getHash({value: enabledTokensMask, seed: 4}),
             cumulativeQuotaInterest: uint128(getHash({value: enabledTokensMask, seed: 5})),
-<<<<<<< HEAD
-=======
-            quotaProfits: 0,
->>>>>>> 021f15d3
             accruedInterest: getHash({value: enabledTokensMask, seed: 6}),
             accruedFees: getHash({value: enabledTokensMask, seed: 7}),
             totalDebtUSD: 0,
