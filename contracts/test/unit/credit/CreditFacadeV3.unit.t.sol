--- conflicted
+++ resolved
@@ -628,13 +628,9 @@
             )
         );
 
-<<<<<<< HEAD
-        if (convertToETH) vm.expectCall(address(wethGateway), abi.encodeCall(IWETHGateway.claim, (FRIEND)));
-=======
         if (convertToETH) {
-            vm.expectCall(address(wethGateway), abi.encodeCall(IWETHGateway.withdrawTo, (FRIEND)));
-        }
->>>>>>> c6629f09
+            vm.expectCall(address(wethGateway), abi.encodeCall(IWETHGateway.claim, (FRIEND)));
+        }
 
         if (hasBotPermissions) {
             vm.expectCall(address(botListMock), abi.encodeCall(IBotList.eraseAllBotPermissions, (creditAccount)));
@@ -969,13 +965,9 @@
             )
         );
 
-<<<<<<< HEAD
-        if (convertToETH) vm.expectCall(address(wethGateway), abi.encodeCall(IWETHGateway.claim, (FRIEND)));
-=======
         if (convertToETH) {
-            vm.expectCall(address(wethGateway), abi.encodeCall(IWETHGateway.withdrawTo, (FRIEND)));
-        }
->>>>>>> c6629f09
+            vm.expectCall(address(wethGateway), abi.encodeCall(IWETHGateway.claim, (FRIEND)));
+        }
 
         if (hasBotPermissions) {
             vm.expectCall(address(botListMock), abi.encodeCall(IBotList.eraseAllBotPermissions, (creditAccount)));
