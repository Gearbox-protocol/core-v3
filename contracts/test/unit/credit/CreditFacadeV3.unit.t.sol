// SPDX-License-Identifier: UNLICENSED
// Gearbox Protocol. Generalized leverage for DeFi protocols
// (c) Gearbox Foundation, 2023.
pragma solidity ^0.8.17;

import "../../../interfaces/IAddressProviderV3.sol";
import {AddressProviderV3ACLMock} from "../../mocks/core/AddressProviderV3ACLMock.sol";

import {ERC20Mock} from "../../mocks/token/ERC20Mock.sol";
import {ERC20PermitMock} from "../../mocks/token/ERC20PermitMock.sol";
import {IERC20Permit} from "@openzeppelin/contracts/token/ERC20/extensions/IERC20Permit.sol";
import {IPriceOracleBase} from "@gearbox-protocol/core-v2/contracts/interfaces/IPriceOracleBase.sol";

/// LIBS
import {Math} from "@openzeppelin/contracts/utils/math/Math.sol";

import {CreditFacadeV3Harness} from "./CreditFacadeV3Harness.sol";

import {CreditManagerMock} from "../../mocks/credit/CreditManagerMock.sol";
import {DegenNFTMock} from "../../mocks/token/DegenNFTMock.sol";
import {AdapterMock} from "../../mocks/core/AdapterMock.sol";
import {BotListMock} from "../../mocks/core/BotListMock.sol";
import {PriceOracleMock} from "../../mocks/oracles/PriceOracleMock.sol";
import {UpdatablePriceFeedMock} from "../../mocks/oracles/UpdatablePriceFeedMock.sol";
import {AdapterCallMock} from "../../mocks/core/AdapterCallMock.sol";
import {PoolMock} from "../../mocks/pool/PoolMock.sol";

import {ENTERED} from "../../../traits/ReentrancyGuardTrait.sol";

import {ICreditFacadeV3} from "../../../interfaces/ICreditFacadeV3.sol";
import {
    ICreditManagerV3,
    CollateralCalcTask,
    CollateralDebtData,
    ManageDebtAction,
    BOT_PERMISSIONS_SET_FLAG
} from "../../../interfaces/ICreditManagerV3.sol";
import {AllowanceAction} from "../../../interfaces/ICreditConfiguratorV3.sol";
import {IBotListV3} from "../../../interfaces/IBotListV3.sol";
import {IPriceOracleV3, PriceUpdate} from "../../../interfaces/IPriceOracleV3.sol";

import {BitMask, UNDERLYING_TOKEN_MASK} from "../../../libraries/BitMask.sol";
import {BalanceWithMask} from "../../../libraries/BalancesLogic.sol";
import {MultiCallBuilder} from "../../lib/MultiCallBuilder.sol";

// DATA

// CONSTANTS
import {PERCENTAGE_FACTOR} from "@gearbox-protocol/core-v2/contracts/libraries/Constants.sol";

// TESTS

import "../../lib/constants.sol";
import {BalanceHelper} from "../../helpers/BalanceHelper.sol";

import {TestHelper} from "../../lib/helper.sol";
// EXCEPTIONS
import "../../../interfaces/IExceptions.sol";

// SUITES
import {TokensTestSuite} from "../../suites/TokensTestSuite.sol";
import {Tokens} from "@gearbox-protocol/sdk-gov/contracts/Tokens.sol";

uint16 constant REFERRAL_CODE = 23;

contract CreditFacadeV3UnitTest is TestHelper, BalanceHelper, ICreditFacadeV3Events {
    using BitMask for uint256;

    IAddressProviderV3 addressProvider;

    CreditFacadeV3Harness creditFacade;
    CreditManagerMock creditManagerMock;
    PriceOracleMock priceOracleMock;
    BotListMock botListMock;

    DegenNFTMock degenNFTMock;
    bool whitelisted;

    bool expirable;

    modifier notExpirableCase() {
        _notExpirable();
        _;
    }

    modifier expirableCase() {
        _expirable();
        _;
    }

    modifier allExpirableCases() {
        uint256 snapshot = vm.snapshot();
        _notExpirable();
        _;
        vm.revertTo(snapshot);

        _expirable();
        _;
    }

    modifier withoutDegenNFT() {
        _withoutDegenNFT();
        _;
    }

    modifier withDegenNFT() {
        _withDegenNFT();
        _;
    }

    modifier allDegenNftCases() {
        uint256 snapshot = vm.snapshot();

        _withoutDegenNFT();
        _;
        vm.revertTo(snapshot);

        _withDegenNFT();
        _;
    }

    function setUp() public {
        tokenTestSuite = new TokensTestSuite();

        tokenTestSuite.topUpWETH{value: 100 * WAD}();

        addressProvider = new AddressProviderV3ACLMock();

        addressProvider.setAddress(AP_WETH_TOKEN, tokenTestSuite.addressOf(Tokens.WETH), false);

        botListMock = BotListMock(addressProvider.getAddressOrRevert(AP_BOT_LIST, 3_10));

        priceOracleMock = PriceOracleMock(addressProvider.getAddressOrRevert(AP_PRICE_ORACLE, 3_10));

        AddressProviderV3ACLMock(address(addressProvider)).addPausableAdmin(CONFIGURATOR);

        PoolMock poolMock = new PoolMock(address(addressProvider), tokenTestSuite.addressOf(Tokens.DAI));

        creditManagerMock =
            new CreditManagerMock({_addressProvider: address(addressProvider), _pool: address(poolMock)});
    }

    function _withoutDegenNFT() internal {
        degenNFTMock = DegenNFTMock(address(0));
    }

    function _withDegenNFT() internal {
        whitelisted = true;
        degenNFTMock = new DegenNFTMock();
    }

    function _notExpirable() internal {
        expirable = false;
        _deploy();
    }

    function _expirable() internal {
        expirable = true;
        _deploy();
    }

    function _deploy() internal {
        creditFacade = new CreditFacadeV3Harness(address(creditManagerMock), address(degenNFTMock), expirable);

        creditManagerMock.setCreditFacade(address(creditFacade));
    }

    /// @dev U:[FA-1]: constructor sets correct values
    function test_U_FA_01_constructor_sets_correct_values() public allDegenNftCases allExpirableCases {
        assertEq(creditFacade.creditManager(), address(creditManagerMock), "Incorrect creditManager");
        assertEq(creditFacade.underlying(), tokenTestSuite.addressOf(Tokens.DAI), "Incorrect underlying");

        assertEq(creditFacade.weth(), tokenTestSuite.addressOf(Tokens.WETH), "Incorrect weth token");

        assertEq(creditFacade.degenNFT(), address(degenNFTMock), "Incorrect degen NFT");
    }

    /// @dev U:[FA-2]: user functions revert if called on pause
    function test_U_FA_02_user_functions_revert_if_called_on_pause() public notExpirableCase {
        creditManagerMock.setBorrower(address(this));

        vm.prank(CONFIGURATOR);
        creditFacade.pause();

        vm.expectRevert("Pausable: paused");
        creditFacade.openCreditAccount({onBehalfOf: USER, calls: new MultiCall[](0), referralCode: 0});

        vm.expectRevert("Pausable: paused");
        creditFacade.closeCreditAccount({creditAccount: DUMB_ADDRESS, calls: new MultiCall[](0)});

        /// @notice We'll check that it works for emergency liquidatior as exceptions in another test
        vm.expectRevert("Pausable: paused");
        creditFacade.liquidateCreditAccount({creditAccount: DUMB_ADDRESS, to: DUMB_ADDRESS, calls: new MultiCall[](0)});

        vm.expectRevert("Pausable: paused");
        creditFacade.multicall({creditAccount: DUMB_ADDRESS, calls: new MultiCall[](0)});

        vm.expectRevert("Pausable: paused");
        creditFacade.botMulticall({creditAccount: DUMB_ADDRESS, calls: new MultiCall[](0)});
    }

    /// @dev U:[FA-3]: user functions revert if credit facade is expired
    function test_U_FA_03_user_functions_revert_if_credit_facade_is_expired() public expirableCase {
        vm.prank(CONFIGURATOR);
        creditFacade.setExpirationDate(uint40(block.timestamp));
        creditManagerMock.setBorrower(address(this));

        vm.warp(block.timestamp + 1);

        vm.expectRevert(NotAllowedAfterExpirationException.selector);
        creditFacade.openCreditAccount({onBehalfOf: USER, calls: new MultiCall[](0), referralCode: 0});

        vm.expectRevert(NotAllowedAfterExpirationException.selector);
        creditFacade.multicall({creditAccount: DUMB_ADDRESS, calls: new MultiCall[](0)});

        vm.expectRevert(NotAllowedAfterExpirationException.selector);
        creditFacade.botMulticall({creditAccount: DUMB_ADDRESS, calls: new MultiCall[](0)});
    }

    /// @dev U:[FA-4]: non-reentrancy works for all non-cofigurable functions
    function test_U_FA_04_non_reentrancy_works_for_all_non_cofigurable_functions() public notExpirableCase {
        creditFacade.setReentrancy(ENTERED);
        creditManagerMock.setBorrower(address(this));

        vm.expectRevert("ReentrancyGuard: reentrant call");
        creditFacade.openCreditAccount({onBehalfOf: USER, calls: new MultiCall[](0), referralCode: 0});

        vm.expectRevert("ReentrancyGuard: reentrant call");
        creditFacade.closeCreditAccount({creditAccount: DUMB_ADDRESS, calls: new MultiCall[](0)});

        vm.expectRevert("ReentrancyGuard: reentrant call");
        creditFacade.liquidateCreditAccount({creditAccount: DUMB_ADDRESS, to: DUMB_ADDRESS, calls: new MultiCall[](0)});

        vm.expectRevert("ReentrancyGuard: reentrant call");
        creditFacade.multicall({creditAccount: DUMB_ADDRESS, calls: new MultiCall[](0)});

        vm.expectRevert("ReentrancyGuard: reentrant call");
        creditFacade.botMulticall({creditAccount: DUMB_ADDRESS, calls: new MultiCall[](0)});
    }

    /// @dev U:[FA-5]: Account management functions revert if account does not exist
    function test_U_FA_05_account_management_functions_revert_if_account_does_not_exist() public notExpirableCase {
        vm.expectRevert(CreditAccountDoesNotExistException.selector);
        creditFacade.closeCreditAccount({creditAccount: DUMB_ADDRESS, calls: new MultiCall[](0)});

        vm.expectRevert(CreditAccountDoesNotExistException.selector);
        creditFacade.multicall({creditAccount: DUMB_ADDRESS, calls: new MultiCall[](0)});

        vm.expectRevert(CreditAccountDoesNotExistException.selector);
        creditFacade.botMulticall({creditAccount: DUMB_ADDRESS, calls: new MultiCall[](0)});
    }

    /// @dev U:[FA-6]: all configurator functions revert if called by non-configurator
    function test_U_FA_06_all_configurator_functions_revert_if_called_by_non_configurator() public notExpirableCase {
        vm.expectRevert(CallerNotConfiguratorException.selector);
        creditFacade.setExpirationDate(0);

        vm.expectRevert(CallerNotConfiguratorException.selector);
        creditFacade.setDebtLimits(0, 0, 0);

        vm.expectRevert(CallerNotConfiguratorException.selector);
        creditFacade.setBotList(address(1));

        vm.expectRevert(CallerNotConfiguratorException.selector);
        creditFacade.setCumulativeLossParams(0, false);

        vm.expectRevert(CallerNotConfiguratorException.selector);
        creditFacade.setTokenAllowance(address(0), AllowanceAction.ALLOW);

        vm.expectRevert(CallerNotConfiguratorException.selector);
        creditFacade.setEmergencyLiquidator(address(0), AllowanceAction.ALLOW);
    }

    /// @dev U:[FA-7]: payable functions wraps eth to msg.sender
    function test_U_FA_07_payable_functions_wraps_eth_to_msg_sender() public notExpirableCase {
        vm.deal(USER, 3 ether);

        vm.prank(CONFIGURATOR);
        creditFacade.setDebtLimits(1 ether, 9 ether, 9);

        address weth = tokenTestSuite.addressOf(Tokens.WETH);

        vm.prank(USER);
        creditFacade.openCreditAccount{value: 1 ether}({
            onBehalfOf: USER,
            calls: MultiCallBuilder.build(
                MultiCall({
                    target: address(creditFacade),
                    callData: abi.encodeCall(ICreditFacadeV3Multicall.increaseDebt, (1 ether))
                }),
                MultiCall({
                    target: address(creditFacade),
                    callData: abi.encodeCall(ICreditFacadeV3Multicall.addCollateral, (weth, 1 ether))
                })
                ),
            referralCode: 0
        });

        expectBalance({t: Tokens.WETH, holder: USER, expectedBalance: 1 ether});

        creditManagerMock.setBorrower(USER);

        vm.prank(USER);
        creditFacade.closeCreditAccount{value: 1 ether}({creditAccount: DUMB_ADDRESS, calls: new MultiCall[](0)});
        expectBalance({t: Tokens.WETH, holder: USER, expectedBalance: 2 ether});

        vm.prank(USER);
        creditFacade.multicall{value: 1 ether}({creditAccount: DUMB_ADDRESS, calls: new MultiCall[](0)});

        expectBalance({t: Tokens.WETH, holder: USER, expectedBalance: 3 ether});
    }

    //
    // OPEN CREDIT ACCOUNT
    //

    /// @dev U:[FA-9]: openCreditAccount reverts in whitelisted if user has no rights
    function test_U_FA_09_openCreditAccount_reverts_in_whitelisted_if_user_has_no_rights()
        public
        withDegenNFT
        notExpirableCase
    {
        vm.prank(CONFIGURATOR);
        creditFacade.setDebtLimits(1, 2, 2);

        vm.prank(USER);

        vm.expectRevert(ForbiddenInWhitelistedModeException.selector);
        creditFacade.openCreditAccount({onBehalfOf: FRIEND, calls: new MultiCall[](0), referralCode: 0});

        degenNFTMock.setRevertOnBurn(true);

        vm.prank(USER);
        vm.expectRevert(InsufficientBalanceException.selector);
        creditFacade.openCreditAccount({onBehalfOf: USER, calls: new MultiCall[](0), referralCode: 0});
    }

    /// @dev U:[FA-10]: openCreditAccount wokrs as expected
    function test_U_FA_10_openCreditAccount_works_as_expected() public notExpirableCase {
        address token = makeAddr("token");
        address expectedCreditAccount = DUMB_ADDRESS;

        creditManagerMock.setReturnOpenCreditAccount(expectedCreditAccount);

        vm.expectCall(address(creditManagerMock), abi.encodeCall(ICreditManagerV3.openCreditAccount, (FRIEND)));

        vm.expectEmit(true, true, true, true);
        emit OpenCreditAccount(expectedCreditAccount, FRIEND, USER, REFERRAL_CODE);

        vm.expectEmit(true, true, false, false);
        emit StartMultiCall({creditAccount: expectedCreditAccount, caller: USER});

        vm.expectEmit(true, false, false, false);
        emit FinishMultiCall();

        vm.expectCall(
            address(creditManagerMock),
            abi.encodeCall(
                ICreditManagerV3.fullCollateralCheck,
                (expectedCreditAccount, UNDERLYING_TOKEN_MASK, new uint256[](0), PERCENTAGE_FACTOR, false)
            )
        );

        vm.prank(USER);
        address creditAccount = creditFacade.openCreditAccount({
            onBehalfOf: FRIEND,
            calls: MultiCallBuilder.build(
                MultiCall({
                    target: address(creditFacade),
                    callData: abi.encodeCall(ICreditFacadeV3Multicall.addCollateral, (token, 0))
                })
                ),
            referralCode: REFERRAL_CODE
        });

        assertEq(creditAccount, expectedCreditAccount, "Incorrect credit account");
    }

    /// @dev U:[FA-11]: closeCreditAccount wokrs as expected
    function test_U_FA_11_closeCreditAccount_works_as_expected(uint256 seed) public notExpirableCase {
        address creditAccount = DUMB_ADDRESS;

        bool hasCalls = (getHash({value: seed, seed: 2}) % 2) == 0;
        bool hasBotPermissions = (getHash({value: seed, seed: 3}) % 2) == 0;
        caseName = string.concat(
            caseName, ", hasCalls = ", boolToStr(hasCalls), ", hasBotPermissions = ", boolToStr(hasBotPermissions)
        );

        address adapter = address(new AdapterMock(address(creditManagerMock), DUMB_ADDRESS));

        creditManagerMock.setContractAllowance({adapter: adapter, targetContract: DUMB_ADDRESS});

        MultiCall[] memory calls;

        creditManagerMock.setBorrower(USER);
        creditManagerMock.setFlagFor(creditAccount, BOT_PERMISSIONS_SET_FLAG, hasBotPermissions);
        if (!hasCalls) creditManagerMock.setRevertOnActiveAccount(true);
        if (!hasBotPermissions) botListMock.setRevertOnErase(true);

        if (hasCalls) {
            vm.expectCall(
                address(creditManagerMock), abi.encodeCall(ICreditManagerV3.enabledTokensMaskOf, (creditAccount))
            );
        }

        vm.expectCall(address(creditManagerMock), abi.encodeCall(ICreditManagerV3.closeCreditAccount, (creditAccount)));

        if (hasCalls) {
            calls = MultiCallBuilder.build(
                MultiCall({target: adapter, callData: abi.encodeCall(AdapterMock.dumbCall, (0, 0))})
            );
        }

        if (hasBotPermissions) {
            vm.expectCall(address(botListMock), abi.encodeCall(IBotListV3.eraseAllBotPermissions, (creditAccount)));
        }

        vm.expectEmit(true, true, true, true);
        emit CloseCreditAccount(creditAccount, USER);

        vm.prank(USER);
        creditFacade.closeCreditAccount({creditAccount: creditAccount, calls: calls});
    }

    //
    // LIQUIDATE CREDIT ACCOUNT
    //

    /// @dev U:[FA-12]: liquidateCreditAccount allows emergency liquidators when paused
    function test_U_FA_12_liquidateCreditAccount_allows_emergency_liquidators_when_paused() public notExpirableCase {
        address creditAccount = DUMB_ADDRESS;
        creditManagerMock.setBorrower(USER);

        CollateralDebtData memory collateralDebtData;
        collateralDebtData.debt = 101;
        collateralDebtData.totalDebtUSD = 101;
        collateralDebtData.twvUSD = 100;
        creditManagerMock.setDebtAndCollateralData(collateralDebtData);

        vm.prank(CONFIGURATOR);
        creditFacade.pause();

        vm.prank(CONFIGURATOR);
        creditFacade.setEmergencyLiquidator(LIQUIDATOR, AllowanceAction.ALLOW);

        vm.prank(LIQUIDATOR);
        creditFacade.liquidateCreditAccount({creditAccount: creditAccount, to: FRIEND, calls: new MultiCall[](0)});

        vm.prank(CONFIGURATOR);
        creditFacade.setEmergencyLiquidator(LIQUIDATOR, AllowanceAction.FORBID);

        vm.expectRevert("Pausable: paused");
        vm.prank(LIQUIDATOR);
        creditFacade.liquidateCreditAccount({creditAccount: creditAccount, to: FRIEND, calls: new MultiCall[](0)});
    }

    /// @dev U:[FA-13]: liquidateCreditAccount reverts if account is not liquidatable
    function test_U_FA_13_liquidateCreditAccount_reverts_if_account_is_not_liquidatable() public allExpirableCases {
        address creditAccount = DUMB_ADDRESS;
        creditManagerMock.setBorrower(USER);

        // no debt
        vm.expectRevert(CreditAccountNotLiquidatableException.selector);
        vm.prank(LIQUIDATOR);
        creditFacade.liquidateCreditAccount({creditAccount: creditAccount, to: FRIEND, calls: new MultiCall[](0)});

        // healthy, non-expired
        CollateralDebtData memory collateralDebtData;
        collateralDebtData.debt = 101;
        collateralDebtData.totalDebtUSD = 101;
        collateralDebtData.twvUSD = 101;
        creditManagerMock.setDebtAndCollateralData(collateralDebtData);

        if (expirable) {
            vm.prank(CONFIGURATOR);
            creditFacade.setExpirationDate(uint40(block.timestamp + 1));
        }

        vm.expectRevert(CreditAccountNotLiquidatableException.selector);
        vm.prank(LIQUIDATOR);
        creditFacade.liquidateCreditAccount({creditAccount: creditAccount, to: FRIEND, calls: new MultiCall[](0)});
    }

    /// @dev U:[FA-14]: liquidateCreditAccount reverts if non-underlying balance increases in multicall
    function test_U_FA_14_liquidateCreditAccount_reverts_if_non_underlying_balance_increases_in_multicall()
        public
        notExpirableCase
    {
        address dai = tokenTestSuite.addressOf(Tokens.DAI);
        address link = tokenTestSuite.addressOf(Tokens.LINK);
        uint256 linkMask = 4;
        creditManagerMock.addToken(link, linkMask);

        AdapterCallMock adapter = new AdapterCallMock();
        creditManagerMock.setContractAllowance(address(adapter), makeAddr("DUMMY"));
        ERC20Mock(dai).set_minter(address(adapter));
        ERC20Mock(link).set_minter(address(adapter));

        address creditAccount = DUMB_ADDRESS;
        creditManagerMock.setBorrower(USER);

        deal({token: dai, to: creditAccount, give: 50});
        deal({token: link, to: creditAccount, give: 50});

        CollateralDebtData memory collateralDebtData;
        collateralDebtData.debt = 101;
        collateralDebtData.totalDebtUSD = 101;
        collateralDebtData.twvUSD = 100;
        collateralDebtData.enabledTokensMask = UNDERLYING_TOKEN_MASK | linkMask;
        creditManagerMock.setDebtAndCollateralData(collateralDebtData);

        for (uint256 i; i < 2; ++i) {
            bool addNonUnderlying = i == 1;
            if (addNonUnderlying) {
                vm.expectRevert(abi.encodeWithSelector(RemainingTokenBalanceIncreasedException.selector, (link)));
            }

            vm.prank(LIQUIDATOR);
            creditFacade.liquidateCreditAccount({
                creditAccount: creditAccount,
                to: FRIEND,
                calls: MultiCallBuilder.build(
                    MultiCall(
                        address(adapter),
                        abi.encodeCall(
                            AdapterCallMock.makeCall,
                            (addNonUnderlying ? link : dai, abi.encodeCall(ERC20Mock.mint, (creditAccount, 10)))
                        )
                    )
                    )
            });
        }
    }

    /// @dev U:[FA-15]: liquidateCreditAccount correctly determines liquidation type
    function test_U_FA_15_liquidateCreditAccount_correctly_determines_liquidation_type() public allExpirableCases {
        address creditAccount = DUMB_ADDRESS;
        creditManagerMock.setBorrower(USER);

        CollateralDebtData memory collateralDebtData;
        collateralDebtData.debt = 101;
        collateralDebtData.totalDebtUSD = 101;

        // unhealthy, non-expired
        collateralDebtData.twvUSD = 100;
        creditManagerMock.setDebtAndCollateralData(collateralDebtData);

        vm.prank(LIQUIDATOR);
        creditFacade.liquidateCreditAccount({creditAccount: creditAccount, to: FRIEND, calls: new MultiCall[](0)});
        assertFalse(creditManagerMock.liquidateIsExpired(), "isExpired on unhealthy non-expired liquidation");

        if (expirable) {
            vm.prank(CONFIGURATOR);
            creditFacade.setExpirationDate(uint40(block.timestamp - 1));

            // healthy, expired
            collateralDebtData.twvUSD = 101;
            creditManagerMock.setDebtAndCollateralData(collateralDebtData);

            vm.prank(LIQUIDATOR);
            creditFacade.liquidateCreditAccount({creditAccount: creditAccount, to: FRIEND, calls: new MultiCall[](0)});
            assertTrue(creditManagerMock.liquidateIsExpired(), "isExpired on healthy expired liquidation");

            // unhealthy, expired
            collateralDebtData.twvUSD = 100;
            creditManagerMock.setDebtAndCollateralData(collateralDebtData);

            vm.prank(LIQUIDATOR);
            creditFacade.liquidateCreditAccount({creditAccount: creditAccount, to: FRIEND, calls: new MultiCall[](0)});
            assertFalse(creditManagerMock.liquidateIsExpired(), "isExpired on unhealthy expired liquidation");
        }
    }

    /// @dev U:[FA-16]: liquidateCreditAccount works as expected
    function test_U_FA_16_liquidateCreditAccount_works_as_expected() public notExpirableCase {
        address creditAccount = DUMB_ADDRESS;
        creditManagerMock.setBorrower(USER);

        address usdc = tokenTestSuite.addressOf(Tokens.USDC);
        address weth = tokenTestSuite.addressOf(Tokens.WETH);
        address link = tokenTestSuite.addressOf(Tokens.LINK);
        creditManagerMock.addToken(usdc, 2);
        creditManagerMock.addToken(weth, 4);
        creditManagerMock.addToken(link, 8);

        CollateralDebtData memory collateralDebtData;
        collateralDebtData.debt = 101;
        collateralDebtData.totalDebtUSD = 101;
        collateralDebtData.twvUSD = 100;
        collateralDebtData.enabledTokensMask = 2 | 4;
        creditManagerMock.setDebtAndCollateralData(collateralDebtData);
        creditManagerMock.setLiquidateCreditAccountReturns(123, 0);

        vm.expectCall(
            address(creditManagerMock),
            abi.encodeCall(ICreditManagerV3.calcDebtAndCollateral, (creditAccount, CollateralCalcTask.DEBT_COLLATERAL))
        );

        CollateralDebtData memory collateralDebtDataAfter = collateralDebtData;
        collateralDebtDataAfter.enabledTokensMask = 1 | 2 | 4;
        vm.expectCall(
            address(creditManagerMock),
            abi.encodeCall(
                ICreditManagerV3.liquidateCreditAccount, (creditAccount, collateralDebtDataAfter, FRIEND, false)
            )
        );

        vm.expectEmit(true, true, true, true);
        emit LiquidateCreditAccount(creditAccount, LIQUIDATOR, FRIEND, 123);

        vm.prank(LIQUIDATOR);
        creditFacade.liquidateCreditAccount({
            creditAccount: creditAccount,
            to: FRIEND,
            calls: MultiCallBuilder.build(
                MultiCall(address(creditFacade), abi.encodeCall(ICreditFacadeV3Multicall.addCollateral, (link, 2))),
                MultiCall(
                    address(creditFacade), abi.encodeCall(ICreditFacadeV3Multicall.withdrawCollateral, (usdc, 2, FRIEND))
                )
                )
        });
    }

    /// @dev U:[FA-17]: liquidateCreditAccount correctly handles loss
    function test_U_FA_17_liquidateCreditAccount_correctly_handles_loss() public notExpirableCase {
        address creditAccount = DUMB_ADDRESS;
        creditManagerMock.setBorrower(USER);

        CollateralDebtData memory collateralDebtData;
        collateralDebtData.debt = 101;
        collateralDebtData.totalDebtUSD = 101;
        collateralDebtData.twvUSD = 100;
        creditManagerMock.setDebtAndCollateralData(collateralDebtData);

        creditManagerMock.setLiquidateCreditAccountReturns(0, 100);

        vm.startPrank(CONFIGURATOR);
        creditFacade.setDebtLimits(1, 100, 10);
        creditFacade.setCumulativeLossParams(150, true);
        creditFacade.setEmergencyLiquidator(LIQUIDATOR, AllowanceAction.ALLOW);
        vm.stopPrank();

        // first liquidation with loss
        vm.prank(LIQUIDATOR);
        creditFacade.liquidateCreditAccount({creditAccount: creditAccount, to: FRIEND, calls: new MultiCall[](0)});

        assertEq(creditFacade.maxDebtPerBlockMultiplier(), 0, "Borrowing not forbidden after liquidation with loss");
        (uint128 cumulativeLoss,) = creditFacade.lossParams();
        assertEq(cumulativeLoss, 100, "Incorrect cumulative loss after first liquidation");
        assertFalse(creditFacade.paused(), "Paused too early");

        // liquidation with loss that breaks cumulative loss limit
        vm.prank(LIQUIDATOR);
        creditFacade.liquidateCreditAccount({creditAccount: creditAccount, to: FRIEND, calls: new MultiCall[](0)});

        assertEq(creditFacade.maxDebtPerBlockMultiplier(), 0, "Borrowing not forbidden after liquidation with loss");
        (cumulativeLoss,) = creditFacade.lossParams();
        assertEq(cumulativeLoss, 200, "Incorrect cumulative loss after second liquidation");
        assertTrue(creditFacade.paused(), "Not paused after breaking cumulative loss limit");

        // emergency liquidation with loss after cumulative loss limit is already broken
        vm.prank(LIQUIDATOR);
        creditFacade.liquidateCreditAccount({creditAccount: creditAccount, to: FRIEND, calls: new MultiCall[](0)});

        assertEq(creditFacade.maxDebtPerBlockMultiplier(), 0, "Borrowing not forbidden after liquidation with loss");
        (cumulativeLoss,) = creditFacade.lossParams();
        assertEq(cumulativeLoss, 300, "Incorrect cumulative loss after third liquidation");
        assertTrue(creditFacade.paused(), "Not paused after breaking cumulative loss limit");
    }

    //
    //
    // MULTICALL
    //
    //

    /// @dev U:[FA-18]: multicall execute calls and call fullCollateralCheck
    function test_U_FA_18_multicall_and_botMulticall_execute_calls_and_call_fullCollateralCheck()
        public
        notExpirableCase
    {
        address creditAccount = DUMB_ADDRESS;
        MultiCall[] memory calls;

        uint256 enabledTokensMask = 123123123;

        botListMock.setBotStatusReturns(ALL_PERMISSIONS, false);

        creditManagerMock.setEnabledTokensMask(enabledTokensMask);
        creditManagerMock.setBorrower(USER);
        creditManagerMock.setFlagFor(creditAccount, BOT_PERMISSIONS_SET_FLAG, true);

        for (uint256 testCase = 0; testCase < 2; ++testCase) {
            bool botMulticallCase = testCase == 1;

            vm.expectCall(
                address(creditManagerMock),
                abi.encodeCall(
                    ICreditManagerV3.fullCollateralCheck,
                    (creditAccount, enabledTokensMask, new uint256[](0), PERCENTAGE_FACTOR, false)
                )
            );

            vm.expectEmit(true, true, false, false);
            emit StartMultiCall({creditAccount: creditAccount, caller: botMulticallCase ? address(this) : USER});

            vm.expectEmit(true, false, false, false);
            emit FinishMultiCall();

            if (botMulticallCase) {
                creditFacade.botMulticall(creditAccount, calls);
            } else {
                vm.prank(USER);
                creditFacade.multicall(creditAccount, calls);
            }
        }
    }

    /// @dev U:[FA-19]: botMulticall reverts if 1. bot permissions flag is false 2. no permissions are set 3. bot is forbidden
    function test_U_FA_19_botMulticall_reverts_for_invalid_bots() public notExpirableCase {
        address creditAccount = DUMB_ADDRESS;
        creditManagerMock.setBorrower(USER);
        MultiCall[] memory calls;

        creditManagerMock.setFlagFor(creditAccount, BOT_PERMISSIONS_SET_FLAG, true);

        botListMock.setBotStatusReturns(ALL_PERMISSIONS, true);

        vm.expectRevert(abi.encodeWithSelector(NotApprovedBotException.selector, (address(this))));
        creditFacade.botMulticall(creditAccount, calls);

        botListMock.setBotStatusReturns(0, false);

        vm.expectRevert(abi.encodeWithSelector(NotApprovedBotException.selector, (address(this))));
        creditFacade.botMulticall(creditAccount, calls);

        creditManagerMock.setFlagFor(creditAccount, BOT_PERMISSIONS_SET_FLAG, false);

        botListMock.setBotStatusReturns(ALL_PERMISSIONS, false);

        vm.expectRevert(abi.encodeWithSelector(NotApprovedBotException.selector, (address(this))));
        creditFacade.botMulticall(creditAccount, calls);
    }

    struct MultiCallPermissionTestCase {
        bytes callData;
        uint192 permissionRequired;
    }

    /// @dev U:[FA-21]: multicall reverts if called without particaular permission
    function test_U_FA_21_multicall_reverts_if_called_without_particaular_permission() public notExpirableCase {
        address creditAccount = DUMB_ADDRESS;

        address token = tokenTestSuite.addressOf(Tokens.LINK);
        creditManagerMock.addToken(token, 1 << 4);

        vm.prank(CONFIGURATOR);
        creditFacade.setDebtLimits(1, 100, 1);

        creditManagerMock.setManageDebt(2);

        creditManagerMock.setPriceOracle(address(priceOracleMock));

        address priceFeed = address(new UpdatablePriceFeedMock());

        priceOracleMock.addPriceFeed(token, priceFeed);

        creditManagerMock.setBorrower(USER);

        MultiCallPermissionTestCase[7] memory cases = [
            MultiCallPermissionTestCase({
                callData: abi.encodeCall(ICreditFacadeV3Multicall.addCollateral, (token, 0)),
                permissionRequired: ADD_COLLATERAL_PERMISSION
            }),
            MultiCallPermissionTestCase({
                callData: abi.encodeCall(
                    ICreditFacadeV3Multicall.addCollateralWithPermit, (token, 0, 0, 0, bytes32(0), bytes32(0))
<<<<<<< HEAD
                    ),
                permissionRquired: ADD_COLLATERAL_PERMISSION
=======
                ),
                permissionRequired: ADD_COLLATERAL_PERMISSION
>>>>>>> 31fc1396
            }),
            MultiCallPermissionTestCase({
                callData: abi.encodeCall(ICreditFacadeV3Multicall.increaseDebt, (1)),
                permissionRequired: INCREASE_DEBT_PERMISSION
            }),
            MultiCallPermissionTestCase({
                callData: abi.encodeCall(ICreditFacadeV3Multicall.decreaseDebt, (0)),
                permissionRequired: DECREASE_DEBT_PERMISSION
            }),
            MultiCallPermissionTestCase({
                callData: abi.encodeCall(ICreditFacadeV3Multicall.updateQuota, (token, 0, 0)),
                permissionRequired: UPDATE_QUOTA_PERMISSION
            }),
            MultiCallPermissionTestCase({
                callData: abi.encodeCall(ICreditFacadeV3Multicall.withdrawCollateral, (token, 0, USER)),
                permissionRequired: WITHDRAW_COLLATERAL_PERMISSION
            }),
            MultiCallPermissionTestCase({
                callData: abi.encodeCall(ICreditFacadeV3Multicall.setBotPermissions, (address(0), 0)),
                permissionRequired: SET_BOT_PERMISSIONS_PERMISSION
            })
        ];

        uint256 len = cases.length;
        for (uint256 i = 0; i < len; ++i) {
            vm.expectRevert(abi.encodeWithSelector(NoPermissionException.selector, cases[i].permissionRequired));

            creditFacade.multicallInt({
                creditAccount: creditAccount,
                calls: MultiCallBuilder.build(MultiCall({target: address(creditFacade), callData: cases[i].callData})),
                enabledTokensMask: 0,
                flags: ALL_PERMISSIONS & ~cases[i].permissionRequired
            });
        }

        vm.expectRevert(abi.encodeWithSelector(NoPermissionException.selector, EXTERNAL_CALLS_PERMISSION));
        creditFacade.multicallInt(
            creditAccount,
            MultiCallBuilder.build(MultiCall({target: DUMB_ADDRESS4, callData: bytes("")})),
            0,
            ALL_PERMISSIONS & ~EXTERNAL_CALLS_PERMISSION
        );
    }

    /// @dev U:[FA-22]: multicall reverts if unexpected method is called
    function test_U_FA_22_multicall_reverts_if_unexpected_method_is_called() public notExpirableCase {
        address creditAccount = DUMB_ADDRESS;

        vm.expectRevert(
            abi.encodeWithSelector(
                UnknownMethodException.selector, (ICreditFacadeV3Multicall.setFullCheckParams.selector)
            )
        );
        creditFacade.multicallInt({
            creditAccount: creditAccount,
            calls: MultiCallBuilder.build(
                MultiCall({
                    target: address(creditFacade),
                    callData: abi.encodeCall(ICreditFacadeV3Multicall.setFullCheckParams, (new uint256[](0), 0))
                })
            ),
            enabledTokensMask: 0,
            flags: SKIP_COLLATERAL_CHECK
        });

        vm.expectRevert(
            abi.encodeWithSelector(
                UnknownMethodException.selector, (ICreditFacadeV3Multicall.onDemandPriceUpdates.selector)
            )
        );
        creditFacade.multicallInt({
            creditAccount: creditAccount,
            calls: MultiCallBuilder.build(
                MultiCall(
                    address(creditFacade),
                    abi.encodeCall(ICreditFacadeV3Multicall.setFullCheckParams, (new uint256[](0), PERCENTAGE_FACTOR))
                ),
                MultiCall(
                    address(creditFacade),
                    abi.encodeCall(ICreditFacadeV3Multicall.onDemandPriceUpdates, (new PriceUpdate[](0)))
                )
            ),
            enabledTokensMask: 0,
            flags: 0
        });

        vm.expectRevert(abi.encodeWithSelector(UnknownMethodException.selector, (bytes4(bytes("123")))));
        creditFacade.multicallInt({
            creditAccount: creditAccount,
            calls: MultiCallBuilder.build(MultiCall({target: address(creditFacade), callData: bytes("123")})),
            enabledTokensMask: 0,
            flags: 0
        });
    }

    /// @dev U:[FA-23]: multicall slippage check works properly
    function test_U_FA_23_multicall_slippage_check_works_properly() public notExpirableCase {
        address creditAccount = DUMB_ADDRESS;

        address link = tokenTestSuite.addressOf(Tokens.LINK);
        BalanceDelta[] memory expectedBalance = new BalanceDelta[](1);

        address acm = address(new AdapterCallMock());

        creditManagerMock.setContractAllowance(acm, DUMB_ADDRESS3);

        ERC20Mock(link).set_minter(acm);

        for (uint256 testCase = 0; testCase < 6; ++testCase) {
            // case 0: no revert if expected 0
            // case 1: reverts because expects 1
            // case 2: no revert because expects 1 and it mints 1 during the call
            // case 3: reverts because called twice
            // case 4: reverts because checked without saving balances
            // case 5: reverts because failed the second check

            expectedBalance[0] = BalanceDelta({token: link, amount: int256(uint256(testCase > 0 ? 1 : 0))});

            MultiCall[] memory calls = MultiCallBuilder.build(
                MultiCall({
                    target: address(creditFacade),
                    callData: abi.encodeCall(ICreditFacadeV3Multicall.storeExpectedBalances, (expectedBalance))
                }),
                MultiCall({
                    target: address(creditFacade),
                    callData: abi.encodeCall(ICreditFacadeV3Multicall.compareBalances, ())
                })
            );

            if (testCase == 1) {
                vm.expectRevert(abi.encodeWithSelector(BalanceLessThanExpectedException.selector, (link)));
            }

            if (testCase == 2) {
                calls = MultiCallBuilder.build(
                    MultiCall({
                        target: address(creditFacade),
                        callData: abi.encodeCall(ICreditFacadeV3Multicall.storeExpectedBalances, (expectedBalance))
                    }),
                    MultiCall({
                        target: acm,
                        callData: abi.encodeCall(
                            AdapterCallMock.makeCall, (link, abi.encodeCall(ERC20Mock.mint, (creditAccount, 1)))
                            )
                    }),
                    MultiCall({
                        target: address(creditFacade),
                        callData: abi.encodeCall(ICreditFacadeV3Multicall.compareBalances, ())
                    })
                );
            }

            if (testCase == 3) {
                calls = MultiCallBuilder.build(
                    MultiCall({
                        target: address(creditFacade),
                        callData: abi.encodeCall(ICreditFacadeV3Multicall.storeExpectedBalances, (expectedBalance))
                    }),
                    MultiCall({
                        target: address(creditFacade),
                        callData: abi.encodeCall(ICreditFacadeV3Multicall.storeExpectedBalances, (expectedBalance))
                    })
                );
                vm.expectRevert(ExpectedBalancesAlreadySetException.selector);
            }

            if (testCase == 4) {
                calls = MultiCallBuilder.build(
                    MultiCall({
                        target: address(creditFacade),
                        callData: abi.encodeCall(ICreditFacadeV3Multicall.compareBalances, ())
                    })
                );
                vm.expectRevert(ExpectedBalancesNotSetException.selector);
            }

            if (testCase == 5) {
                calls = MultiCallBuilder.build(
                    MultiCall({
                        target: address(creditFacade),
                        callData: abi.encodeCall(ICreditFacadeV3Multicall.storeExpectedBalances, (expectedBalance))
                    }),
                    MultiCall({
                        target: acm,
                        callData: abi.encodeCall(
                            AdapterCallMock.makeCall, (link, abi.encodeCall(ERC20Mock.mint, (creditAccount, 1)))
                            )
                    }),
                    MultiCall({
                        target: address(creditFacade),
                        callData: abi.encodeCall(ICreditFacadeV3Multicall.compareBalances, ())
                    }),
                    MultiCall({
                        target: address(creditFacade),
                        callData: abi.encodeCall(ICreditFacadeV3Multicall.storeExpectedBalances, (expectedBalance))
                    })
                );
                vm.expectRevert(abi.encodeWithSelector(BalanceLessThanExpectedException.selector, (link)));
            }

            creditFacade.multicallInt({
                creditAccount: creditAccount,
                calls: calls,
                enabledTokensMask: 0,
                flags: EXTERNAL_CALLS_PERMISSION
            });
        }
    }

    /// @dev U:[FA-24]: multicall `setFullCheckParams` works properly
    function test_U_FA_24_multicall_setFullCheckParams_works_properly() public notExpirableCase {
        address creditAccount = DUMB_ADDRESS;

        uint256[] memory collateralHints;
        uint16 minHealthFactor;

        minHealthFactor = PERCENTAGE_FACTOR - 1;
        vm.expectRevert(CustomHealthFactorTooLowException.selector);
        creditFacade.multicallInt({
            creditAccount: creditAccount,
            calls: MultiCallBuilder.build(
                MultiCall({
                    target: address(creditFacade),
<<<<<<< HEAD
                    callData: abi.encodeCall(
                        ICreditFacadeV3Multicall.setFullCheckParams, (new uint256[](0), PERCENTAGE_FACTOR - 1)
                        )
=======
                    callData: abi.encodeCall(ICreditFacadeV3Multicall.setFullCheckParams, (collateralHints, minHealthFactor))
>>>>>>> 31fc1396
                })
                ),
            enabledTokensMask: 0,
            flags: 0
        });

        minHealthFactor = PERCENTAGE_FACTOR;
        collateralHints = new uint256[](1);
        vm.expectRevert(abi.encodeWithSelector(InvalidCollateralHintException.selector, (0)));
        creditFacade.multicallInt({
            creditAccount: creditAccount,
            calls: MultiCallBuilder.build(
                MultiCall({
                    target: address(creditFacade),
                    callData: abi.encodeCall(ICreditFacadeV3Multicall.setFullCheckParams, (collateralHints, minHealthFactor))
                })
                ),
            enabledTokensMask: 0,
            flags: 0
        });

        collateralHints[0] = 3;
        vm.expectRevert(abi.encodeWithSelector(InvalidCollateralHintException.selector, (3)));
        creditFacade.multicallInt({
            creditAccount: creditAccount,
            calls: MultiCallBuilder.build(
                MultiCall({
                    target: address(creditFacade),
                    callData: abi.encodeCall(ICreditFacadeV3Multicall.setFullCheckParams, (collateralHints, PERCENTAGE_FACTOR))
                })
                ),
            enabledTokensMask: 0,
            flags: 0
        });

        collateralHints = new uint256[](2);
        collateralHints[0] = 16;
        collateralHints[1] = 32;
        minHealthFactor = 12_320;

        vm.expectCall(
            address(creditManagerMock),
            abi.encodeCall(
                creditManagerMock.fullCollateralCheck,
                (creditAccount, UNDERLYING_TOKEN_MASK, collateralHints, minHealthFactor, false)
            )
        );
        creditFacade.multicallInt({
            creditAccount: creditAccount,
            calls: MultiCallBuilder.build(
                MultiCall({
                    target: address(creditFacade),
                    callData: abi.encodeCall(ICreditFacadeV3Multicall.setFullCheckParams, (collateralHints, minHealthFactor))
                })
                ),
            enabledTokensMask: 0,
            flags: 0
        });
    }

    /// @dev U:[FA-25]: multicall `onDemandPriceUpdates` works properly
    function test_U_FA_25_multicall_onDemandPriceUpdates_works_properly() public notExpirableCase {
        creditManagerMock.setPriceOracle(address(priceOracleMock));

        PriceUpdate[] memory updates = new PriceUpdate[](2);
        updates[0] = PriceUpdate(makeAddr("token0"), "data0");
        updates[1] = PriceUpdate(makeAddr("token1"), "data1");

        vm.expectCall(address(priceOracleMock), abi.encodeCall(IPriceOracleV3.updatePrices, (updates)));
        creditFacade.multicallInt({
            creditAccount: DUMB_ADDRESS,
            calls: MultiCallBuilder.build(
                MultiCall(address(creditFacade), abi.encodeCall(ICreditFacadeV3Multicall.onDemandPriceUpdates, (updates)))
            ),
            enabledTokensMask: 0,
            flags: 0
        });
    }

    /// @dev U:[FA-26A]: multicall addCollateral works properly
    function test_U_FA_26A_multicall_addCollateral_works_properly() public notExpirableCase {
        address creditAccount = DUMB_ADDRESS;

        address token = tokenTestSuite.addressOf(Tokens.LINK);
        uint256 amount = 12333345;

        MultiCall[] memory calls = MultiCallBuilder.build(
            MultiCall({
                target: address(creditFacade),
                callData: abi.encodeCall(ICreditFacadeV3Multicall.addCollateral, (token, amount))
            })
        );

        vm.expectCall(
            address(creditManagerMock),
            abi.encodeCall(ICreditManagerV3.addCollateral, (address(this), creditAccount, token, amount))
        );

        vm.expectEmit(true, true, true, true);
        emit AddCollateral(creditAccount, token, amount);

        creditFacade.multicallInt({
            creditAccount: creditAccount,
            calls: calls,
            enabledTokensMask: UNDERLYING_TOKEN_MASK,
            flags: ADD_COLLATERAL_PERMISSION
        });
    }

    /// @dev U:[FA-26B]: multicall addCollateralWithPermit works properly
    function test_U_FA_26B_multicall_addCollateralWithPermit_works_properly() public notExpirableCase {
        address creditAccount = DUMB_ADDRESS;

        (address user, uint256 key) = makeAddrAndKey("user");

        ERC20PermitMock token = new ERC20PermitMock("Test Token", "TEST", 18);
        uint256 amount = 12333345;
        uint256 deadline = block.timestamp + 1;

        (uint8 v, bytes32 r, bytes32 s) =
            vm.sign(key, token.getPermitHash(user, address(creditManagerMock), amount, deadline));

        MultiCall[] memory calls = MultiCallBuilder.build(
            MultiCall({
                target: address(creditFacade),
                callData: abi.encodeCall(
                    ICreditFacadeV3Multicall.addCollateralWithPermit, (address(token), amount, deadline, v, r, s)
                    )
            })
        );

        vm.expectCall(
            address(token),
            abi.encodeCall(IERC20Permit.permit, (user, address(creditManagerMock), amount, deadline, v, r, s))
        );

        vm.expectCall(
            address(creditManagerMock),
            abi.encodeCall(ICreditManagerV3.addCollateral, (user, creditAccount, address(token), amount))
        );

        vm.expectEmit(true, true, true, true);
        emit AddCollateral(creditAccount, address(token), amount);

        vm.prank(user);
        creditFacade.multicallInt({
            creditAccount: creditAccount,
            calls: calls,
            enabledTokensMask: UNDERLYING_TOKEN_MASK,
            flags: ADD_COLLATERAL_PERMISSION
        });
    }

    /// @dev U:[FA-27]: multicall increaseDebt works properly
    function test_U_FA_27_multicall_increaseDebt_works_properly() public notExpirableCase {
        address creditAccount = DUMB_ADDRESS;

        uint256 amount = 50;

        uint256 mask = 1232322;

        vm.prank(CONFIGURATOR);
        creditFacade.setDebtLimits(1, 100, 1);

        {
            uint64 blockNow = 100;
            creditFacade.setLastBlockBorrowed(blockNow);

            vm.roll(blockNow);
        }

        uint256 debtInBlock = creditFacade.totalBorrowedInBlockInt();

        creditManagerMock.setManageDebt(50);

        MultiCall[] memory calls = MultiCallBuilder.build(
            MultiCall({
                target: address(creditFacade),
                callData: abi.encodeCall(ICreditFacadeV3Multicall.increaseDebt, (amount))
            })
        );

        vm.expectCall(
            address(creditManagerMock),
            abi.encodeCall(ICreditManagerV3.manageDebt, (creditAccount, amount, mask, ManageDebtAction.INCREASE_DEBT))
        );

        creditFacade.multicallInt({
            creditAccount: creditAccount,
            calls: calls,
            enabledTokensMask: mask,
            flags: INCREASE_DEBT_PERMISSION
        });

        assertEq(creditFacade.totalBorrowedInBlockInt(), debtInBlock + amount, "Debt in block was updated incorrectly");
    }

    /// @dev U:[FA-28]: multicall increaseDebt reverts if out of debt
    function test_U_FA_28_multicall_increaseDebt_reverts_if_out_of_debt() public notExpirableCase {
        address creditAccount = DUMB_ADDRESS;

        uint128 maxDebt = 100;

        uint256 mask = 1232322;

        vm.prank(CONFIGURATOR);
        creditFacade.setDebtLimits(1, maxDebt, 1);

        creditManagerMock.setManageDebt(50);

        vm.expectRevert(BorrowedBlockLimitException.selector);
        creditFacade.multicallInt({
            creditAccount: creditAccount,
            calls: MultiCallBuilder.build(
                MultiCall({
                    target: address(creditFacade),
                    callData: abi.encodeCall(ICreditFacadeV3Multicall.increaseDebt, (maxDebt + 1))
                })
                ),
            enabledTokensMask: mask,
            flags: INCREASE_DEBT_PERMISSION
        });

        creditManagerMock.setManageDebt(maxDebt + 1);

        vm.expectRevert(BorrowAmountOutOfLimitsException.selector);
        creditFacade.multicallInt({
            creditAccount: creditAccount,
            calls: MultiCallBuilder.build(
                MultiCall({
                    target: address(creditFacade),
                    callData: abi.encodeCall(ICreditFacadeV3Multicall.increaseDebt, (1))
                })
                ),
            enabledTokensMask: mask,
            flags: INCREASE_DEBT_PERMISSION
        });
    }

<<<<<<< HEAD
    /// @dev U:[FA-30]: multicall increaseDebt / withdrawCollateral set revertOnForbiddenTokens flag
    function test_U_FA_30_multicall_increaseDebt_and_withdrawCollateral_set_revertOnForbiddenTokens()
        public
        notExpirableCase
    {
        address creditAccount = DUMB_ADDRESS;

        address link = tokenTestSuite.addressOf(Tokens.LINK);
        uint256 linkMask = 1 << 8;
        tokenTestSuite.mint(link, DUMB_ADDRESS, 1000);

        creditManagerMock.addToken(link, linkMask);

        vm.prank(CONFIGURATOR);
        creditFacade.setTokenAllowance(link, AllowanceAction.FORBID);

        vm.prank(CONFIGURATOR);
        creditFacade.setDebtLimits(1, 100, 1);

        creditManagerMock.setManageDebt(50);

        FullCheckParams memory params = creditFacade.multicallInt({
            creditAccount: creditAccount,
            calls: MultiCallBuilder.build(
                MultiCall({
                    target: address(creditFacade),
                    callData: abi.encodeCall(ICreditFacadeV3Multicall.increaseDebt, (10))
                })
                ),
            enabledTokensMask: linkMask,
            flags: INCREASE_DEBT_PERMISSION
        });
        assertTrue(params.revertOnForbiddenTokens, "revertOnForbiddenTokens is false after increaseDebt");

        params = creditFacade.multicallInt({
            creditAccount: creditAccount,
            calls: MultiCallBuilder.build(
                MultiCall({
                    target: address(creditFacade),
                    callData: abi.encodeCall(ICreditFacadeV3Multicall.withdrawCollateral, (link, 1000, USER))
                })
                ),
            enabledTokensMask: linkMask,
            flags: WITHDRAW_COLLATERAL_PERMISSION
        });
        assertTrue(params.revertOnForbiddenTokens, "revertOnForbiddenTokens is false after withdrawCollateral");
    }

    ///

=======
>>>>>>> 31fc1396
    /// @dev U:[FA-31]: multicall decreaseDebt works properly
    function test_U_FA_31_multicall_decreaseDebt_works_properly() public notExpirableCase {
        address creditAccount = DUMB_ADDRESS;

        uint256 amount = 50;

        uint256 mask = 1232322 | UNDERLYING_TOKEN_MASK;

        vm.prank(CONFIGURATOR);
        creditFacade.setDebtLimits(1, 100, 1);

        creditManagerMock.setManageDebt(50);

        vm.expectCall(
            address(creditManagerMock),
            abi.encodeCall(ICreditManagerV3.manageDebt, (creditAccount, amount, mask, ManageDebtAction.DECREASE_DEBT))
        );

        creditFacade.multicallInt({
            creditAccount: creditAccount,
            calls: MultiCallBuilder.build(
                MultiCall({
                    target: address(creditFacade),
                    callData: abi.encodeCall(ICreditFacadeV3Multicall.decreaseDebt, (amount))
                })
                ),
            enabledTokensMask: mask,
            flags: DECREASE_DEBT_PERMISSION
        });
    }

    /// @dev U:[FA-32]: multicall decreaseDebt reverts if out of debt
    function test_U_FA_32_multicall_decreaseDebt_reverts_if_out_of_debt() public notExpirableCase {
        address creditAccount = DUMB_ADDRESS;

        uint128 minDebt = 100;

        uint256 mask = 1232322;

        vm.prank(CONFIGURATOR);
        creditFacade.setDebtLimits(minDebt, minDebt + 100, 1);

        creditManagerMock.setManageDebt(minDebt - 1);

        vm.expectRevert(BorrowAmountOutOfLimitsException.selector);
        creditFacade.multicallInt({
            creditAccount: creditAccount,
            calls: MultiCallBuilder.build(
                MultiCall({
                    target: address(creditFacade),
                    callData: abi.encodeCall(ICreditFacadeV3Multicall.decreaseDebt, (1))
                })
                ),
            enabledTokensMask: mask,
            flags: DECREASE_DEBT_PERMISSION
        });
    }

    /// @dev U:[FA-33]: multicall decreaseDebt allows zero debt
    function test_U_FA_33_multicall_decreaseDebt_allows_zero_debt() public notExpirableCase {
        address creditAccount = DUMB_ADDRESS;

        uint128 minDebt = 100;

        uint256 mask = 1232322;

        vm.prank(CONFIGURATOR);
        creditFacade.setDebtLimits(minDebt, minDebt + 100, 1);

        creditManagerMock.setManageDebt(0);

        creditFacade.multicallInt({
            creditAccount: creditAccount,
            calls: MultiCallBuilder.build(
                MultiCall({
                    target: address(creditFacade),
                    callData: abi.encodeCall(ICreditFacadeV3Multicall.decreaseDebt, (1))
                })
                ),
            enabledTokensMask: mask,
            flags: DECREASE_DEBT_PERMISSION
        });
    }

    /// @dev U:[FA-34]: multicall updateQuota works properly
    function test_U_FA_34_multicall_updateQuota_works_properly() public notExpirableCase {
        address creditAccount = DUMB_ADDRESS;

        uint96 maxDebt = 443330;

        vm.prank(CONFIGURATOR);
        creditFacade.setDebtLimits(0, maxDebt, type(uint8).max);

        address link = tokenTestSuite.addressOf(Tokens.LINK);
        uint256 maskToEnable = 1 << 4;
        uint256 maskToDisable = 1 << 7;

        int96 change = -19900;

        creditManagerMock.setUpdateQuota({tokensToEnable: maskToEnable, tokensToDisable: maskToDisable});

        vm.expectCall(
            address(creditManagerMock),
            abi.encodeCall(
                ICreditManagerV3.updateQuota,
                (creditAccount, link, change / 10_000 * 10_000, 0, uint96(maxDebt * creditFacade.maxQuotaMultiplier()))
            )
        );

<<<<<<< HEAD
        FullCheckParams memory fullCheckParams = creditFacade.multicallInt({
            creditAccount: creditAccount,
            calls: MultiCallBuilder.build(
                MultiCall({
                    target: address(creditFacade),
                    callData: abi.encodeCall(ICreditFacadeV3Multicall.updateQuota, (link, change, 0))
                })
                ),
            enabledTokensMask: maskToDisable | UNDERLYING_TOKEN_MASK,
            flags: UPDATE_QUOTA_PERMISSION
        });

        assertEq(
            fullCheckParams.enabledTokensMask,
            maskToEnable | UNDERLYING_TOKEN_MASK,
            _testCaseErr("Incorrect enabledTokenMask")
=======
        vm.expectCall(
            address(creditManagerMock),
            abi.encodeCall(
                creditManagerMock.fullCollateralCheck,
                (creditAccount, maskToEnable | UNDERLYING_TOKEN_MASK, new uint256[](0), PERCENTAGE_FACTOR, false)
            )
>>>>>>> 31fc1396
        );
        creditFacade.multicallInt({
            creditAccount: creditAccount,
            calls: MultiCallBuilder.build(
                MultiCall({
                    target: address(creditFacade),
                    callData: abi.encodeCall(ICreditFacadeV3Multicall.updateQuota, (link, change, 0))
                })
<<<<<<< HEAD
                ),
            enabledTokensMask: linkMask,
            flags: UPDATE_QUOTA_PERMISSION
        });

        creditFacade.multicallInt({
            creditAccount: creditAccount,
            calls: MultiCallBuilder.build(
                MultiCall({
                    target: address(creditFacade),
                    callData: abi.encodeCall(ICreditFacadeV3Multicall.updateQuota, (link, -change, 0))
                })
                ),
            enabledTokensMask: linkMask,
=======
            ),
            enabledTokensMask: maskToDisable,
>>>>>>> 31fc1396
            flags: UPDATE_QUOTA_PERMISSION
        });
    }

    /// @dev U:[FA-36]: multicall `withdrawCollateral` works properly
    function test_U_FA_36_multicall_withdrawCollateral_works_properly() public notExpirableCase {
        address creditAccount = DUMB_ADDRESS;

        address link = tokenTestSuite.addressOf(Tokens.LINK);

        uint256 amount = 100;

        vm.expectCall(
            address(creditManagerMock),
            abi.encodeCall(ICreditManagerV3.withdrawCollateral, (creditAccount, link, amount, USER))
        );

        vm.expectEmit(true, true, false, true);
        emit WithdrawCollateral(creditAccount, link, amount, USER);

        vm.expectCall(
            address(creditManagerMock),
            abi.encodeCall(
                creditManagerMock.fullCollateralCheck,
                (creditAccount, UNDERLYING_TOKEN_MASK, new uint256[](0), PERCENTAGE_FACTOR, true)
            )
        );

        creditFacade.multicallInt({
            creditAccount: creditAccount,
            calls: MultiCallBuilder.build(
                MultiCall({
                    target: address(creditFacade),
                    callData: abi.encodeCall(ICreditFacadeV3Multicall.withdrawCollateral, (link, amount, USER))
                })
                ),
            enabledTokensMask: 0,
            flags: WITHDRAW_COLLATERAL_PERMISSION
        });
    }

    /// @dev U:[FA-37]: multicall `setBotPermissions` works properly
    function test_U_FA_37_setBotPermissions_warks_properly() public notExpirableCase {
        address creditAccount = DUMB_ADDRESS;
        address bot = makeAddr("BOT");

        creditManagerMock.setBorrower(USER);

        // It reverts if passed unexpected permissions, e.g. `SET_BOT_PERMISSIONS_PEMISSION`
        vm.expectRevert(
            abi.encodeWithSelector(UnexpectedPermissionsException.selector, (SET_BOT_PERMISSIONS_PERMISSION))
        );
        vm.prank(USER);
        creditFacade.multicall(
            creditAccount,
            MultiCallBuilder.build(
                MultiCall(
                    address(creditFacade),
                    abi.encodeCall(ICreditFacadeV3Multicall.setBotPermissions, (bot, SET_BOT_PERMISSIONS_PERMISSION))
                )
            )
        );

        creditManagerMock.setFlagFor({creditAccount: creditAccount, flag: BOT_PERMISSIONS_SET_FLAG, value: false});

        botListMock.setBotPermissionsReturn(1);

        // It sets `BOT_PERMISSIONS_SET_FLAG` flag in the credit manager to `true` if it was `false` before
        vm.expectCall(address(creditManagerMock), abi.encodeCall(ICreditManagerV3.flagsOf, (creditAccount)));
        vm.expectCall(
            address(creditManagerMock),
            abi.encodeCall(ICreditManagerV3.setFlagFor, (creditAccount, BOT_PERMISSIONS_SET_FLAG, true))
        );
        vm.expectCall(address(botListMock), abi.encodeCall(IBotListV3.setBotPermissions, (bot, creditAccount, 1)));

        vm.prank(USER);
        creditFacade.multicall(
            creditAccount,
            MultiCallBuilder.build(
                MultiCall(address(creditFacade), abi.encodeCall(ICreditFacadeV3Multicall.setBotPermissions, (bot, 1)))
            )
        );

        // It resets flag to `false` if there are no active bots left on the account
        botListMock.setBotPermissionsReturn(0);
        vm.expectCall(address(botListMock), abi.encodeCall(IBotListV3.setBotPermissions, (bot, creditAccount, 1)));

        vm.expectCall(
            address(creditManagerMock),
            abi.encodeCall(ICreditManagerV3.setFlagFor, (creditAccount, BOT_PERMISSIONS_SET_FLAG, false))
        );
        vm.prank(USER);
        creditFacade.multicall(
            creditAccount,
            MultiCallBuilder.build(
                MultiCall(address(creditFacade), abi.encodeCall(ICreditFacadeV3Multicall.setBotPermissions, (bot, 1)))
            )
        );
    }

    /// @dev U:[FA-38]: multicall external calls works properly
    function test_U_FA_38_multicall_external_calls_properly() public notExpirableCase {
        address creditAccount = DUMB_ADDRESS;

        creditManagerMock.setBorrower(USER);

        address adapter = address(new AdapterMock(address(creditManagerMock), DUMB_ADDRESS));

        creditManagerMock.setContractAllowance({adapter: adapter, targetContract: DUMB_ADDRESS});

        vm.expectCall(adapter, abi.encodeCall(AdapterMock.dumbCall, (0, 0)));

        vm.expectCall(
            address(creditManagerMock), abi.encodeCall(ICreditManagerV3.setActiveCreditAccount, (creditAccount))
        );

        vm.expectCall(address(creditManagerMock), abi.encodeCall(ICreditManagerV3.setActiveCreditAccount, (address(1))));

        creditFacade.multicallInt({
            creditAccount: creditAccount,
            calls: MultiCallBuilder.build(
                MultiCall({target: adapter, callData: abi.encodeCall(AdapterMock.dumbCall, (0, 0))})
                ),
            enabledTokensMask: 0,
            flags: EXTERNAL_CALLS_PERMISSION
        });
    }

    /// @dev U:[FA-39]: revertIfNoPermission calls works properly
    function test_U_FA_39_revertIfNoPermission_calls_properly(uint256 mask) public notExpirableCase {
        uint8 index = uint8(getHash(mask, 1));
        uint256 permission = 1 << index;

        creditFacade.revertIfNoPermission(mask | permission, permission);

        vm.expectRevert(abi.encodeWithSelector(NoPermissionException.selector, permission));

        creditFacade.revertIfNoPermission(mask & ~(permission), permission);
    }

    /// @dev U:[FA-43]: revertIfOutOfDebtPerBlockLimit works properly
    function test_U_FA_43_revertIfOutOfDebtPerBlockLimit_works_properly() public notExpirableCase {
        //
        // Case: It does nothing is maxDebtPerBlockMultiplier == type(uint8).max
        vm.prank(CONFIGURATOR);
        creditFacade.setDebtLimits(0, 0, type(uint8).max);
        creditFacade.revertIfOutOfDebtPerBlockLimit(type(uint256).max);

        //
        // Case: it updates lastBlockBorrowed and rewrites totalBorrowedInBlock for new block
        vm.prank(CONFIGURATOR);
        creditFacade.setDebtLimits(0, 800, 2);

        creditFacade.setTotalBorrowedInBlock(500);

        uint64 blockNow = 100;
        creditFacade.setLastBlockBorrowed(blockNow - 1);

        vm.roll(blockNow);
        creditFacade.revertIfOutOfDebtPerBlockLimit(200);

        assertEq(creditFacade.lastBlockBorrowedInt(), blockNow, "Incorrect lastBlockBorrowed");
        assertEq(creditFacade.totalBorrowedInBlockInt(), 200, "Incorrect totalBorrowedInBlock");

        //
        // Case: it summarize if the called in the same block
        creditFacade.revertIfOutOfDebtPerBlockLimit(400);

        assertEq(creditFacade.lastBlockBorrowedInt(), blockNow, "Incorrect lastBlockBorrowed");
        assertEq(creditFacade.totalBorrowedInBlockInt(), 200 + 400, "Incorrect totalBorrowedInBlock");

        //
        // Case it reverts if borrowed more than limit
        vm.expectRevert(BorrowedBlockLimitException.selector);
        creditFacade.revertIfOutOfDebtPerBlockLimit(800 * 2 - (200 + 400) + 1);
    }

    /// @dev U:[FA-44]: revertIfOutOfDebtLimits works properly
    function test_U_FA_44_revertIfOutOfDebtLimits_works_properly() public notExpirableCase {
        uint128 minDebt = 100;
        uint128 maxDebt = 200;

        vm.prank(CONFIGURATOR);
        creditFacade.setDebtLimits(minDebt, maxDebt, 1);

        vm.expectRevert(BorrowAmountOutOfLimitsException.selector);
        creditFacade.revertIfOutOfDebtLimits(minDebt - 1);

        vm.expectRevert(BorrowAmountOutOfLimitsException.selector);
        creditFacade.revertIfOutOfDebtLimits(maxDebt + 1);
    }

    /// @dev U:[FA-45]: multicall handles forbidden tokens properly
    function test_U_FA_45_multicall_handles_forbidden_tokens_properly() public notExpirableCase {
        address creditAccount = DUMB_ADDRESS;

        address link = tokenTestSuite.addressOf(Tokens.LINK);
        uint256 linkMask = 1 << 8;
        creditManagerMock.addToken(link, linkMask);

        vm.prank(CONFIGURATOR);
        creditFacade.setTokenAllowance(link, AllowanceAction.FORBID);

        // reverts if trying to increase debt if there are enabled foribdden tokens
        vm.expectRevert(abi.encodeWithSelector(ForbiddenTokensException.selector, (linkMask)));
        creditFacade.multicallInt({
            creditAccount: creditAccount,
            calls: MultiCallBuilder.build(
                MultiCall(address(creditFacade), abi.encodeCall(ICreditFacadeV3Multicall.increaseDebt, (0)))
            ),
            enabledTokensMask: linkMask,
            flags: INCREASE_DEBT_PERMISSION
        });

        // reverts if trying to withdraw collateral if there are enabled foribdden tokens
        vm.expectRevert(abi.encodeWithSelector(ForbiddenTokensException.selector, (linkMask)));
        creditFacade.multicallInt({
            creditAccount: creditAccount,
            calls: MultiCallBuilder.build(
                MultiCall(
                    address(creditFacade), abi.encodeCall(ICreditFacadeV3Multicall.withdrawCollateral, (link, 0, USER))
                )
            ),
            enabledTokensMask: linkMask,
            flags: WITHDRAW_COLLATERAL_PERMISSION
        });

        // reverts on trying to increase quota of forbidden token
        vm.expectRevert(abi.encodeWithSelector(ForbiddenTokenQuotaIncreasedException.selector, (link)));
        creditFacade.multicallInt({
            creditAccount: creditAccount,
            calls: MultiCallBuilder.build(
                MultiCall(address(creditFacade), abi.encodeCall(ICreditFacadeV3Multicall.updateQuota, (link, 1, 0)))
            ),
            enabledTokensMask: 0,
            flags: UPDATE_QUOTA_PERMISSION
        });

        // reverts on trying to increasing balance of enabled forbidden token
        creditManagerMock.setContractAllowance(address(tokenTestSuite), address(tokenTestSuite));

        vm.expectRevert(abi.encodeWithSelector(ForbiddenTokenBalanceIncreasedException.selector, (link)));
        creditFacade.multicallInt({
            creditAccount: creditAccount,
            calls: MultiCallBuilder.build(
                MultiCall(
                    address(tokenTestSuite),
                    abi.encodeWithSignature("mint(uint8,address,uint256)", Tokens.LINK, creditAccount, 10)
                )
            ),
            enabledTokensMask: linkMask,
            flags: EXTERNAL_CALLS_PERMISSION
        });

        // enabled forbidden tokens activate collateral check with safe prices
        vm.expectCall(
            address(creditManagerMock),
            abi.encodeCall(
                creditManagerMock.fullCollateralCheck,
                (creditAccount, linkMask | UNDERLYING_TOKEN_MASK, new uint256[](0), PERCENTAGE_FACTOR, true)
            )
        );
        creditFacade.multicallInt({
            creditAccount: creditAccount,
            calls: MultiCallBuilder.build(),
            enabledTokensMask: linkMask,
            flags: 0
        });
    }

    /// @dev U:[FA-46]: isExpired works properly
    function test_U_FA_46_isExpired_works_properly(uint40 timestamp) public allExpirableCases {
        vm.assume(timestamp > 1);

        assertTrue(!creditFacade.isExpired(), "isExpired unexpectedly returns true (expiration date not set)");

        if (expirable) {
            vm.prank(CONFIGURATOR);
            creditFacade.setExpirationDate(timestamp);
        }

        vm.warp(timestamp - 1);
        assertTrue(!creditFacade.isExpired(), "isExpired unexpectedly returns true (not expired)");

        vm.warp(timestamp);
        assertEq(creditFacade.isExpired(), expirable, "Incorrect isExpired");
    }

    /// @dev U:[FA-48]: rsetExpirationDate works properly
    function test_U_FA_48_setExpirationDate_works_properly() public allExpirableCases {
        assertEq(creditFacade.expirationDate(), 0, "SETUP: incorrect expiration date");

        if (!expirable) {
            vm.expectRevert(NotAllowedWhenNotExpirableException.selector);
        }

        vm.prank(CONFIGURATOR);
        creditFacade.setExpirationDate(100);

        assertEq(creditFacade.expirationDate(), expirable ? 100 : 0, "Incorrect expiration date");
    }

    /// @dev U:[FA-49]: setDebtLimits works properly
    function test_U_FA_49_setDebtLimits_works_properly() public notExpirableCase {
        uint8 maxDebtPerBlockMultiplier = creditFacade.maxDebtPerBlockMultiplier();
        (uint128 minDebt, uint128 maxDebt) = creditFacade.debtLimits();

        assertEq(maxDebtPerBlockMultiplier, 0, "SETUP: incorrect maxDebtPerBlockMultiplier");
        assertEq(minDebt, 0, "SETUP: incorrect minDebt");
        assertEq(maxDebt, 0, "SETUP: incorrect maxDebt");

        // Case: it reverts if _maxDebtPerBlockMultiplier) * _maxDebt >= type(uint128).max
        vm.expectRevert(IncorrectParameterException.selector);

        vm.prank(CONFIGURATOR);
        creditFacade.setDebtLimits(1, type(uint128).max, 2);

        // Case: it sets parameters properly
        vm.prank(CONFIGURATOR);
        creditFacade.setDebtLimits({newMinDebt: 1, newMaxDebt: 2, newMaxDebtPerBlockMultiplier: 3});

        maxDebtPerBlockMultiplier = creditFacade.maxDebtPerBlockMultiplier();
        (minDebt, maxDebt) = creditFacade.debtLimits();

        assertEq(maxDebtPerBlockMultiplier, 3, " incorrect maxDebtPerBlockMultiplier");
        assertEq(minDebt, 1, " incorrect minDebt");
        assertEq(maxDebt, 2, " incorrect maxDebt");
    }

    /// @dev U:[FA-50]: setBotList works properly
    function test_U_FA_50_setBotList_works_properly() public notExpirableCase {
        assertEq(creditFacade.botList(), address(botListMock), "SETUP: incorrect botList");

        vm.prank(CONFIGURATOR);
        creditFacade.setBotList(DUMB_ADDRESS);

        assertEq(creditFacade.botList(), DUMB_ADDRESS, "incorrect botList");
    }

    /// @dev U:[FA-51]: setCumulativeLossParams works properly
    function test_U_FA_51_setCumulativeLossParams_works_properly() public notExpirableCase {
        (uint128 currentCumulativeLoss, uint128 maxCumulativeLoss) = creditFacade.lossParams();

        assertEq(maxCumulativeLoss, 0, "SETUP: incorrect maxCumulativeLoss");
        assertEq(currentCumulativeLoss, 0, "SETUP: incorrect currentCumulativeLoss");

        creditFacade.setCurrentCumulativeLoss(500);
        (currentCumulativeLoss,) = creditFacade.lossParams();

        assertEq(currentCumulativeLoss, 500, "SETUP: incorrect currentCumulativeLoss");

        vm.prank(CONFIGURATOR);
        creditFacade.setCumulativeLossParams(200, false);

        (currentCumulativeLoss, maxCumulativeLoss) = creditFacade.lossParams();

        assertEq(maxCumulativeLoss, 200, "SETUP: incorrect maxCumulativeLoss");
        assertEq(currentCumulativeLoss, 500, "SETUP: incorrect currentCumulativeLoss");

        vm.prank(CONFIGURATOR);
        creditFacade.setCumulativeLossParams(400, true);

        (currentCumulativeLoss, maxCumulativeLoss) = creditFacade.lossParams();

        assertEq(maxCumulativeLoss, 400, "SETUP: incorrect maxCumulativeLoss");
        assertEq(currentCumulativeLoss, 0, "SETUP: incorrect currentCumulativeLoss");
    }

    /// @dev U:[FA-52]: setTokenAllowance works properly
    function test_U_FA_52_setTokenAllowance_works_properly() public notExpirableCase {
        assertEq(creditFacade.forbiddenTokenMask(), 0, "SETUP: incorrect forbiddenTokenMask");

        vm.expectRevert(TokenNotAllowedException.selector);

        vm.prank(CONFIGURATOR);
        creditFacade.setTokenAllowance(DUMB_ADDRESS, AllowanceAction.ALLOW);

        address link = tokenTestSuite.addressOf(Tokens.LINK);
        uint256 mask = 1 << 8;
        creditManagerMock.addToken(link, mask);

        vm.prank(CONFIGURATOR);
        creditFacade.setTokenAllowance(link, AllowanceAction.FORBID);

        assertEq(creditFacade.forbiddenTokenMask(), mask, "incorrect forbiddenTokenMask");

        vm.prank(CONFIGURATOR);
        creditFacade.setTokenAllowance(link, AllowanceAction.ALLOW);

        assertEq(creditFacade.forbiddenTokenMask(), 0, "incorrect forbiddenTokenMask");
    }

    /// @dev U:[FA-53]: setEmergencyLiquidator works properly
    function test_U_FA_53_setEmergencyLiquidator_works_properly() public notExpirableCase {
        assertEq(
            creditFacade.canLiquidateWhilePaused(LIQUIDATOR),
            false,
            "SETUP: incorrect canLiquidateWhilePaused for LIQUIDATOR"
        );

        vm.prank(CONFIGURATOR);
        creditFacade.setEmergencyLiquidator(LIQUIDATOR, AllowanceAction.ALLOW);

        assertEq(
            creditFacade.canLiquidateWhilePaused(LIQUIDATOR),
            true,
            "incorrect canLiquidateWhilePaused for LIQUIDATOR after ALLOW"
        );

        vm.prank(CONFIGURATOR);
        creditFacade.setEmergencyLiquidator(LIQUIDATOR, AllowanceAction.FORBID);

        assertEq(
            creditFacade.canLiquidateWhilePaused(LIQUIDATOR),
            false,
            "incorrect canLiquidateWhilePaused for LIQUIDATOR after ALLOW"
        );
    }
}<|MERGE_RESOLUTION|>--- conflicted
+++ resolved
@@ -292,7 +292,7 @@
                     target: address(creditFacade),
                     callData: abi.encodeCall(ICreditFacadeV3Multicall.addCollateral, (weth, 1 ether))
                 })
-                ),
+            ),
             referralCode: 0
         });
 
@@ -369,7 +369,7 @@
                     target: address(creditFacade),
                     callData: abi.encodeCall(ICreditFacadeV3Multicall.addCollateral, (token, 0))
                 })
-                ),
+            ),
             referralCode: REFERRAL_CODE
         });
 
@@ -527,7 +527,7 @@
                             (addNonUnderlying ? link : dai, abi.encodeCall(ERC20Mock.mint, (creditAccount, 10)))
                         )
                     )
-                    )
+                )
             });
         }
     }
@@ -617,7 +617,7 @@
                 MultiCall(
                     address(creditFacade), abi.encodeCall(ICreditFacadeV3Multicall.withdrawCollateral, (usdc, 2, FRIEND))
                 )
-                )
+            )
         });
     }
 
@@ -775,13 +775,8 @@
             MultiCallPermissionTestCase({
                 callData: abi.encodeCall(
                     ICreditFacadeV3Multicall.addCollateralWithPermit, (token, 0, 0, 0, bytes32(0), bytes32(0))
-<<<<<<< HEAD
-                    ),
-                permissionRquired: ADD_COLLATERAL_PERMISSION
-=======
                 ),
                 permissionRequired: ADD_COLLATERAL_PERMISSION
->>>>>>> 31fc1396
             }),
             MultiCallPermissionTestCase({
                 callData: abi.encodeCall(ICreditFacadeV3Multicall.increaseDebt, (1)),
@@ -925,7 +920,7 @@
                         target: acm,
                         callData: abi.encodeCall(
                             AdapterCallMock.makeCall, (link, abi.encodeCall(ERC20Mock.mint, (creditAccount, 1)))
-                            )
+                        )
                     }),
                     MultiCall({
                         target: address(creditFacade),
@@ -968,7 +963,7 @@
                         target: acm,
                         callData: abi.encodeCall(
                             AdapterCallMock.makeCall, (link, abi.encodeCall(ERC20Mock.mint, (creditAccount, 1)))
-                            )
+                        )
                     }),
                     MultiCall({
                         target: address(creditFacade),
@@ -1005,15 +1000,9 @@
             calls: MultiCallBuilder.build(
                 MultiCall({
                     target: address(creditFacade),
-<<<<<<< HEAD
-                    callData: abi.encodeCall(
-                        ICreditFacadeV3Multicall.setFullCheckParams, (new uint256[](0), PERCENTAGE_FACTOR - 1)
-                        )
-=======
                     callData: abi.encodeCall(ICreditFacadeV3Multicall.setFullCheckParams, (collateralHints, minHealthFactor))
->>>>>>> 31fc1396
                 })
-                ),
+            ),
             enabledTokensMask: 0,
             flags: 0
         });
@@ -1028,7 +1017,7 @@
                     target: address(creditFacade),
                     callData: abi.encodeCall(ICreditFacadeV3Multicall.setFullCheckParams, (collateralHints, minHealthFactor))
                 })
-                ),
+            ),
             enabledTokensMask: 0,
             flags: 0
         });
@@ -1042,7 +1031,7 @@
                     target: address(creditFacade),
                     callData: abi.encodeCall(ICreditFacadeV3Multicall.setFullCheckParams, (collateralHints, PERCENTAGE_FACTOR))
                 })
-                ),
+            ),
             enabledTokensMask: 0,
             flags: 0
         });
@@ -1066,7 +1055,7 @@
                     target: address(creditFacade),
                     callData: abi.encodeCall(ICreditFacadeV3Multicall.setFullCheckParams, (collateralHints, minHealthFactor))
                 })
-                ),
+            ),
             enabledTokensMask: 0,
             flags: 0
         });
@@ -1139,7 +1128,7 @@
                 target: address(creditFacade),
                 callData: abi.encodeCall(
                     ICreditFacadeV3Multicall.addCollateralWithPermit, (address(token), amount, deadline, v, r, s)
-                    )
+                )
             })
         );
 
@@ -1230,7 +1219,7 @@
                     target: address(creditFacade),
                     callData: abi.encodeCall(ICreditFacadeV3Multicall.increaseDebt, (maxDebt + 1))
                 })
-                ),
+            ),
             enabledTokensMask: mask,
             flags: INCREASE_DEBT_PERMISSION
         });
@@ -1245,65 +1234,12 @@
                     target: address(creditFacade),
                     callData: abi.encodeCall(ICreditFacadeV3Multicall.increaseDebt, (1))
                 })
-                ),
+            ),
             enabledTokensMask: mask,
             flags: INCREASE_DEBT_PERMISSION
         });
     }
 
-<<<<<<< HEAD
-    /// @dev U:[FA-30]: multicall increaseDebt / withdrawCollateral set revertOnForbiddenTokens flag
-    function test_U_FA_30_multicall_increaseDebt_and_withdrawCollateral_set_revertOnForbiddenTokens()
-        public
-        notExpirableCase
-    {
-        address creditAccount = DUMB_ADDRESS;
-
-        address link = tokenTestSuite.addressOf(Tokens.LINK);
-        uint256 linkMask = 1 << 8;
-        tokenTestSuite.mint(link, DUMB_ADDRESS, 1000);
-
-        creditManagerMock.addToken(link, linkMask);
-
-        vm.prank(CONFIGURATOR);
-        creditFacade.setTokenAllowance(link, AllowanceAction.FORBID);
-
-        vm.prank(CONFIGURATOR);
-        creditFacade.setDebtLimits(1, 100, 1);
-
-        creditManagerMock.setManageDebt(50);
-
-        FullCheckParams memory params = creditFacade.multicallInt({
-            creditAccount: creditAccount,
-            calls: MultiCallBuilder.build(
-                MultiCall({
-                    target: address(creditFacade),
-                    callData: abi.encodeCall(ICreditFacadeV3Multicall.increaseDebt, (10))
-                })
-                ),
-            enabledTokensMask: linkMask,
-            flags: INCREASE_DEBT_PERMISSION
-        });
-        assertTrue(params.revertOnForbiddenTokens, "revertOnForbiddenTokens is false after increaseDebt");
-
-        params = creditFacade.multicallInt({
-            creditAccount: creditAccount,
-            calls: MultiCallBuilder.build(
-                MultiCall({
-                    target: address(creditFacade),
-                    callData: abi.encodeCall(ICreditFacadeV3Multicall.withdrawCollateral, (link, 1000, USER))
-                })
-                ),
-            enabledTokensMask: linkMask,
-            flags: WITHDRAW_COLLATERAL_PERMISSION
-        });
-        assertTrue(params.revertOnForbiddenTokens, "revertOnForbiddenTokens is false after withdrawCollateral");
-    }
-
-    ///
-
-=======
->>>>>>> 31fc1396
     /// @dev U:[FA-31]: multicall decreaseDebt works properly
     function test_U_FA_31_multicall_decreaseDebt_works_properly() public notExpirableCase {
         address creditAccount = DUMB_ADDRESS;
@@ -1329,7 +1265,7 @@
                     target: address(creditFacade),
                     callData: abi.encodeCall(ICreditFacadeV3Multicall.decreaseDebt, (amount))
                 })
-                ),
+            ),
             enabledTokensMask: mask,
             flags: DECREASE_DEBT_PERMISSION
         });
@@ -1356,7 +1292,7 @@
                     target: address(creditFacade),
                     callData: abi.encodeCall(ICreditFacadeV3Multicall.decreaseDebt, (1))
                 })
-                ),
+            ),
             enabledTokensMask: mask,
             flags: DECREASE_DEBT_PERMISSION
         });
@@ -1382,7 +1318,7 @@
                     target: address(creditFacade),
                     callData: abi.encodeCall(ICreditFacadeV3Multicall.decreaseDebt, (1))
                 })
-                ),
+            ),
             enabledTokensMask: mask,
             flags: DECREASE_DEBT_PERMISSION
         });
@@ -1413,31 +1349,12 @@
             )
         );
 
-<<<<<<< HEAD
-        FullCheckParams memory fullCheckParams = creditFacade.multicallInt({
-            creditAccount: creditAccount,
-            calls: MultiCallBuilder.build(
-                MultiCall({
-                    target: address(creditFacade),
-                    callData: abi.encodeCall(ICreditFacadeV3Multicall.updateQuota, (link, change, 0))
-                })
-                ),
-            enabledTokensMask: maskToDisable | UNDERLYING_TOKEN_MASK,
-            flags: UPDATE_QUOTA_PERMISSION
-        });
-
-        assertEq(
-            fullCheckParams.enabledTokensMask,
-            maskToEnable | UNDERLYING_TOKEN_MASK,
-            _testCaseErr("Incorrect enabledTokenMask")
-=======
         vm.expectCall(
             address(creditManagerMock),
             abi.encodeCall(
                 creditManagerMock.fullCollateralCheck,
                 (creditAccount, maskToEnable | UNDERLYING_TOKEN_MASK, new uint256[](0), PERCENTAGE_FACTOR, false)
             )
->>>>>>> 31fc1396
         );
         creditFacade.multicallInt({
             creditAccount: creditAccount,
@@ -1446,25 +1363,8 @@
                     target: address(creditFacade),
                     callData: abi.encodeCall(ICreditFacadeV3Multicall.updateQuota, (link, change, 0))
                 })
-<<<<<<< HEAD
-                ),
-            enabledTokensMask: linkMask,
-            flags: UPDATE_QUOTA_PERMISSION
-        });
-
-        creditFacade.multicallInt({
-            creditAccount: creditAccount,
-            calls: MultiCallBuilder.build(
-                MultiCall({
-                    target: address(creditFacade),
-                    callData: abi.encodeCall(ICreditFacadeV3Multicall.updateQuota, (link, -change, 0))
-                })
-                ),
-            enabledTokensMask: linkMask,
-=======
             ),
             enabledTokensMask: maskToDisable,
->>>>>>> 31fc1396
             flags: UPDATE_QUOTA_PERMISSION
         });
     }
@@ -1500,7 +1400,7 @@
                     target: address(creditFacade),
                     callData: abi.encodeCall(ICreditFacadeV3Multicall.withdrawCollateral, (link, amount, USER))
                 })
-                ),
+            ),
             enabledTokensMask: 0,
             flags: WITHDRAW_COLLATERAL_PERMISSION
         });
@@ -1587,7 +1487,7 @@
             creditAccount: creditAccount,
             calls: MultiCallBuilder.build(
                 MultiCall({target: adapter, callData: abi.encodeCall(AdapterMock.dumbCall, (0, 0))})
-                ),
+            ),
             enabledTokensMask: 0,
             flags: EXTERNAL_CALLS_PERMISSION
         });
