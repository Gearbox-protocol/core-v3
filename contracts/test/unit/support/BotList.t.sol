--- conflicted
+++ resolved
@@ -148,18 +148,7 @@
             weeklyFundingAllowance: uint72(1 ether / 10)
         });
 
-<<<<<<< HEAD
-        vm.prank(address(creditFacade));
-        botList.setBotPermissions({
-            creditAccount: creditAccount,
-            bot: address(bot),
-            permissions: 0,
-            fundingAmount: 0,
-            weeklyFundingAllowance: 0
-        });
-
-=======
->>>>>>> 73f9e151
+
         vm.prank(CONFIGURATOR);
         botList.setBotForbiddenStatus(address(bot), false);
 
@@ -430,17 +419,10 @@
 
         // it starts removing bots from the end
         vm.expectEmit(true, true, false, false);
-<<<<<<< HEAD
         emit EraseBot(creditAccount, address(bot2));
 
         vm.expectEmit(true, true, false, false);
         emit EraseBot(creditAccount, address(bot));
-=======
-        emit EraseBot(address(creditAccount), address(bot2));
-
-        vm.expectEmit(true, true, false, false);
-        emit EraseBot(address(creditAccount), address(bot));
->>>>>>> 73f9e151
 
         vm.prank(address(creditFacade));
         botList.eraseAllBotPermissions(creditAccount);
