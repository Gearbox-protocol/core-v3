--- conflicted
+++ resolved
@@ -1340,32 +1340,9 @@
 
             _setUpTestCase(Tokens.DAI, 0, 50_00, addLiquidity, 2 * RAY, 0, supportQuotas);
 
-<<<<<<< HEAD
-            if (supportQuotas) {
-                vm.startPrank(CONFIGURATOR);
-                gaugeMock.addQuotaToken(tokenTestSuite.addressOf(Tokens.LINK), 100_00);
-
-                pqk.addCreditManager(address(cmMock));
-
-                cmMock.addToken(tokenTestSuite.addressOf(Tokens.LINK), 2);
-
-                pqk.setTokenLimit(tokenTestSuite.addressOf(Tokens.LINK), uint96(WAD * 100_000));
-
-                cmMock.updateQuota({
-                    _creditAccount: DUMB_ADDRESS,
-                    token: tokenTestSuite.addressOf(Tokens.LINK),
-                    quotaChange: int96(int256(quotaInterestPerYear)),
-                    minQuota: 0
-                });
-
-                gaugeMock.updateEpoch();
-
-                vm.stopPrank();
-            }
-=======
             vm.prank(address(pqk));
             pool.setQuotaRevenue(quotaInterestPerYear);
->>>>>>> 40cd153e
+
 
             uint256 baseInterestRate = pool.baseInterestRate();
             uint256 timeWarp = 365 days;
