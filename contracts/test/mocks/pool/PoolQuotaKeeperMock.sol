// SPDX-License-Identifier: UNLICENSED
// Gearbox Protocol. Generalized leverage for DeFi protocols
// (c) Gearbox Holdings, 2022
pragma solidity ^0.8.17;

import {IPoolQuotaKeeper, TokenQuotaParams, AccountQuota} from "../../../interfaces/IPoolQuotaKeeper.sol";

contract PoolQuotaKeeperMock is IPoolQuotaKeeper {
    uint256 public constant override version = 3_00;

    /// @dev Address provider
    address public immutable underlying;

    /// @dev Address of the protocol treasury
    address public immutable override pool;

    /// @dev Mapping from token address to its respective quota parameters
    TokenQuotaParams public totalQuotaParam;

    /// @dev Mapping from creditAccount => token > quota parameters
    AccountQuota public accountQuota;

    /// @dev Address of the gauge that determines quota rates
    address public gauge;

    /// @dev Timestamp of the last time quota rates were batch-updated
    uint40 public lastQuotaRateUpdate;

    /// MOCK functionality
    address public call_creditAccount;
    address public call_token;
    int96 public call_quotaChange;
    address[] public call_tokens;
    bool public call_setLimitsToZero;

    ///
    uint256 internal return_caQuotaInterestChange;
    int96 internal return_realQuotaChange;
    bool internal return_enableToken;
    bool internal return_disableToken;

    uint256 internal return_quoted;
    uint256 internal return_interest;
    bool internal return_isQuotedToken;

    mapping(address => uint96) internal _quoted;
    mapping(address => uint256) internal _outstandingInterest;

    constructor(address _pool, address _underlying) {
        pool = _pool;
        underlying = _underlying;
    }

    function updateQuota(address creditAccount, address token, int96 quotaChange, uint96 minQuota)
        external
        view
<<<<<<< HEAD
        returns (uint256 caQuotaInterestChange, int96 realQuotaChange, bool enableToken, bool disableToken)
=======
        returns (uint256 caQuotaInterestChange, int96 change, bool enableToken, bool disableToken)
>>>>>>> c6629f09
    {
        caQuotaInterestChange = return_caQuotaInterestChange;
        realQuotaChange = return_realQuotaChange;
        enableToken = return_enableToken;
        disableToken = return_disableToken;
    }

    function setUpdateQuotaReturns(
        uint256 caQuotaInterestChange,
        int96 realQuotaChange,
        bool enableToken,
        bool disableToken
    ) external {
        return_caQuotaInterestChange = caQuotaInterestChange;
        return_realQuotaChange = realQuotaChange;
        return_enableToken = enableToken;
        return_disableToken = disableToken;
    }

    /// @dev Updates all quotas to zero when closing a credit account, and computes the final quota interest change
    /// @param creditAccount Address of the Credit Account being closed
    /// @param tokens Array of all active quoted tokens on the account
    function removeQuotas(address creditAccount, address[] memory tokens, bool setLimitsToZero) external {
        call_creditAccount = creditAccount;
        call_tokens = tokens;
        call_setLimitsToZero = setLimitsToZero;
    }

    /// @dev Computes the accrued quota interest and updates interest indexes
    /// @param creditAccount Address of the Credit Account to accrue interest for
    /// @param tokens Array of all active quoted tokens on the account
    function accrueQuotaInterest(address creditAccount, address[] memory tokens) external {}

    /// @dev Gauge management

    /// @dev Registers a new quoted token in the keeper
    function addQuotaToken(address token) external {}

    /// @dev Batch updates the quota rates and changes the combined quota revenue
    function updateRates() external {}

    function setQuotaAndOutstandingInterest(address token, uint96 quoted, uint256 outstandingInterest) external {
        _quoted[token] = quoted;
        _outstandingInterest[token] = outstandingInterest;
    }

    /// GETTERS
    function getQuotaAndOutstandingInterest(address creditAccount, address token)
        external
        view
        override
        returns (uint256 quoted, uint256 interest)
    {
        quoted = _quoted[token];
        interest = _outstandingInterest[token];
    }

    /// @dev Returns cumulative index in RAY for a quoted token. Returns 0 for non-quoted tokens.
    function cumulativeIndex(address token) public view override returns (uint192) {
        //        return totalQuotaParams[token].cumulativeIndexSince(lastQuotaRateUpdate);
    }

    /// @dev Returns quota rate in PERCENTAGE FORMAT
    function getQuotaRate(address token) external view override returns (uint16) {
        return totalQuotaParam.rate;
    }

    /// @dev Returns an array of all quoted tokens
    function quotedTokens() external view override returns (address[] memory) {
        //        return quotaTokensSet.values();
    }

    /// @dev Returns whether a token is quoted
    function isQuotedToken(address token) external view override returns (bool) {
        return return_isQuotedToken;
    }

    /// @dev Returns quota parameters for a single (account, token) pair
    function getQuota(address creditAccount, address token)
        external
        view
        returns (uint96 quota, uint192 cumulativeIndexLU)
    {
        AccountQuota storage aq = accountQuota;
        return (aq.quota, aq.cumulativeIndexLU);
    }
}<|MERGE_RESOLUTION|>--- conflicted
+++ resolved
@@ -54,11 +54,8 @@
     function updateQuota(address creditAccount, address token, int96 quotaChange, uint96 minQuota)
         external
         view
-<<<<<<< HEAD
+
         returns (uint256 caQuotaInterestChange, int96 realQuotaChange, bool enableToken, bool disableToken)
-=======
-        returns (uint256 caQuotaInterestChange, int96 change, bool enableToken, bool disableToken)
->>>>>>> c6629f09
     {
         caQuotaInterestChange = return_caQuotaInterestChange;
         realQuotaChange = return_realQuotaChange;
