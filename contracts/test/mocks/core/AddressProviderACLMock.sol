// SPDX-License-Identifier: UNLICENSED
// Gearbox Protocol. Generalized leverage for DeFi protocols
// (c) Gearbox Holdings, 2022
pragma solidity ^0.8.17;

import "../../../interfaces/IAddressProviderV3.sol";
import {PriceOracleMock} from "../oracles/PriceOracleMock.sol";
import {WETHGatewayMock} from "../support/WETHGatewayMock.sol";
import "../../lib/constants.sol";
import {Test} from "forge-std/Test.sol";

///
/// @title Address Provider that returns ACL and isConfigurator

contract AddressProviderACLMock is Test, IAddressProviderV3 {
    address public owner;

    mapping(address => bool) public isConfigurator;

    mapping(bytes32 => address) public getAddress;

    address public getACL;

    address public getPriceOracle;

    mapping(address => bool) public isPool;
    mapping(address => bool) public isCreditManager;

    address public getTreasuryContract;

<<<<<<< HEAD
=======
    address public getContractsRegister;

    address public owner;

>>>>>>> 05e9d2bd
    address public getGearToken;

    address public getWethGateway;

    address public getWethToken;

    uint256 public constant version = 3_00;

    constructor() {
        getACL = address(this);
<<<<<<< HEAD
        getAddress[AP_ACL] = getACL;

        getPriceOracle = address(new PriceOracleMock());
        getAddress[AP_PRICE_ORACLE] = getPriceOracle;

        getWethGateway = address(new WETHGatewayMock());
        getAddress[AP_WETH_GATEWAY] = getWethGateway;

        getTreasuryContract = makeAddr("TREASURY");
        getAddress[AP_TREASURY] = getTreasuryContract;

=======
        getPriceOracle = address(this);
        getContractsRegister = address(this);
        getTreasuryContract = FRIEND2;
>>>>>>> 05e9d2bd
        isConfigurator[msg.sender] = true;
        owner = msg.sender;
    }

    function setPriceOracle(address _priceOracle) external {
        getPriceOracle = _priceOracle;
    }

    function setGearToken(address gearToken) external {
        getGearToken = gearToken;
    }

    function addPool(address pool) external {
        isPool[pool] = true;
    }

    function addCreditManager(address creditManager) external {
        isCreditManager[creditManager] = true;
    }

    receive() external payable {}
}<|MERGE_RESOLUTION|>--- conflicted
+++ resolved
@@ -28,13 +28,6 @@
 
     address public getTreasuryContract;
 
-<<<<<<< HEAD
-=======
-    address public getContractsRegister;
-
-    address public owner;
-
->>>>>>> 05e9d2bd
     address public getGearToken;
 
     address public getWethGateway;
@@ -45,7 +38,6 @@
 
     constructor() {
         getACL = address(this);
-<<<<<<< HEAD
         getAddress[AP_ACL] = getACL;
 
         getPriceOracle = address(new PriceOracleMock());
@@ -57,11 +49,6 @@
         getTreasuryContract = makeAddr("TREASURY");
         getAddress[AP_TREASURY] = getTreasuryContract;
 
-=======
-        getPriceOracle = address(this);
-        getContractsRegister = address(this);
-        getTreasuryContract = FRIEND2;
->>>>>>> 05e9d2bd
         isConfigurator[msg.sender] = true;
         owner = msg.sender;
     }
