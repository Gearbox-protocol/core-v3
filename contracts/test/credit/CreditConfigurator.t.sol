--- conflicted
+++ resolved
@@ -367,13 +367,9 @@
             maxBorrowedAmount: uint128(150000 * WAD),
             collateralTokens: cTokens,
             degenNFT: address(0),
-<<<<<<< HEAD
+            blacklistHelper: address(0),
             expirable: false,
             skipInit: false
-=======
-            blacklistHelper: address(0),
-            expirable: false
->>>>>>> a433294c
         });
 
         creditManager = new CreditManager(address(cct.poolMock()));
