// SPDX-License-Identifier: UNLICENSED
// Gearbox Protocol. Generalized leverage for DeFi protocols
// (c) Gearbox Holdings, 2022
pragma solidity ^0.8.10;

import { IERC20 } from "@openzeppelin/contracts/token/ERC20/IERC20.sol";
import { IWETH } from "../../interfaces/external/IWETH.sol";

import { CreditFacade } from "../../credit/CreditFacade.sol";
import { CreditManager } from "../../credit/CreditManager.sol";

import { CreditAccount } from "../../credit/CreditAccount.sol";
import { AccountFactory } from "../../core/AccountFactory.sol";

import { BotList } from "../../support/BotList.sol";

import { ICreditFacade, ICreditFacadeExtended } from "../../interfaces/ICreditFacade.sol";
import { ICreditManagerV2, ICreditManagerV2Events, ClosureAction } from "../../interfaces/ICreditManagerV2.sol";
import { ICreditFacadeEvents, ICreditFacadeExceptions } from "../../interfaces/ICreditFacade.sol";
import { IDegenNFT, IDegenNFTExceptions } from "../../interfaces/IDegenNFT.sol";
import { IBlacklistHelper } from "../../interfaces/IBlacklistHelper.sol";

// DATA
import { MultiCall, MultiCallOps } from "../../libraries/MultiCall.sol";
import { Balance } from "../../libraries/Balances.sol";

import { CreditFacadeMulticaller, CreditFacadeCalls } from "../../multicall/CreditFacadeCalls.sol";

// CONSTANTS

import { LEVERAGE_DECIMALS } from "../../libraries/Constants.sol";
import { PERCENTAGE_FACTOR } from "../../libraries/PercentageMath.sol";

// TESTS

import "../lib/constants.sol";
import { BalanceHelper } from "../helpers/BalanceHelper.sol";
import { CreditFacadeTestHelper } from "../helpers/CreditFacadeTestHelper.sol";

// EXCEPTIONS
import { ZeroAddressException } from "../../interfaces/IErrors.sol";
import { ICreditManagerV2Exceptions } from "../../interfaces/ICreditManagerV2.sol";

// MOCKS
import { AdapterMock } from "../mocks/adapters/AdapterMock.sol";
import { TargetContractMock } from "../mocks/adapters/TargetContractMock.sol";
import { ERC20BlacklistableMock } from "../mocks/token/ERC20Blacklistable.sol";

// SUITES
import { TokensTestSuite } from "../suites/TokensTestSuite.sol";
import { Tokens } from "../config/Tokens.sol";
import { CreditFacadeTestSuite } from "../suites/CreditFacadeTestSuite.sol";
import { CreditConfig } from "../config/CreditConfig.sol";

uint256 constant WETH_TEST_AMOUNT = 5 * WAD;
uint16 constant REFERRAL_CODE = 23;

/// @title CreditFacadeTest
/// @notice Designed for unit test purposes only
contract CreditFacadeTest is
    DSTest,
    BalanceHelper,
    CreditFacadeTestHelper,
    ICreditManagerV2Events,
    ICreditFacadeEvents,
    ICreditFacadeExceptions
{
    using CreditFacadeCalls for CreditFacadeMulticaller;

    AccountFactory accountFactory;

    TargetContractMock targetMock;
    AdapterMock adapterMock;

    function setUp() public {
        _setUp(Tokens.DAI);
    }

    function _setUp(Tokens _underlying) internal {
        tokenTestSuite = new TokensTestSuite();
        tokenTestSuite.topUpWETH{ value: 100 * WAD }();

        CreditConfig creditConfig = new CreditConfig(
            tokenTestSuite,
            _underlying
        );

        cft = new CreditFacadeTestSuite(creditConfig);

        underlying = tokenTestSuite.addressOf(_underlying);
        creditManager = cft.creditManager();
        creditFacade = cft.creditFacade();
        creditConfigurator = cft.creditConfigurator();

        accountFactory = cft.af();

        targetMock = new TargetContractMock();
        adapterMock = new AdapterMock(
            address(creditManager),
            address(targetMock)
        );

        evm.label(address(adapterMock), "AdapterMock");
        evm.label(address(targetMock), "TargetContractMock");
    }

    ///
    ///
    ///  HELPERS
    ///
    ///

    function _prepareForWETHTest() internal {
        _prepareForWETHTest(USER);
    }

    function _prepareForWETHTest(address tester) internal {
        address weth = tokenTestSuite.addressOf(Tokens.WETH);

        evm.startPrank(tester);
        if (tester.balance > 0) {
            IWETH(weth).deposit{ value: tester.balance }();
        }

        IERC20(weth).transfer(
            address(this),
            tokenTestSuite.balanceOf(Tokens.WETH, tester)
        );

        evm.stopPrank();
        expectBalance(Tokens.WETH, tester, 0);

        evm.deal(tester, WETH_TEST_AMOUNT);
    }

    function _checkForWETHTest() internal {
        _checkForWETHTest(USER);
    }

    function _checkForWETHTest(address tester) internal {
        expectBalance(Tokens.WETH, tester, WETH_TEST_AMOUNT);

        expectEthBalance(tester, 0);
    }

    function _prepareMockCall() internal returns (bytes memory callData) {
        evm.prank(CONFIGURATOR);
        creditConfigurator.allowContract(
            address(targetMock),
            address(adapterMock)
        );

        callData = abi.encodeWithSignature("hello(string)", "world");
    }

    ///
    ///
    ///  TESTS
    ///
    ///

    /// @dev [FA-1]: constructor reverts for zero address
    function test_FA_01_constructor_reverts_for_zero_address() public {
        evm.expectRevert(ZeroAddressException.selector);
        new CreditFacade(address(0), address(0), address(0), false);
    }

    /// @dev [FA-1A]: constructor sets correct values
    function test_FA_01A_constructor_sets_correct_values() public {
        assertEq(
            address(creditFacade.creditManager()),
            address(creditManager),
            "Incorrect creditManager"
        );
        assertEq(
            creditFacade.underlying(),
            underlying,
            "Incorrect underlying token"
        );

        assertEq(
            creditFacade.wethAddress(),
            creditManager.wethAddress(),
            "Incorrect wethAddress token"
        );

        assertEq(creditFacade.degenNFT(), address(0), "Incorrect degenNFT");

        assertTrue(
            creditFacade.whitelisted() == false,
            "Incorrect whitelisted"
        );

        cft.testFacadeWithDegenNFT();
        creditFacade = cft.creditFacade();

        assertEq(
            creditFacade.degenNFT(),
            address(cft.degenNFT()),
            "Incorrect degenNFT"
        );

        assertTrue(creditFacade.whitelisted() == true, "Incorrect whitelisted");
    }

    //
    // ALL FUNCTIONS REVERTS IF USER HAS NO ACCOUNT
    //

    /// @dev [FA-2]: functions reverts if borrower has no account
    function test_FA_02_functions_reverts_if_borrower_has_no_account() public {
        bytes4 NO_CREDIT_ACCOUNT_EXCEPTION = ICreditManagerV2Exceptions
            .HasNoOpenedAccountException
            .selector;

        evm.expectRevert(NO_CREDIT_ACCOUNT_EXCEPTION);
        evm.prank(USER);
        creditFacade.closeCreditAccount(FRIEND, 0, false, multicallBuilder());

        evm.expectRevert(NO_CREDIT_ACCOUNT_EXCEPTION);
        evm.prank(USER);
        creditFacade.closeCreditAccount(
            FRIEND,
            0,
            false,
            multicallBuilder(
                MultiCall({
                    target: address(creditFacade),
                    callData: abi.encodeWithSelector(
                        ICreditFacade.addCollateral.selector,
                        USER,
                        underlying,
                        DAI_ACCOUNT_AMOUNT / 4
                    )
                })
            )
        );

        evm.expectRevert(NO_CREDIT_ACCOUNT_EXCEPTION);
        evm.prank(USER);
        creditFacade.liquidateCreditAccount(
            USER,
            DUMB_ADDRESS,
            0,
            false,
            multicallBuilder()
        );

        evm.expectRevert(NO_CREDIT_ACCOUNT_EXCEPTION);
        evm.prank(USER);
        creditFacade.increaseDebt(1);

        evm.expectRevert(NO_CREDIT_ACCOUNT_EXCEPTION);
        creditFacade.addCollateral(USER, underlying, 1);

        evm.expectRevert(NO_CREDIT_ACCOUNT_EXCEPTION);
        evm.prank(USER);
        creditFacade.multicall(multicallBuilder());

        evm.prank(CONFIGURATOR);
        creditConfigurator.allowContract(
            address(targetMock),
            address(adapterMock)
        );

        evm.expectRevert(NO_CREDIT_ACCOUNT_EXCEPTION);
        evm.prank(USER);
        creditFacade.approve(address(targetMock), underlying, 1);

        evm.expectRevert(NO_CREDIT_ACCOUNT_EXCEPTION);
        evm.prank(USER);
        creditFacade.transferAccountOwnership(FRIEND);

        evm.expectRevert(NO_CREDIT_ACCOUNT_EXCEPTION);
        evm.prank(USER);
        creditFacade.enableToken(underlying);
    }

    //
    // ETH => WETH TESTS
    //

    /// @dev [FA-3A]: openCreditAccount correctly wraps ETH
    function test_FA_03A_openCreditAccount_correctly_wraps_ETH() public {
        /// - openCreditAccount
        _prepareForWETHTest();

        evm.prank(USER);
        creditFacade.openCreditAccount{ value: WETH_TEST_AMOUNT }(
            DAI_ACCOUNT_AMOUNT / 2,
            USER,
            200,
            0
        );
        _checkForWETHTest();
    }

    function test_FA_03B_openCreditAccountMulticall_correctly_wraps_ETH()
        public
    {
        /// - openCreditAccountMulticall

        _prepareForWETHTest();

        evm.prank(USER);
        creditFacade.openCreditAccountMulticall{ value: WETH_TEST_AMOUNT }(
            WAD,
            USER,
            multicallBuilder(
                MultiCall({
                    target: address(creditFacade),
                    callData: abi.encodeWithSelector(
                        ICreditFacade.addCollateral.selector,
                        USER,
                        underlying,
                        DAI_ACCOUNT_AMOUNT / 4
                    )
                })
            ),
            0
        );
        _checkForWETHTest();
    }

    function test_FA_03C_closeCreditAccount_correctly_wraps_ETH() public {
        _openTestCreditAccount();

        evm.roll(block.number + 1);

        _prepareForWETHTest();
        evm.prank(USER);
        creditFacade.closeCreditAccount{ value: WETH_TEST_AMOUNT }(
            USER,
            0,
            false,
            multicallBuilder()
        );
        _checkForWETHTest();
    }

    function test_FA_03D_liquidate_correctly_wraps_ETH() public {
        (address creditAccount, ) = _openTestCreditAccount();

        evm.roll(block.number + 1);

        tokenTestSuite.burn(
            Tokens.DAI,
            creditAccount,
            tokenTestSuite.balanceOf(Tokens.DAI, creditAccount)
        );

        _prepareForWETHTest(LIQUIDATOR);

        tokenTestSuite.approve(Tokens.DAI, LIQUIDATOR, address(creditManager));

        tokenTestSuite.mint(Tokens.DAI, LIQUIDATOR, DAI_ACCOUNT_AMOUNT);

        evm.prank(LIQUIDATOR);
        creditFacade.liquidateCreditAccount{ value: WETH_TEST_AMOUNT }(
            USER,
            LIQUIDATOR,
            0,
            false,
            multicallBuilder()
        );
        _checkForWETHTest(LIQUIDATOR);
    }

    function test_FA_03E_addCollateral_correctly_wraps_ETH() public {
        _openTestCreditAccount();

        // /// - addCollateral
        _prepareForWETHTest(USER);

        tokenTestSuite.mint(Tokens.DAI, USER, WAD);

        tokenTestSuite.approve(Tokens.DAI, USER, address(creditManager));

        evm.prank(USER);
        creditFacade.addCollateral{ value: WETH_TEST_AMOUNT }(
            USER,
            underlying,
            WAD
        );

        _checkForWETHTest(USER);
    }

    function test_FA_03F_multicall_correctly_wraps_ETH() public {
        _openTestCreditAccount();

        // MULTICALL
        _prepareForWETHTest();

        evm.prank(USER);
        creditFacade.multicall{ value: WETH_TEST_AMOUNT }(multicallBuilder());
        _checkForWETHTest();
    }

    //
    // OPEN CREDIT ACCOUNT
    //

    /// @dev [FA-4A]: openCreditAccount reverts for using addresses which is not allowed by transfer allowance
    function test_FA_04A_openCreditAccount_reverts_for_using_addresses_which_is_not_allowed_by_transfer_allowance()
        public
    {
        (uint256 minBorrowedAmount, ) = creditFacade.limits();

        evm.startPrank(USER);

        evm.expectRevert(AccountTransferNotAllowedException.selector);
        creditFacade.openCreditAccount(minBorrowedAmount, FRIEND, 100, 0);

        MultiCall[] memory calls;
        evm.expectRevert(AccountTransferNotAllowedException.selector);
        creditFacade.openCreditAccountMulticall(
            minBorrowedAmount,
            FRIEND,
            calls,
            0
        );

        evm.stopPrank();
    }

    /// @dev [FA-4B]: openCreditAccount reverts if user has no NFT for degen mode
    function test_FA_04B_openCreditAccount_reverts_for_non_whitelisted_account()
        public
    {
        cft.testFacadeWithDegenNFT();
        creditFacade = cft.creditFacade();

        (uint256 minBorrowedAmount, ) = creditFacade.limits();

        evm.expectRevert(NotAllowedInWhitelistedMode.selector);
        evm.prank(USER);
        creditFacade.openCreditAccount(minBorrowedAmount, FRIEND, 100, 0);

        evm.expectRevert(
            IDegenNFTExceptions.InsufficientBalanceException.selector
        );
        evm.prank(FRIEND);
        creditFacade.openCreditAccount(minBorrowedAmount, FRIEND, 100, 0);

        evm.expectRevert(NotAllowedInWhitelistedMode.selector);

        evm.prank(USER);
        creditFacade.openCreditAccountMulticall(
            minBorrowedAmount,
            FRIEND,
            multicallBuilder(),
            0
        );

        evm.expectRevert(
            IDegenNFTExceptions.InsufficientBalanceException.selector
        );

        evm.prank(FRIEND);
        creditFacade.openCreditAccountMulticall(
            minBorrowedAmount,
            FRIEND,
            multicallBuilder(),
            0
        );
    }

    /// @dev [FA-4C]: openCreditAccount opens account and burns token
    function test_FA_04C_openCreditAccount_burns_token_in_whitelisted_mode()
        public
    {
        cft.testFacadeWithDegenNFT();
        creditFacade = cft.creditFacade();

        IDegenNFT degenNFT = IDegenNFT(creditFacade.degenNFT());

        evm.prank(CONFIGURATOR);
        degenNFT.mint(USER, 2);

        expectBalance(address(degenNFT), USER, 2);

        _openTestCreditAccount();

        expectBalance(address(degenNFT), USER, 1);

        _closeTestCreditAccount();

        tokenTestSuite.mint(Tokens.DAI, USER, DAI_ACCOUNT_AMOUNT);

        evm.prank(USER);
        creditFacade.openCreditAccountMulticall(
            DAI_ACCOUNT_AMOUNT,
            USER,
            multicallBuilder(
                MultiCall({
                    target: address(creditFacade),
                    callData: abi.encodeWithSelector(
                        ICreditFacade.addCollateral.selector,
                        USER,
                        underlying,
                        DAI_ACCOUNT_AMOUNT
                    )
                })
            ),
            0
        );

        expectBalance(address(degenNFT), USER, 0);
    }

    /// @dev [FA-5]: openCreditAccount sets correct values
    function test_FA_05_openCreditAccount_sets_correct_values() public {
        uint16 LEVERAGE = 300; // x3

        address expectedCreditAccountAddress = accountFactory.head();

        evm.prank(FRIEND);
        creditFacade.approveAccountTransfer(USER, true);

        evm.expectCall(
            address(creditManager),
            abi.encodeWithSignature(
                "openCreditAccount(uint256,address)",
                (DAI_ACCOUNT_AMOUNT * LEVERAGE) / LEVERAGE_DECIMALS,
                FRIEND
            )
        );

        evm.expectEmit(true, true, false, true);
        emit OpenCreditAccount(
            FRIEND,
            expectedCreditAccountAddress,
            (DAI_ACCOUNT_AMOUNT * LEVERAGE) / LEVERAGE_DECIMALS,
            REFERRAL_CODE
        );

        evm.expectCall(
            address(creditManager),
            abi.encodeWithSignature(
                "addCollateral(address,address,address,uint256)",
                USER,
                expectedCreditAccountAddress,
                underlying,
                DAI_ACCOUNT_AMOUNT
            )
        );

        evm.expectEmit(true, true, false, true);
        emit AddCollateral(FRIEND, underlying, DAI_ACCOUNT_AMOUNT);

        evm.prank(USER);
        creditFacade.openCreditAccount(
            DAI_ACCOUNT_AMOUNT,
            FRIEND,
            LEVERAGE,
            REFERRAL_CODE
        );
    }

    /// @dev [FA-6]: openCreditAccount reverts for hf <1 cases
    function test_FA_06_openCreditAccount_reverts_for_hf_less_one(
        uint16 leverageFactor
    ) public {
        evm.assume(leverageFactor > 0);

        // such limits're needed for fuzz testing
        evm.prank(CONFIGURATOR);
        creditConfigurator.setLimitPerBlock(type(uint128).max);

        evm.prank(CONFIGURATOR);
        creditConfigurator.setLimits(1, type(uint96).max);

        tokenTestSuite.mint(
            Tokens.DAI,
            address(creditManager.poolService()),
            type(uint96).max
        );

        bool shouldRevert = ((uint256(leverageFactor) + 100) *
            DEFAULT_UNDERLYING_LT) /
            10000 <
            uint256(leverageFactor);

        if (shouldRevert) {
            evm.expectRevert(NotEnoughCollateralException.selector);
        }

        evm.prank(USER);
        creditFacade.openCreditAccount(
            DAI_ACCOUNT_AMOUNT,
            USER,
            leverageFactor,
            REFERRAL_CODE
        );

        if (!shouldRevert) {
            address creditAccount = creditManager.getCreditAccountOrRevert(
                USER
            );

            assertTrue(
                creditFacade.calcCreditAccountHealthFactor(creditAccount) >=
                    10000,
                "HF <1"
            );
        }
    }

    /// @dev [FA-7]: openCreditAccountMulticall and openCreditAccount reverts when debt increase is forbidden
    function test_FA_07_openCreditAccountMulticall_reverts_if_increase_debt_forbidden()
        public
    {
        (uint256 minBorrowedAmount, ) = creditFacade.limits();

        evm.prank(CONFIGURATOR);
        creditConfigurator.setIncreaseDebtForbidden(true);

        evm.expectRevert(IncreaseDebtForbiddenException.selector);
        MultiCall[] memory calls;

        evm.prank(USER);
        creditFacade.openCreditAccountMulticall(
            minBorrowedAmount,
            USER,
            calls,
            0
        );

        evm.expectRevert(IncreaseDebtForbiddenException.selector);
        evm.prank(USER);
        creditFacade.openCreditAccount(minBorrowedAmount, USER, 100, 0);
    }

    /// @dev [FA-8]: openCreditAccountMulticall runs operations in correct order
    function test_FA_08_openCreditAccountMulticall_runs_operations_in_correct_order()
        public
    {
        evm.prank(FRIEND);
        creditFacade.approveAccountTransfer(USER, true);

        // tokenTestSuite.mint(Tokens.DAI, USER, WAD);
        // tokenTestSuite.approve(Tokens.DAI, USER, address(creditManager));

        address expectedCreditAccountAddress = accountFactory.head();

        MultiCall[] memory calls = multicallBuilder(
            MultiCall({
                target: address(creditFacade),
                callData: abi.encodeWithSelector(
                    ICreditFacade.addCollateral.selector,
                    FRIEND,
                    underlying,
                    DAI_ACCOUNT_AMOUNT
                )
            }),
            MultiCall({
                target: address(creditFacade),
                callData: abi.encodeWithSelector(
                    ICreditFacade.increaseDebt.selector,
                    WAD
                )
            })
        );

        // EXPECTED STACK TRACE & EVENTS

        evm.expectCall(
            address(creditManager),
            abi.encodeWithSignature(
                "openCreditAccount(uint256,address)",
                DAI_ACCOUNT_AMOUNT,
                FRIEND
            )
        );

        evm.expectEmit(true, true, false, true);
        emit OpenCreditAccount(
            FRIEND,
            expectedCreditAccountAddress,
            DAI_ACCOUNT_AMOUNT,
            REFERRAL_CODE
        );

        evm.expectCall(
            address(creditManager),
            abi.encodeWithSignature(
                "transferAccountOwnership(address,address)",
                FRIEND,
                address(creditFacade)
            )
        );

        evm.expectEmit(true, false, false, false);
        emit MultiCallStarted(FRIEND);

        evm.expectCall(
            address(creditManager),
            abi.encodeWithSignature(
                "addCollateral(address,address,address,uint256)",
                USER,
                expectedCreditAccountAddress,
                underlying,
                DAI_ACCOUNT_AMOUNT
            )
        );

        evm.expectEmit(true, true, false, true);
        emit AddCollateral(FRIEND, underlying, DAI_ACCOUNT_AMOUNT);

        evm.expectCall(
            address(creditManager),
            abi.encodeWithSignature(
                "manageDebt(address,uint256,bool)",
                expectedCreditAccountAddress,
                WAD,
                true
            )
        );

        evm.expectEmit(true, false, false, true);
        emit IncreaseBorrowedAmount(FRIEND, WAD);

        evm.expectEmit(false, false, false, true);
        emit MultiCallFinished();

        evm.expectCall(
            address(creditManager),
            abi.encodeWithSignature(
                "transferAccountOwnership(address,address)",
                address(creditFacade),
                FRIEND
            )
        );

        evm.expectCall(
            address(creditManager),
            abi.encodeWithSignature(
                "fullCollateralCheck(address)",
                expectedCreditAccountAddress
            )
        );

        evm.prank(USER);
        creditFacade.openCreditAccountMulticall(
            DAI_ACCOUNT_AMOUNT,
            FRIEND,
            calls,
            REFERRAL_CODE
        );
    }

    /// @dev [FA-9]: openCreditAccountMulticall cant open credit account with hf <1;
    function test_FA_09_openCreditAccountMulticall_cant_open_credit_account_with_hf_less_one(
        uint256 amount,
        uint8 token1
    ) public {
        evm.assume(amount > 0 && amount < DAI_ACCOUNT_AMOUNT);
        evm.assume(
            token1 > 0 && token1 < creditManager.collateralTokensCount()
        );

        tokenTestSuite.mint(
            Tokens.DAI,
            address(creditManager.poolService()),
            type(uint96).max
        );

        evm.prank(CONFIGURATOR);
        creditConfigurator.setLimitPerBlock(type(uint96).max);

        evm.prank(CONFIGURATOR);
        creditConfigurator.setLimits(1, type(uint96).max);

        (address collateral, ) = creditManager.collateralTokens(token1);

        tokenTestSuite.mint(collateral, USER, type(uint96).max);

        tokenTestSuite.approve(collateral, USER, address(creditManager));

        MultiCall[] memory calls = multicallBuilder(
            MultiCall({
                target: address(creditFacade),
                callData: abi.encodeWithSelector(
                    ICreditFacade.addCollateral.selector,
                    USER,
                    collateral,
                    amount
                )
            })
        );

        uint256 lt = creditManager.liquidationThresholds(collateral);

        uint256 twvUSD = cft.priceOracle().convertToUSD(
            amount * lt,
            collateral
        );

        uint256 borrowedAmountUSD = cft.priceOracle().convertToUSD(
            DAI_ACCOUNT_AMOUNT * PERCENTAGE_FACTOR,
            underlying
        );

        bool shouldRevert = twvUSD <
            (borrowedAmountUSD * (PERCENTAGE_FACTOR - DEFAULT_UNDERLYING_LT)) /
                PERCENTAGE_FACTOR;

        if (shouldRevert) {
            evm.expectRevert(
                ICreditManagerV2Exceptions.NotEnoughCollateralException.selector
            );
        }

        evm.prank(USER);
        creditFacade.openCreditAccountMulticall(
            DAI_ACCOUNT_AMOUNT,
            USER,
            calls,
            REFERRAL_CODE
        );
    }

    /// @dev [FA-10]: no free flashloans during openCreditAccount
    function test_FA_10_no_free_flashloans_during_openCreditAccount() public {
        evm.expectRevert(
            IncreaseAndDecreaseForbiddenInOneCallException.selector
        );

        evm.prank(USER);

        creditFacade.openCreditAccountMulticall(
            DAI_ACCOUNT_AMOUNT,
            USER,
            multicallBuilder(
                MultiCall({
                    target: address(creditFacade),
                    callData: abi.encodeWithSelector(
                        ICreditFacade.decreaseDebt.selector,
                        812
                    )
                })
            ),
            REFERRAL_CODE
        );
    }

    /// @dev [FA-11A]: openCreditAccount reverts if met borrowed limit per block
    function test_FA_11A_openCreditAccount_reverts_if_met_borrowed_limit_per_block()
        public
    {
        (uint128 blockLimit, , ) = creditFacade.params();

        evm.expectRevert(BorrowedBlockLimitException.selector);

        evm.prank(USER);
        creditFacade.openCreditAccount(blockLimit + 1, USER, 100, 0);

        MultiCall[] memory calls;

        evm.expectRevert(BorrowedBlockLimitException.selector);

        evm.prank(USER);
        creditFacade.openCreditAccountMulticall(blockLimit + 1, USER, calls, 0);
    }

    /// @dev [FA-11B]: openCreditAccount reverts if amount < minAmount or amount > maxAmount
    function test_FA_11B_openCreditAccount_reverts_if_amount_less_minBorrowedAmount_or_bigger_than_maxBorrowedAmount()
        public
    {
        (uint128 minBorrowedAmount, uint128 maxBorrowedAmount) = creditFacade
            .limits();

        evm.expectRevert(BorrowAmountOutOfLimitsException.selector);
        evm.prank(USER);
        creditFacade.openCreditAccount(minBorrowedAmount - 1, USER, 100, 0);

        evm.expectRevert(BorrowAmountOutOfLimitsException.selector);
        evm.prank(USER);
        creditFacade.openCreditAccount(maxBorrowedAmount + 1, USER, 100, 0);
    }

    //
    // CLOSE CREDIT ACCOUNT
    //

    /// @dev [FA-12]: closeCreditAccount runs multicall operations in correct order
    function test_FA_12_closeCreditAccount_runs_operations_in_correct_order()
        public
    {
        (address creditAccount, ) = _openTestCreditAccount();

        bytes memory DUMB_CALLDATA = _prepareMockCall();

        MultiCall[] memory calls = multicallBuilder(
            MultiCall({ target: address(adapterMock), callData: DUMB_CALLDATA })
        );

        // TODO: add Mutlicall events here

        evm.expectCall(
            address(creditManager),
            abi.encodeWithSignature(
                "transferAccountOwnership(address,address)",
                USER,
                address(creditFacade)
            )
        );

        evm.expectEmit(true, false, false, false);
        emit MultiCallStarted(USER);

        evm.expectCall(
            address(creditManager),
            abi.encodeWithSignature(
<<<<<<< HEAD
                "executeOrder(address,bytes)",
=======
                "executeOrder(address,address,bytes)",
                address(creditFacade),
>>>>>>> 2c3ef4ca
                address(targetMock),
                DUMB_CALLDATA
            )
        );

        evm.expectEmit(true, true, false, true);
        emit ExecuteOrder(creditAccount, address(targetMock));

        evm.expectCall(
            creditAccount,
            abi.encodeWithSelector(
                CreditAccount.execute.selector,
                address(targetMock),
                DUMB_CALLDATA
            )
        );

        evm.expectCall(address(targetMock), DUMB_CALLDATA);

        evm.expectEmit(false, false, false, true);
        emit MultiCallFinished();

        evm.expectCall(
            address(creditManager),
            abi.encodeWithSignature(
                "transferAccountOwnership(address,address)",
                address(creditFacade),
                USER
            )
        );

        evm.expectCall(
            address(creditManager),
            abi.encodeWithSelector(
                ICreditManagerV2.closeCreditAccount.selector,
                USER,
                ClosureAction.CLOSE_ACCOUNT,
                0,
                USER,
                FRIEND,
                10,
                true
            )
        );

        evm.expectEmit(true, true, false, false);
        emit CloseCreditAccount(USER, FRIEND);

        // increase block number, cause it's forbidden to close ca in the same block
        evm.roll(block.number + 1);

        evm.prank(USER);
        creditFacade.closeCreditAccount(FRIEND, 10, true, calls);

        assertEq0(targetMock.callData(), DUMB_CALLDATA, "Incorrect calldata");
    }

    /// @dev [FA-13]: closeCreditAccount reverts on internal calls in multicall
    function test_FA_13_closeCreditAccount_reverts_on_internal_call_in_multicall_on_closure()
        public
    {
        bytes memory DUMB_CALLDATA = abi.encodeWithSignature(
            "hello(string)",
            "world"
        );

        _openTestCreditAccount();

        evm.roll(block.number + 1);

        evm.expectRevert(ForbiddenDuringClosureException.selector);

        // It's used dumb calldata, cause all calls to creditFacade are forbidden

        evm.prank(USER);
        creditFacade.closeCreditAccount(
            FRIEND,
            0,
            true,
            multicallBuilder(
                MultiCall({
                    target: address(creditFacade),
                    callData: DUMB_CALLDATA
                })
            )
        );
    }

    //
    // LIQUIDATE CREDIT ACCOUNT
    //

    /// @dev [FA-14]: liquidateCreditAccount reverts if hf > 1
    function test_FA_14_liquidateCreditAccount_reverts_if_hf_is_greater_than_1()
        public
    {
        _openTestCreditAccount();

        evm.expectRevert(CantLiquidateWithSuchHealthFactorException.selector);

        evm.prank(LIQUIDATOR);
        creditFacade.liquidateCreditAccount(
            USER,
            LIQUIDATOR,
            0,
            true,
            multicallBuilder()
        );
    }

    /// @dev [FA-15]: liquidateCreditAccount executes needed calls and emits events
    function test_FA_15_liquidateCreditAccount_executes_needed_calls_and_emits_events()
        public
    {
        (address creditAccount, ) = _openTestCreditAccount();

        bytes memory DUMB_CALLDATA = _prepareMockCall();

        _makeAccountsLiquitable();

        // EXPECTED STACK TRACE & EVENTS

        evm.expectCall(
            address(creditManager),
            abi.encodeWithSignature(
                "transferAccountOwnership(address,address)",
                USER,
                address(creditFacade)
            )
        );

        evm.expectEmit(true, false, false, false);
        emit MultiCallStarted(USER);

        evm.expectCall(
            address(creditManager),
            abi.encodeWithSignature(
<<<<<<< HEAD
                "executeOrder(address,bytes)",
=======
                "executeOrder(address,address,bytes)",
                address(creditFacade),
>>>>>>> 2c3ef4ca
                address(targetMock),
                DUMB_CALLDATA
            )
        );

        evm.expectEmit(true, true, false, false);
        emit ExecuteOrder(creditAccount, address(targetMock));

        evm.expectCall(
            creditAccount,
            abi.encodeWithSelector(
                CreditAccount.execute.selector,
                address(targetMock),
                DUMB_CALLDATA
            )
        );

        evm.expectCall(address(targetMock), DUMB_CALLDATA);

        evm.expectEmit(false, false, false, false);
        emit MultiCallFinished();

        evm.expectCall(
            address(creditManager),
            abi.encodeWithSignature(
                "transferAccountOwnership(address,address)",
                address(creditFacade),
                USER
            )
        );

        // Total value = 2 * DAI_ACCOUNT_AMOUNT, cause we have x2 leverage
        uint256 totalValue = 2 * DAI_ACCOUNT_AMOUNT;

        evm.expectCall(
            address(creditManager),
            abi.encodeWithSelector(
                ICreditManagerV2.closeCreditAccount.selector,
                USER,
                ClosureAction.LIQUIDATE_ACCOUNT,
                totalValue,
                LIQUIDATOR,
                FRIEND,
                10,
                true
            )
        );

        evm.expectEmit(true, true, true, true);
        emit LiquidateCreditAccount(USER, LIQUIDATOR, FRIEND, 0);

        evm.prank(LIQUIDATOR);
        creditFacade.liquidateCreditAccount(
            USER,
            FRIEND,
            10,
            true,
            multicallBuilder(
                MultiCall({
                    target: address(adapterMock),
                    callData: DUMB_CALLDATA
                })
            )
        );
    }

    function test_FA_16_liquidateCreditAccount_reverts_on_internal_call_in_multicall_on_closure()
        public
    {
        bytes memory DUMB_CALLDATA = abi.encodeWithSignature(
            "hello(string)",
            "world"
        );

        _openTestCreditAccount();

        _makeAccountsLiquitable();
        evm.expectRevert(ForbiddenDuringClosureException.selector);

        evm.prank(LIQUIDATOR);

        // It's used dumb calldata, cause all calls to creditFacade are forbidden
        creditFacade.liquidateCreditAccount(
            USER,
            FRIEND,
            10,
            true,
            multicallBuilder(
                MultiCall({
                    target: address(creditFacade),
                    callData: DUMB_CALLDATA
                })
            )
        );
    }

    // [FA-16A]: liquidateCreditAccount reverts when zero address is passed as to
    function test_FA_16A_liquidateCreditAccount_reverts_on_zero_to_address()
        public
    {
        bytes memory DUMB_CALLDATA = abi.encodeWithSignature(
            "hello(string)",
            "world"
        );

        _openTestCreditAccount();

        _makeAccountsLiquitable();
        evm.expectRevert(ZeroAddressException.selector);

        evm.prank(LIQUIDATOR);

        // It's used dumb calldata, cause all calls to creditFacade are forbidden
        creditFacade.liquidateCreditAccount(
            USER,
            address(0),
            10,
            true,
            multicallBuilder(
                MultiCall({
                    target: address(creditFacade),
                    callData: DUMB_CALLDATA
                })
            )
        );
    }

    //
    // INCREASE & DECREASE DEBT
    //

    /// @dev [FA-17]: increaseDebt executes function as expected
    function test_FA_17_increaseDebt_executes_actions_as_expected() public {
        (address creditAccount, ) = _openTestCreditAccount();

        evm.expectCall(
            address(creditManager),
            abi.encodeWithSelector(
                ICreditManagerV2.manageDebt.selector,
                creditAccount,
                512,
                true
            )
        );

        evm.expectCall(
            address(creditManager),
            abi.encodeWithSelector(
                ICreditManagerV2.fullCollateralCheck.selector,
                creditAccount
            )
        );

        evm.expectEmit(true, false, false, true);
        emit IncreaseBorrowedAmount(USER, 512);

        evm.prank(USER);
        creditFacade.increaseDebt(512);
    }

    /// @dev [FA-18A]: increaseDebt revets if more than block limit
    function test_FA_18A_increaseDebt_revets_if_more_than_block_limit() public {
        _openTestCreditAccount();

        (uint128 limit, , ) = creditFacade.params();

        evm.expectRevert(BorrowedBlockLimitException.selector);

        evm.prank(USER);
        creditFacade.increaseDebt(limit + 1);
    }

    /// @dev [FA-18B]: increaseDebt revets if more than maxBorrowedAmount
    function test_FA_18B_increaseDebt_revets_if_more_than_block_limit() public {
        _openTestCreditAccount();

        (, uint128 maxBorrowedAmount) = creditFacade.limits();

        uint256 amount = maxBorrowedAmount - DAI_ACCOUNT_AMOUNT + 1;

        tokenTestSuite.mint(Tokens.DAI, address(cft.poolMock()), amount);

        evm.expectRevert(BorrowAmountOutOfLimitsException.selector);

        evm.prank(USER);
        creditFacade.increaseDebt(amount);
    }

    /// @dev [FA-18C]: increaseDebt revets isIncreaseDebtForbidden is enabled
    function test_FA_18C_increaseDebt_revets_isIncreaseDebtForbidden_is_enabled()
        public
    {
        _openTestCreditAccount();

        evm.prank(CONFIGURATOR);
        creditConfigurator.setIncreaseDebtForbidden(true);

        evm.expectRevert(IncreaseDebtForbiddenException.selector);

        evm.prank(USER);
        creditFacade.increaseDebt(1);
    }

    /// @dev [FA-18D]: increaseDebt reverts if there is a forbidden token on account
    function test_FA_18D_increaseDebt_reverts_with_forbidden_tokens() public {
        _openTestCreditAccount();

        address link = tokenTestSuite.addressOf(Tokens.LINK);

        evm.prank(USER);
        creditFacade.enableToken(link);

        evm.prank(CONFIGURATOR);
        creditConfigurator.forbidToken(link);

        evm.expectRevert(ActionProhibitedWithForbiddenTokensException.selector);

        evm.prank(USER);
        creditFacade.increaseDebt(1);
    }

    /// @dev [FA-19]: decreaseDebt executes function as expected
    function test_FA_19_decreaseDebt_executes_actions_as_expected() public {
        (address creditAccount, ) = _openTestCreditAccount();

        evm.expectCall(
            address(creditManager),
            abi.encodeWithSelector(
                ICreditManagerV2.manageDebt.selector,
                creditAccount,
                512,
                false
            )
        );

        evm.expectCall(
            address(creditManager),
            abi.encodeWithSelector(
                ICreditManagerV2.fullCollateralCheck.selector,
                creditAccount
            )
        );

        evm.expectEmit(true, false, false, true);
        emit DecreaseBorrowedAmount(USER, 512);

        evm.prank(USER);
        creditFacade.decreaseDebt(512);
    }

    /// @dev [FA-20]:decreaseDebt revets if less than minBorrowedAmount
    function test_FA_20_decreaseDebt_revets_if_less_than_minBorrowedAmount()
        public
    {
        _openTestCreditAccount();

        (uint128 minBorrowedAmount, ) = creditFacade.limits();

        uint256 amount = DAI_ACCOUNT_AMOUNT - minBorrowedAmount + 1;

        tokenTestSuite.mint(Tokens.DAI, address(cft.poolMock()), amount);

        evm.expectRevert(BorrowAmountOutOfLimitsException.selector);

        evm.prank(USER);
        creditFacade.decreaseDebt(amount);
    }

    //
    // ADD COLLATERAL
    //

    /// @dev [FA-21]: addCollateral executes function as expected
    function test_FA_21_addCollateral_executes_actions_as_expected() public {
        (address creditAccount, ) = _openTestCreditAccount();

        evm.prank(USER);
        creditFacade.approveAccountTransfer(FRIEND, true);

        expectTokenIsEnabled(Tokens.USDC, false);

        address usdcToken = tokenTestSuite.addressOf(Tokens.USDC);

        tokenTestSuite.mint(Tokens.USDC, FRIEND, 512);
        tokenTestSuite.approve(Tokens.USDC, FRIEND, address(creditManager));

        evm.expectCall(
            address(creditManager),
            abi.encodeWithSelector(
                ICreditManagerV2.addCollateral.selector,
                FRIEND,
                creditAccount,
                usdcToken,
                512
            )
        );

        evm.expectEmit(true, true, false, true);
        emit AddCollateral(USER, usdcToken, 512);

        evm.prank(FRIEND);
        creditFacade.addCollateral(USER, usdcToken, 512);

        expectBalance(Tokens.USDC, creditAccount, 512);
        expectTokenIsEnabled(Tokens.USDC, true);
    }

    /// @dev [FA-21A]: addCollateral reverts when account transfer is not allowed
    function test_FA_21A_addCollateral_reverts_on_account_transfer_not_allowed()
        public
    {
        _openTestCreditAccount();

        evm.expectRevert(AccountTransferNotAllowedException.selector);
        evm.prank(FRIEND);
        creditFacade.addCollateral(USER, DUMB_ADDRESS, 512);
    }

    /// @dev [FA-21B]: addCollateral reverts in a multicall when account transfer is not allowed
    function test_FA_21B_addCollateral_reverts_on_account_transfer_not_allowed_multicall()
        public
    {
        _openTestCreditAccount();
        _openExtraTestCreditAccount();

        evm.expectRevert(AccountTransferNotAllowedException.selector);
        evm.prank(FRIEND);
        creditFacade.multicall(
            multicallBuilder(
                MultiCall({
                    target: address(creditFacade),
                    callData: abi.encodeWithSelector(
                        ICreditFacade.addCollateral.selector,
                        USER,
                        DUMB_ADDRESS,
                        USDC_EXCHANGE_AMOUNT
                    )
                })
            )
        );
    }

    /// @dev [FA-21C]: addCollateral calls checkEnabledTokensLength
    function test_FA_21C_addCollateral_optimizes_enabled_tokens() public {
        (address creditAccount, ) = _openTestCreditAccount();

        evm.prank(USER);
        creditFacade.approveAccountTransfer(FRIEND, true);

        address usdcToken = tokenTestSuite.addressOf(Tokens.USDC);

        tokenTestSuite.mint(Tokens.USDC, FRIEND, 512);
        tokenTestSuite.approve(Tokens.USDC, FRIEND, address(creditManager));

        evm.expectCall(
            address(creditManager),
            abi.encodeWithSelector(
<<<<<<< HEAD
                ICreditManagerV2.checkAndOptimizeEnabledTokens.selector,
=======
                ICreditManagerV2.checkEnabledTokensLength.selector,
>>>>>>> 2c3ef4ca
                creditAccount
            )
        );

        evm.prank(FRIEND);
        creditFacade.addCollateral(USER, usdcToken, 512);
    }

    //
    // MULTICALL
    //

    /// @dev [FA-22]: multicall reverts if calldata length is less than 4 bytes
    function test_FA_22_multicall_reverts_if_calldata_length_is_less_than_4_bytes()
        public
    {
        _openTestCreditAccount();

        evm.expectRevert(IncorrectCallDataException.selector);

        evm.prank(USER);
        creditFacade.multicall(
            multicallBuilder(
                MultiCall({ target: DUMB_ADDRESS, callData: bytes("123") })
            )
        );
    }

    /// @dev [FA-23]: multicall reverts for unknown methods
    function test_FA_23_multicall_reverts_for_unknown_methods() public {
        _openTestCreditAccount();

        bytes memory DUMB_CALLDATA = abi.encodeWithSignature(
            "hello(string)",
            "world"
        );

        evm.expectRevert(UnknownMethodException.selector);

        evm.prank(USER);
        creditFacade.multicall(
            multicallBuilder(
                MultiCall({
                    target: address(creditFacade),
                    callData: DUMB_CALLDATA
                })
            )
        );
    }

    /// @dev [FA-24]: multicall reverts for creditManager address
    function test_FA_24_multicall_reverts_for_creditManager_address() public {
        _openTestCreditAccount();

        bytes memory DUMB_CALLDATA = abi.encodeWithSignature(
            "hello(string)",
            "world"
        );

        evm.expectRevert(TargetContractNotAllowedException.selector);

        evm.prank(USER);
        creditFacade.multicall(
            multicallBuilder(
                MultiCall({
                    target: address(creditManager),
                    callData: DUMB_CALLDATA
                })
            )
        );
    }

    /// @dev [FA-25]: multicall reverts on non-adapter targets
    function test_FA_25_multicall_reverts_for_non_adapters() public {
        _openTestCreditAccount();

        bytes memory DUMB_CALLDATA = abi.encodeWithSignature(
            "hello(string)",
            "world"
        );
        evm.expectRevert(TargetContractNotAllowedException.selector);

        evm.prank(USER);
        creditFacade.multicall(
            multicallBuilder(
                MultiCall({ target: DUMB_ADDRESS, callData: DUMB_CALLDATA })
            )
        );
    }

    /// @dev [FA-26]: multicall addCollateral and oncreaseDebt works with creditFacade calls as expected
    function test_FA_26_multicall_addCollateral_and_increase_debt_works_with_creditFacade_calls_as_expected()
        public
    {
        (address creditAccount, ) = _openTestCreditAccount();

        address usdcToken = tokenTestSuite.addressOf(Tokens.USDC);
        tokenTestSuite.mint(Tokens.USDC, USER, USDC_EXCHANGE_AMOUNT);
        tokenTestSuite.approve(Tokens.USDC, USER, address(creditManager));

        evm.expectCall(
            address(creditManager),
            abi.encodeWithSelector(
                ICreditManagerV2.transferAccountOwnership.selector,
                USER,
                address(creditFacade)
            )
        );

        evm.expectEmit(true, true, false, true);
        emit MultiCallStarted(USER);

        evm.expectCall(
            address(creditManager),
            abi.encodeWithSelector(
                ICreditManagerV2.addCollateral.selector,
                USER,
                creditAccount,
                usdcToken,
                USDC_EXCHANGE_AMOUNT
            )
        );

        evm.expectEmit(true, true, false, true);
        emit AddCollateral(USER, usdcToken, USDC_EXCHANGE_AMOUNT);

        evm.expectCall(
            address(creditManager),
            abi.encodeWithSelector(
                ICreditManagerV2.manageDebt.selector,
                creditAccount,
                256,
                true
            )
        );

        evm.expectEmit(true, false, false, true);
        emit IncreaseBorrowedAmount(USER, 256);

        evm.expectEmit(false, false, false, true);
        emit MultiCallFinished();

        evm.expectCall(
            address(creditManager),
            abi.encodeWithSelector(
                ICreditManagerV2.transferAccountOwnership.selector,
                address(creditFacade),
                USER
            )
        );

        evm.expectCall(
            address(creditManager),
            abi.encodeWithSelector(
                ICreditManagerV2.fullCollateralCheck.selector,
                creditAccount
            )
        );

        evm.prank(USER);
        creditFacade.multicall(
            multicallBuilder(
                MultiCall({
                    target: address(creditFacade),
                    callData: abi.encodeWithSelector(
                        ICreditFacade.addCollateral.selector,
                        USER,
                        usdcToken,
                        USDC_EXCHANGE_AMOUNT
                    )
                }),
                MultiCall({
                    target: address(creditFacade),
                    callData: abi.encodeWithSelector(
                        ICreditFacade.increaseDebt.selector,
                        256
                    )
                })
            )
        );
    }

    /// @dev [FA-27]: multicall addCollateral and decreaseDebt works with creditFacade calls as expected
    function test_FA_27_multicall_addCollateral_and_decreaseDebt_works_with_creditFacade_calls_as_expected()
        public
    {
        (address creditAccount, ) = _openTestCreditAccount();

        address usdcToken = tokenTestSuite.addressOf(Tokens.USDC);
        tokenTestSuite.mint(Tokens.USDC, USER, USDC_EXCHANGE_AMOUNT);
        tokenTestSuite.approve(Tokens.USDC, USER, address(creditManager));

        evm.expectCall(
            address(creditManager),
            abi.encodeWithSelector(
                ICreditManagerV2.transferAccountOwnership.selector,
                USER,
                address(creditFacade)
            )
        );

        evm.expectEmit(true, true, false, true);
        emit MultiCallStarted(USER);

        evm.expectCall(
            address(creditManager),
            abi.encodeWithSelector(
                ICreditManagerV2.addCollateral.selector,
                USER,
                creditAccount,
                usdcToken,
                USDC_EXCHANGE_AMOUNT
            )
        );

        evm.expectEmit(true, true, false, true);
        emit AddCollateral(USER, usdcToken, USDC_EXCHANGE_AMOUNT);

        evm.expectCall(
            address(creditManager),
            abi.encodeWithSelector(
                ICreditManagerV2.manageDebt.selector,
                creditAccount,
                256,
                false
            )
        );

        evm.expectEmit(true, false, false, true);
        emit DecreaseBorrowedAmount(USER, 256);

        evm.expectEmit(false, false, false, true);
        emit MultiCallFinished();

        evm.expectCall(
            address(creditManager),
            abi.encodeWithSelector(
                ICreditManagerV2.transferAccountOwnership.selector,
                address(creditFacade),
                USER
            )
        );

        evm.expectCall(
            address(creditManager),
            abi.encodeWithSelector(
                ICreditManagerV2.fullCollateralCheck.selector,
                creditAccount
            )
        );

        evm.prank(USER);
        creditFacade.multicall(
            multicallBuilder(
                MultiCall({
                    target: address(creditFacade),
                    callData: abi.encodeWithSelector(
                        ICreditFacade.addCollateral.selector,
                        USER,
                        usdcToken,
                        USDC_EXCHANGE_AMOUNT
                    )
                }),
                MultiCall({
                    target: address(creditFacade),
                    callData: abi.encodeWithSelector(
                        ICreditFacade.decreaseDebt.selector,
                        256
                    )
                })
            )
        );
    }

    /// @dev [FA-28]: multicall reverts for decrease opeartion after increase one
    function test_FA_28_multicall_reverts_for_decrease_opeartion_after_increase_one()
        public
    {
        _openTestCreditAccount();

        evm.expectRevert(
            IncreaseAndDecreaseForbiddenInOneCallException.selector
        );

        evm.prank(USER);
        creditFacade.multicall(
            multicallBuilder(
                MultiCall({
                    target: address(creditFacade),
                    callData: abi.encodeWithSelector(
                        ICreditFacade.increaseDebt.selector,
                        256
                    )
                }),
                MultiCall({
                    target: address(creditFacade),
                    callData: abi.encodeWithSelector(
                        ICreditFacade.decreaseDebt.selector,
                        256
                    )
                })
            )
        );
    }

    /// @dev [FA-29]: multicall works with adapters calls as expected
    function test_FA_29_multicall_works_with_adapters_calls_as_expected()
        public
    {
        (address creditAccount, ) = _openTestCreditAccount();

        bytes memory DUMB_CALLDATA = _prepareMockCall();

        evm.expectCall(
            address(creditManager),
            abi.encodeWithSelector(
                ICreditManagerV2.transferAccountOwnership.selector,
                USER,
                address(creditFacade)
            )
        );

        evm.expectEmit(true, true, false, true);
        emit MultiCallStarted(USER);

        evm.expectCall(
            address(creditManager),
            abi.encodeWithSelector(
                ICreditManagerV2.executeOrder.selector,
<<<<<<< HEAD
=======
                address(creditFacade),
>>>>>>> 2c3ef4ca
                address(targetMock),
                DUMB_CALLDATA
            )
        );

        evm.expectEmit(true, true, false, true);
        emit ExecuteOrder(creditAccount, address(targetMock));

        evm.expectCall(
            creditAccount,
            abi.encodeWithSignature(
                "execute(address,bytes)",
                address(targetMock),
                DUMB_CALLDATA
            )
        );

        evm.expectCall(address(targetMock), DUMB_CALLDATA);

        evm.expectEmit(false, false, false, true);
        emit MultiCallFinished();

        evm.expectCall(
            address(creditManager),
            abi.encodeWithSelector(
                ICreditManagerV2.transferAccountOwnership.selector,
                address(creditFacade),
                USER
            )
        );

        evm.expectCall(
            address(creditManager),
            abi.encodeWithSelector(
                ICreditManagerV2.fullCollateralCheck.selector,
                creditAccount
            )
        );

        evm.prank(USER);
        creditFacade.multicall(
            multicallBuilder(
                MultiCall({
                    target: address(adapterMock),
                    callData: DUMB_CALLDATA
                })
            )
        );
    }

    /// @dev [FA-30]: approve reverts for not allowed token and not allowed token
    function test_FA_30_approve_reverts_for_not_allowed_token_and_not_allower_contract()
        public
    {
        address daiToken = tokenTestSuite.addressOf(Tokens.DAI);
        address lunaToken = tokenTestSuite.addressOf(Tokens.LUNA);

        evm.expectRevert(TargetContractNotAllowedException.selector);
        evm.prank(USER);
        creditFacade.approve(DUMB_ADDRESS, daiToken, 1);

        evm.prank(CONFIGURATOR);
        creditConfigurator.allowContract(
            address(targetMock),
            address(adapterMock)
        );

        evm.expectRevert(
            ICreditManagerV2Exceptions.HasNoOpenedAccountException.selector
        );
        evm.prank(FRIEND);
        creditFacade.approve(address(targetMock), daiToken, 1);

        _openTestCreditAccount();

        evm.expectRevert(TokenNotAllowedException.selector);
        evm.prank(USER);
        creditFacade.approve(address(targetMock), lunaToken, 1);
    }

    /// @dev [FA-31]: approve works as expected
    function test_FA_31_approve_works_as_expected() public {
        (address creditAccount, ) = _openTestCreditAccount();

        evm.prank(CONFIGURATOR);
        creditConfigurator.allowContract(
            address(targetMock),
            address(adapterMock)
        );

        address usdcToken = tokenTestSuite.addressOf(Tokens.USDC);

        evm.expectCall(
            address(creditManager),
            abi.encodeWithSelector(
                ICreditManagerV2.transferAccountOwnership.selector,
                USER,
                address(creditFacade)
            )
        );

        evm.expectCall(
            address(creditManager),
            abi.encodeWithSelector(
                ICreditManagerV2.approveCreditAccount.selector,
                address(targetMock),
                usdcToken,
                USDC_EXCHANGE_AMOUNT
            )
        );

        evm.expectCall(
            address(creditManager),
            abi.encodeWithSelector(
                ICreditManagerV2.transferAccountOwnership.selector,
                address(creditFacade),
                USER
            )
        );

        evm.prank(USER);
        creditFacade.approve(
            address(targetMock),
            usdcToken,
            USDC_EXCHANGE_AMOUNT
        );

        expectAllowance(
            Tokens.USDC,
            creditAccount,
            address(targetMock),
            USDC_EXCHANGE_AMOUNT
        );
    }

    //
    // TRANSFER ACCOUNT OWNERSHIP
    //

    /// @dev [FA-32]: transferAccountOwnership reverts if "to" user doesn't provide allowance
    function test_FA_32_transferAccountOwnership_reverts_if_whitelisted_enabled()
        public
    {
        cft.testFacadeWithDegenNFT();
        creditFacade = cft.creditFacade();

        evm.expectRevert(NotAllowedInWhitelistedMode.selector);
        evm.prank(USER);
        creditFacade.transferAccountOwnership(DUMB_ADDRESS);
    }

    /// @dev [FA-33]: transferAccountOwnership reverts if "to" user doesn't provide allowance
    function test_FA_33_transferAccountOwnership_reverts_if_to_user_doesnt_provide_allowance()
        public
    {
        _openTestCreditAccount();
        evm.expectRevert(AccountTransferNotAllowedException.selector);

        evm.prank(USER);
        creditFacade.transferAccountOwnership(DUMB_ADDRESS);
    }

    /// @dev [FA-34]: transferAccountOwnership reverts if hf less 1
    function test_FA_34_transferAccountOwnership_reverts_if_hf_less_1() public {
        _openTestCreditAccount();

        evm.prank(FRIEND);
        creditFacade.approveAccountTransfer(USER, true);

        _makeAccountsLiquitable();

        evm.expectRevert(CantTransferLiquidatableAccountException.selector);

        evm.prank(USER);
        creditFacade.transferAccountOwnership(FRIEND);
    }

    /// @dev [FA-35]: transferAccountOwnership transfers account if it's allowed
    function test_FA_35_transferAccountOwnership_transfers_account_if_its_allowed()
        public
    {
        (address creditAccount, ) = _openTestCreditAccount();

        evm.prank(FRIEND);
        creditFacade.approveAccountTransfer(USER, true);

        evm.expectCall(
            address(creditManager),
            abi.encodeWithSelector(
                ICreditManagerV2.transferAccountOwnership.selector,
                USER,
                FRIEND
            )
        );

        evm.expectEmit(true, true, false, false);
        emit TransferAccount(USER, FRIEND);

        evm.prank(USER);
        creditFacade.transferAccountOwnership(FRIEND);

        assertEq(
            creditManager.getCreditAccountOrRevert(FRIEND),
            creditAccount,
            "Credit account was not properly transferred"
        );
    }

    /// @dev [FA-36]: checkAndUpdateBorrowedBlockLimit doesn't change block limit if maxBorrowedAmountPerBlock = type(uint128).max
    function test_FA_36_checkAndUpdateBorrowedBlockLimit_doesnt_change_block_limit_if_set_to_max()
        public
    {
        evm.prank(CONFIGURATOR);
        creditConfigurator.setLimitPerBlock(type(uint128).max);

        (uint64 blockLastUpdate, uint128 borrowedInBlock) = creditFacade
            .getTotalBorrowedInBlock();
        assertEq(blockLastUpdate, 0, "Incorrect currentBlockLimit");
        assertEq(borrowedInBlock, 0, "Incorrect currentBlockLimit");

        _openTestCreditAccount();

        (blockLastUpdate, borrowedInBlock) = creditFacade
            .getTotalBorrowedInBlock();
        assertEq(blockLastUpdate, 0, "Incorrect currentBlockLimit");
        assertEq(borrowedInBlock, 0, "Incorrect currentBlockLimit");
    }

    /// @dev [FA-37]: checkAndUpdateBorrowedBlockLimit doesn't change block limit if maxBorrowedAmountPerBlock = type(uint128).max
    function test_FA_37_checkAndUpdateBorrowedBlockLimit_updates_block_limit_properly()
        public
    {
        (uint64 blockLastUpdate, uint128 borrowedInBlock) = creditFacade
            .getTotalBorrowedInBlock();

        assertEq(blockLastUpdate, 0, "Incorrect blockLastUpdate");
        assertEq(borrowedInBlock, 0, "Incorrect borrowedInBlock");

        _openTestCreditAccount();

        (blockLastUpdate, borrowedInBlock) = creditFacade
            .getTotalBorrowedInBlock();

        assertEq(blockLastUpdate, block.number, "blockLastUpdate");
        assertEq(
            borrowedInBlock,
            DAI_ACCOUNT_AMOUNT,
            "Incorrect borrowedInBlock"
        );

        evm.prank(USER);
        creditFacade.increaseDebt(DAI_EXCHANGE_AMOUNT);

        (blockLastUpdate, borrowedInBlock) = creditFacade
            .getTotalBorrowedInBlock();

        assertEq(blockLastUpdate, block.number, "blockLastUpdate");
        assertEq(
            borrowedInBlock,
            DAI_ACCOUNT_AMOUNT + DAI_EXCHANGE_AMOUNT,
            "Incorrect borrowedInBlock"
        );

        // switch to new block
        evm.roll(block.number + 1);

        evm.prank(USER);
        creditFacade.increaseDebt(DAI_EXCHANGE_AMOUNT);

        (blockLastUpdate, borrowedInBlock) = creditFacade
            .getTotalBorrowedInBlock();

        assertEq(blockLastUpdate, block.number, "blockLastUpdate");
        assertEq(
            borrowedInBlock,
            DAI_EXCHANGE_AMOUNT,
            "Incorrect borrowedInBlock"
        );
    }

    //
    // APPROVE ACCOUNT TRANSFER
    //

    /// @dev [FA-38]: approveAccountTransfer changes transfersAllowed
    function test_FA_38_transferAccountOwnership_with_allowed_to_transfers_account()
        public
    {
        assertTrue(
            creditFacade.transfersAllowed(USER, FRIEND) == false,
            "Transfer is unexpectedly allowed "
        );

        evm.expectEmit(true, true, false, true);
        emit TransferAccountAllowed(USER, FRIEND, true);

        evm.prank(FRIEND);
        creditFacade.approveAccountTransfer(USER, true);

        assertTrue(
            creditFacade.transfersAllowed(USER, FRIEND) == true,
            "Transfer is unexpectedly not allowed "
        );

        evm.expectEmit(true, true, false, true);
        emit TransferAccountAllowed(USER, FRIEND, false);

        evm.prank(FRIEND);
        creditFacade.approveAccountTransfer(USER, false);
        assertTrue(
            creditFacade.transfersAllowed(USER, FRIEND) == false,
            "Transfer is unexpectedly allowed "
        );
    }

    //
    // ENABLE TOKEN
    //

    /// @dev [FA-39]: enable token works as expected
    function test_FA_39_enable_token_is_correct() public {
        (address creditAccount, ) = _openTestCreditAccount();

        address usdcToken = tokenTestSuite.addressOf(Tokens.USDC);
        expectTokenIsEnabled(Tokens.USDC, false);

        tokenTestSuite.mint(Tokens.USDC, creditAccount, 100);

        evm.prank(USER);
        creditFacade.enableToken(usdcToken);

        expectTokenIsEnabled(Tokens.USDC, true);
    }

    /// @dev [FA-39A]: enable token optimizes enabled tokens
    function test_FA_39A_enable_token_is_correct() public {
        (address creditAccount, ) = _openTestCreditAccount();

        address usdcToken = tokenTestSuite.addressOf(Tokens.USDC);
        expectTokenIsEnabled(Tokens.USDC, false);

        tokenTestSuite.mint(Tokens.USDC, creditAccount, 100);

        evm.expectCall(
            address(creditManager),
            abi.encodeWithSelector(
<<<<<<< HEAD
                ICreditManagerV2.checkAndOptimizeEnabledTokens.selector,
=======
                ICreditManagerV2.checkEnabledTokensLength.selector,
>>>>>>> 2c3ef4ca
                creditAccount
            )
        );

        evm.prank(USER);
        creditFacade.enableToken(usdcToken);
    }

    //
    // GETTERS
    //

    /// @dev [FA-40]: isTokenAllowed works as expected
    function test_FA_40_isTokenAllowed_works_as_expected() public {
        address lunaToken = tokenTestSuite.addressOf(Tokens.LUNA);

        assertTrue(
            creditFacade.isTokenAllowed(lunaToken) == false,
            "stETH should be not allowed"
        );

        evm.prank(CONFIGURATOR);
        creditConfigurator.addCollateralToken(lunaToken, 9300);

        assertTrue(
            creditFacade.isTokenAllowed(lunaToken) == true,
            "stETH should be allowed"
        );

        evm.prank(CONFIGURATOR);
        creditConfigurator.forbidToken(lunaToken);

        assertTrue(
            creditFacade.isTokenAllowed(lunaToken) == false,
            "stETH should be not allowed"
        );
    }

    /// @dev [FA-41]: calcTotalValue computes correctly
    function test_FA_41_calcTotalValue_computes_correctly() public {
        (address creditAccount, ) = _openTestCreditAccount();

        // AFTER OPENING CREDIT ACCOUNT
        uint256 expectedTV = DAI_ACCOUNT_AMOUNT * 2;
        uint256 expectedTWV = (DAI_ACCOUNT_AMOUNT * 2 * DEFAULT_UNDERLYING_LT) /
            PERCENTAGE_FACTOR;

        (uint256 tv, uint256 tvw) = creditFacade.calcTotalValue(creditAccount);

        assertEq(tv, expectedTV, "Incorrect total value for 1 asset");

        assertEq(
            tvw,
            expectedTWV,
            "Incorrect Threshold weighthed value for 1 asset"
        );

        // ADDS USDC BUT NOT ENABLES IT
        address usdcToken = tokenTestSuite.addressOf(Tokens.USDC);
        tokenTestSuite.mint(Tokens.USDC, creditAccount, 10 * 10**6);

        (tv, tvw) = creditFacade.calcTotalValue(creditAccount);

        // tv and tvw shoul be the same until we deliberately enable USDC token
        assertEq(tv, expectedTV, "Incorrect total value for 1 asset");

        assertEq(
            tvw,
            expectedTWV,
            "Incorrect Threshold weighthed value for 1 asset"
        );

        // ENABLES USDC

        evm.prank(USER);
        creditFacade.enableToken(usdcToken);

        expectedTV += 10 * WAD;
        expectedTWV += (10 * WAD * 9000) / PERCENTAGE_FACTOR;

        (tv, tvw) = creditFacade.calcTotalValue(creditAccount);

        assertEq(tv, expectedTV, "Incorrect total value for 2 asset");

        assertEq(
            tvw,
            expectedTWV,
            "Incorrect Threshold weighthed value for 2 asset"
        );

        // 3 ASSET TEST: 10 DAI + 10 USDC + 0.01 WETH (3200 $/ETH)
        addCollateral(Tokens.WETH, WAD / 100);

        expectedTV += (WAD / 100) * DAI_WETH_RATE;
        expectedTWV += ((WAD / 100) * DAI_WETH_RATE * 8300) / PERCENTAGE_FACTOR;

        (tv, tvw) = creditFacade.calcTotalValue(creditAccount);

        assertEq(tv, expectedTV, "Incorrect total value for 3 asset");

        assertEq(
            tvw,
            expectedTWV,
            "Incorrect Threshold weighthed value for 3 asset"
        );
    }

    /// @dev [FA-42]: calcCreditAccountHealthFactor computes correctly
    function test_FA_42_calcCreditAccountHealthFactor_computes_correctly()
        public
    {
        (address creditAccount, ) = _openTestCreditAccount();

        // AFTER OPENING CREDIT ACCOUNT

        uint256 expectedTV = DAI_ACCOUNT_AMOUNT * 2;
        uint256 expectedTWV = (DAI_ACCOUNT_AMOUNT * 2 * DEFAULT_UNDERLYING_LT) /
            PERCENTAGE_FACTOR;

        uint256 expectedHF = (expectedTWV * PERCENTAGE_FACTOR) /
            DAI_ACCOUNT_AMOUNT;

        assertEq(
            creditFacade.calcCreditAccountHealthFactor(creditAccount),
            expectedHF,
            "Incorrect health factor"
        );

        // ADDING USDC AS COLLATERAL

        addCollateral(Tokens.USDC, 10 * 10**6);

        expectedTV += 10 * WAD;
        expectedTWV += (10 * WAD * 9000) / PERCENTAGE_FACTOR;

        expectedHF = (expectedTWV * PERCENTAGE_FACTOR) / DAI_ACCOUNT_AMOUNT;

        assertEq(
            creditFacade.calcCreditAccountHealthFactor(creditAccount),
            expectedHF,
            "Incorrect health factor"
        );

        // 3 ASSET: 10 DAI + 10 USDC + 0.01 WETH (3200 $/ETH)
        addCollateral(Tokens.WETH, WAD / 100);

        expectedTV += (WAD / 100) * DAI_WETH_RATE;
        expectedTWV += ((WAD / 100) * DAI_WETH_RATE * 8300) / PERCENTAGE_FACTOR;

        expectedHF = (expectedTWV * PERCENTAGE_FACTOR) / DAI_ACCOUNT_AMOUNT;

        assertEq(
            creditFacade.calcCreditAccountHealthFactor(creditAccount),
            expectedHF,
            "Incorrect health factor"
        );
    }

    /// @dev [FA-43]: hasOpenedCreditAccount returns true if account is open and false otherwise
    function test_FA_43_hasOpenedCreditAccount_returns_correct_values() public {
        assertTrue(
            creditFacade.hasOpenedCreditAccount(USER) == false,
            "Returned true for user who has no open account"
        );

        _openTestCreditAccount();

        assertTrue(
            creditFacade.hasOpenedCreditAccount(USER) == true,
            "Returned false for user with open account"
        );
    }

    /// CHECK IS ACCOUNT LIQUIDATABLE

    /// @dev [FA-44]: setContractToAdapter reverts if called non-configurator
    function test_FA_44_config_functions_revert_if_called_non_configurator()
        public
    {
        evm.expectRevert(CreditConfiguratorOnlyException.selector);
        evm.prank(USER);
        creditFacade.setIncreaseDebtForbidden(false);

        evm.expectRevert(CreditConfiguratorOnlyException.selector);
        evm.prank(USER);
        creditFacade.setLimitPerBlock(100);

        evm.expectRevert(CreditConfiguratorOnlyException.selector);
        evm.prank(USER);
        creditFacade.setBotList(FRIEND);
    }

    /// CHECK SLIPPAGE PROTECTION

    /// [TODO]: add new test

    /// @dev [FA-45]: rrevertIfGetLessThan during multicalls works correctly
    function test_FA_45_revertIfGetLessThan_works_correctly() public {
        _openTestCreditAccount();

        uint256 expectedDAI = 1000;
        uint256 expectedLINK = 2000;

        address tokenLINK = tokenTestSuite.addressOf(Tokens.LINK);

        Balance[] memory expectedBalances = new Balance[](2);
        expectedBalances[0] = Balance({
            token: underlying,
            balance: expectedDAI
        });

        expectedBalances[1] = Balance({
            token: tokenLINK,
            balance: expectedLINK
        });

        // TOKEN PREPARATION
        tokenTestSuite.mint(Tokens.DAI, USER, expectedDAI * 3);
        tokenTestSuite.mint(Tokens.LINK, USER, expectedLINK * 3);

        tokenTestSuite.approve(Tokens.DAI, USER, address(creditManager));
        tokenTestSuite.approve(Tokens.LINK, USER, address(creditManager));

        evm.prank(USER);
        creditFacade.multicall(
            multicallBuilder(
                CreditFacadeMulticaller(address(creditFacade))
                    .revertIfReceivedLessThan(expectedBalances),
                CreditFacadeMulticaller(address(creditFacade)).addCollateral(
                    USER,
                    underlying,
                    expectedDAI
                ),
                CreditFacadeMulticaller(address(creditFacade)).addCollateral(
                    USER,
                    tokenLINK,
                    expectedLINK
                )
            )
        );

        for (uint256 i = 0; i < 2; i++) {
            evm.prank(USER);
            evm.expectRevert(
                abi.encodeWithSelector(
                    BalanceLessThanMinimumDesiredException.selector,
                    (i == 0) ? underlying : tokenLINK
                )
            );

            creditFacade.multicall(
                multicallBuilder(
                    MultiCall({
                        target: address(creditFacade),
                        callData: abi.encodeWithSelector(
                            ICreditFacadeExtended
                                .revertIfReceivedLessThan
                                .selector,
                            expectedBalances
                        )
                    }),
                    MultiCall({
                        target: address(creditFacade),
                        callData: abi.encodeWithSelector(
                            ICreditFacade.addCollateral.selector,
                            USER,
                            underlying,
                            (i == 0) ? expectedDAI - 1 : expectedDAI
                        )
                    }),
                    MultiCall({
                        target: address(creditFacade),
                        callData: abi.encodeWithSelector(
                            ICreditFacade.addCollateral.selector,
                            USER,
                            tokenLINK,
                            (i == 0) ? expectedLINK : expectedLINK - 1
                        )
                    })
                )
            );
        }
    }

    /// @dev [FA-45A]: rrevertIfGetLessThan everts if called twice
    function test_FA_45A_revertIfGetLessThan_reverts_if_called_twice() public {
        uint256 expectedDAI = 1000;

        Balance[] memory expectedBalances = new Balance[](1);
        expectedBalances[0] = Balance({
            token: underlying,
            balance: expectedDAI
        });

        _openTestCreditAccount();
        evm.prank(USER);
        evm.expectRevert(ExpectedBalancesAlreadySetException.selector);

        creditFacade.multicall(
            multicallBuilder(
                MultiCall({
                    target: address(creditFacade),
                    callData: abi.encodeWithSelector(
                        ICreditFacadeExtended.revertIfReceivedLessThan.selector,
                        expectedBalances
                    )
                }),
                MultiCall({
                    target: address(creditFacade),
                    callData: abi.encodeWithSelector(
                        ICreditFacadeExtended.revertIfReceivedLessThan.selector,
                        expectedBalances
                    )
                })
            )
        );
    }

    /// CREDIT FACADE WITH EXPIRATION

    /// @dev [FA-46]: openCreditAccount and openCreditAccountMulticall no longer work if the CreditFacade is expired
    function test_FA_46_openCreditAccount_reverts_on_expired_CreditFacade()
        public
    {
        cft.testFacadeWithExpiration();
        creditFacade = cft.creditFacade();

        evm.warp(block.timestamp + 1);

        evm.expectRevert(
            OpenAccountNotAllowedAfterExpirationException.selector
        );

        evm.prank(USER);
        creditFacade.openCreditAccount(DAI_ACCOUNT_AMOUNT, USER, 100, 0);

        evm.expectRevert(
            OpenAccountNotAllowedAfterExpirationException.selector
        );

        evm.prank(USER);
        creditFacade.openCreditAccountMulticall(
            DAI_ACCOUNT_AMOUNT,
            USER,
            multicallBuilder(),
            0
        );
    }

    /// @dev [FA-47]: liquidateExpiredCreditAccount should not work before the CreditFacade is expired
    function test_FA_47_liquidateExpiredCreditAccount_reverts_before_expiration()
        public
    {
        cft.testFacadeWithExpiration();
        creditFacade = cft.creditFacade();

        _openTestCreditAccount();

        evm.expectRevert(CantLiquidateNonExpiredException.selector);

        evm.prank(LIQUIDATOR);
        creditFacade.liquidateExpiredCreditAccount(
            USER,
            LIQUIDATOR,
            0,
            false,
            multicallBuilder()
        );
    }

    /// @dev [FA-48]: liquidateExpiredCreditAccount should not work when expiration is set to zero (i.e. CreditFacade is non-expiring)
    function test_FA_48_liquidateExpiredCreditAccount_reverts_on_CreditFacade_with_no_expiration()
        public
    {
        _openTestCreditAccount();

        evm.expectRevert(CantLiquidateNonExpiredException.selector);

        evm.prank(LIQUIDATOR);
        creditFacade.liquidateExpiredCreditAccount(
            USER,
            LIQUIDATOR,
            0,
            false,
            multicallBuilder()
        );
    }

    /// @dev [FA-49]: liquidateExpiredCreditAccount works correctly and emits events
    function test_FA_49_liquidateExpiredCreditAccount_works_correctly_after_expiration()
        public
    {
        cft.testFacadeWithExpiration();
        creditFacade = cft.creditFacade();

        (address creditAccount, uint256 balance) = _openTestCreditAccount();

        bytes memory DUMB_CALLDATA = _prepareMockCall();

        evm.warp(block.timestamp + 1);
        evm.roll(block.number + 1);

        (
            uint256 borrowedAmount,
            uint256 borrowedAmountWithInterest,
            uint256 borrowedAmountWithInterestAndFees
        ) = creditManager.calcCreditAccountAccruedInterest(creditAccount);

        (, uint256 remainingFunds, , ) = creditManager.calcClosePayments(
            balance,
            ClosureAction.LIQUIDATE_EXPIRED_ACCOUNT,
            borrowedAmount,
            borrowedAmountWithInterest
        );

        // EXPECTED STACK TRACE & EVENTS

        evm.expectCall(
            address(creditManager),
            abi.encodeWithSignature(
                "transferAccountOwnership(address,address)",
                USER,
                address(creditFacade)
            )
        );

        evm.expectEmit(true, false, false, false);
        emit MultiCallStarted(USER);

        evm.expectCall(
            address(creditManager),
            abi.encodeWithSignature(
<<<<<<< HEAD
                "executeOrder(address,bytes)",
=======
                "executeOrder(address,address,bytes)",
                address(creditFacade),
>>>>>>> 2c3ef4ca
                address(targetMock),
                DUMB_CALLDATA
            )
        );

        evm.expectEmit(true, true, false, false);
        emit ExecuteOrder(creditAccount, address(targetMock));

        evm.expectCall(
            creditAccount,
            abi.encodeWithSelector(
                CreditAccount.execute.selector,
                address(targetMock),
                DUMB_CALLDATA
            )
        );

        evm.expectCall(address(targetMock), DUMB_CALLDATA);

        evm.expectEmit(false, false, false, false);
        emit MultiCallFinished();

        evm.expectCall(
            address(creditManager),
            abi.encodeWithSignature(
                "transferAccountOwnership(address,address)",
                address(creditFacade),
                USER
            )
        );

        // Total value = 2 * DAI_ACCOUNT_AMOUNT, cause we have x2 leverage
        uint256 totalValue = balance;

        evm.expectCall(
            address(creditManager),
            abi.encodeWithSelector(
                ICreditManagerV2.closeCreditAccount.selector,
                USER,
                ClosureAction.LIQUIDATE_EXPIRED_ACCOUNT,
                totalValue,
                LIQUIDATOR,
                FRIEND,
                10,
                true
            )
        );

        evm.expectEmit(true, true, true, true);
        emit LiquidateExpiredCreditAccount(
            USER,
            LIQUIDATOR,
            FRIEND,
            remainingFunds
        );

        evm.prank(LIQUIDATOR);
        creditFacade.liquidateExpiredCreditAccount(
            USER,
            FRIEND,
            10,
            true,
            multicallBuilder(
                MultiCall({
                    target: address(adapterMock),
                    callData: DUMB_CALLDATA
                })
            )
        );
    }

    //
    // UPGRADEABLE LIST
    //

    /// @dev [FA-50]: upgradeableContracts setters and getters work correctly
    function test_FA_50_upgradeableContracts_setters_and_getters_work_correctly()
        public
    {
        evm.prank(CONFIGURATOR);
        creditConfigurator.addContractToUpgradeable(DUMB_ADDRESS);

        assertTrue(
            creditFacade.isUpgradeableContract(DUMB_ADDRESS),
            "isUpgradeableContract returns incorrect value"
        );

        assertEq(
            creditFacade.upgradeableContractsList()[0],
            DUMB_ADDRESS,
            "Upgradeable contracts list is incorrect"
        );

        evm.prank(CONFIGURATOR);
        creditConfigurator.removeContractFromUpgradeable(DUMB_ADDRESS);

        assertEq(
            creditFacade.upgradeableContractsList().length,
            0,
            "Contract was not removed"
        );
    }

    /// @dev [FA-51]: approve reverts for upgradeable contract
    function test_FA_51_approve_reverts_for_upgradeable_contract() public {
        evm.prank(CONFIGURATOR);
        creditConfigurator.addContractToUpgradeable(address(targetMock));

        evm.expectRevert(TargetContractNotAllowedException.selector);
        evm.prank(USER);
        creditFacade.approve(address(targetMock), underlying, 1);
    }

    ///
    /// ENABLE TOKEN
    ///
    /// @dev [FA-52]: enableToken works as expected
    function test_FA_52_enableToken_works_as_expected() public {
        (address creditAccount, ) = _openTestCreditAccount();

        address token = tokenTestSuite.addressOf(Tokens.USDC);

        evm.expectCall(
            address(creditManager),
            abi.encodeWithSelector(
                ICreditManagerV2.checkAndEnableToken.selector,
                creditAccount,
                token
            )
        );

        // [TODO]: add check
        // evm.expectCall(
        //     address(creditManager),
        //     abi.encodeWithSelector(
        //         ICreditManagerV2.checkMaxEnabledTokens.selector,
        //         creditAccount
        //     )
        // );

        evm.expectEmit(true, false, false, true);
        emit TokenEnabled(USER, token);

        evm.prank(USER);
        creditFacade.enableToken(token);

        expectTokenIsEnabled(Tokens.USDC, true);
    }

    /// @dev [FA-53]: enableToken works as expected in a multicall
    function test_FA_53_enableToken_works_as_expected_multicall() public {
        (address creditAccount, ) = _openTestCreditAccount();

        address token = tokenTestSuite.addressOf(Tokens.USDC);

        evm.expectCall(
            address(creditManager),
            abi.encodeWithSelector(
                ICreditManagerV2.checkAndEnableToken.selector,
                creditAccount,
                token
            )
        );

        evm.expectEmit(true, false, false, true);
        emit TokenEnabled(USER, token);

        evm.prank(USER);
        creditFacade.multicall(
            multicallBuilder(
                MultiCall({
                    target: address(creditFacade),
                    callData: abi.encodeWithSelector(
                        ICreditFacade.enableToken.selector,
                        token
                    )
                })
            )
        );

        expectTokenIsEnabled(Tokens.USDC, true);
    }

    /// @dev [FA-54]: disableToken works as expected in a multicall
    function test_FA_54_disableToken_works_as_expected_multicall() public {
        (address creditAccount, ) = _openTestCreditAccount();

        address token = tokenTestSuite.addressOf(Tokens.USDC);

        evm.prank(USER);
        creditFacade.enableToken(token);

        evm.expectCall(
            address(creditManager),
            abi.encodeWithSelector(
                ICreditManagerV2.disableToken.selector,
                creditAccount,
                token
            )
        );

        evm.expectEmit(true, false, false, true);
        emit TokenDisabled(USER, token);

        evm.prank(USER);
        creditFacade.multicall(
            multicallBuilder(
                MultiCall({
                    target: address(creditFacade),
                    callData: abi.encodeWithSelector(
                        ICreditFacadeExtended.disableToken.selector,
                        token
                    )
                })
            )
        );

        expectTokenIsEnabled(Tokens.USDC, false);
    }

    /// @dev [FA-56]: liquidateCreditAccount correctly uses BlacklistHelper during liquidations
    function test_FA_56_liquidateCreditAccount_correctly_handles_blacklisted_borrowers()
        public
    {
        _setUp(Tokens.USDC);

        cft.testFacadeWithBlacklistHelper();

        creditFacade = cft.creditFacade();

        address usdc = tokenTestSuite.addressOf(Tokens.USDC);

        address blacklistHelper = creditFacade.blacklistHelper();

        _openTestCreditAccount();

        uint256 expectedAmount = (2 *
            USDC_ACCOUNT_AMOUNT *
            (PERCENTAGE_FACTOR -
                DEFAULT_LIQUIDATION_PREMIUM -
                DEFAULT_FEE_LIQUIDATION)) /
            PERCENTAGE_FACTOR -
            USDC_ACCOUNT_AMOUNT -
            1 -
            1; // second -1 because we add 1 to helper balance

        evm.roll(block.number + 1);

        evm.prank(address(creditConfigurator));
        CreditManager(address(creditManager)).setLiquidationThreshold(usdc, 1);

        ERC20BlacklistableMock(usdc).setBlacklisted(USER, true);

        evm.expectCall(
            blacklistHelper,
            abi.encodeWithSelector(
                IBlacklistHelper.isBlacklisted.selector,
                usdc,
                USER
            )
        );

        evm.expectCall(
            address(creditManager),
            abi.encodeWithSelector(
                ICreditManagerV2.transferAccountOwnership.selector,
                USER,
                blacklistHelper
            )
        );

        evm.expectCall(
            blacklistHelper,
            abi.encodeWithSelector(
                IBlacklistHelper.addClaimable.selector,
                usdc,
                USER,
                expectedAmount
            )
        );

        evm.expectEmit(true, false, false, true);
        emit UnderlyingSentToBlacklistHelper(USER, expectedAmount);

        evm.prank(LIQUIDATOR);
        creditFacade.liquidateCreditAccount(
            USER,
            FRIEND,
            0,
            true,
            multicallBuilder()
        );

        assertEq(
            IBlacklistHelper(blacklistHelper).claimable(usdc, USER),
            expectedAmount,
            "Incorrect claimable amount"
        );

        evm.prank(USER);
        IBlacklistHelper(blacklistHelper).claim(usdc, FRIEND2);

        assertEq(
            tokenTestSuite.balanceOf(Tokens.USDC, FRIEND2),
            expectedAmount,
            "Transferred amount incorrect"
        );
    }

    /// @dev [FA-57]: openCreditAccount reverts when the borrower is blacklisted on a blacklistable underlying
    function test_FA_57_openCreditAccount_reverts_on_blacklisted_borrower()
        public
    {
        _setUp(Tokens.USDC);

        cft.testFacadeWithBlacklistHelper();

        creditFacade = cft.creditFacade();

        address usdc = tokenTestSuite.addressOf(Tokens.USDC);

        ERC20BlacklistableMock(usdc).setBlacklisted(USER, true);

        evm.expectRevert(NotAllowedForBlacklistedAddressException.selector);

        evm.prank(USER);
        creditFacade.openCreditAccount(USDC_ACCOUNT_AMOUNT, USER, 100, 0);

        evm.expectRevert(NotAllowedForBlacklistedAddressException.selector);

        evm.prank(USER);
        creditFacade.openCreditAccountMulticall(
            USDC_ACCOUNT_AMOUNT,
            USER,
            multicallBuilder(),
            0
        );
    }

    /// @dev [FA-58]: botll works correctly
    function test_FA_58_botMulticall_works_correctly() public {
        (address creditAccount, ) = _openTestCreditAccount();

        BotList botList = new BotList(address(cft.addressProvider()));

        evm.prank(CONFIGURATOR);
        creditConfigurator.setBotList(address(botList));

        address bot = address(new TargetContractMock());

        evm.prank(USER);
        botList.setBotStatus(bot, true);

        bytes memory DUMB_CALLDATA = _prepareMockCall();

        evm.expectCall(
            address(creditManager),
            abi.encodeWithSelector(
                ICreditManagerV2.transferAccountOwnership.selector,
                USER,
                address(creditFacade)
            )
        );

        evm.expectEmit(true, true, false, true);
        emit MultiCallStarted(USER);

        evm.expectCall(
            address(creditManager),
            abi.encodeWithSelector(
                ICreditManagerV2.executeOrder.selector,
<<<<<<< HEAD
=======
                address(creditFacade),
>>>>>>> 2c3ef4ca
                address(targetMock),
                DUMB_CALLDATA
            )
        );

        evm.expectEmit(true, true, false, true);
        emit ExecuteOrder(creditAccount, address(targetMock));

        evm.expectCall(
            creditAccount,
            abi.encodeWithSignature(
                "execute(address,bytes)",
                address(targetMock),
                DUMB_CALLDATA
            )
        );

        evm.expectCall(address(targetMock), DUMB_CALLDATA);

        evm.expectEmit(false, false, false, true);
        emit MultiCallFinished();

        evm.expectCall(
            address(creditManager),
            abi.encodeWithSelector(
                ICreditManagerV2.transferAccountOwnership.selector,
                address(creditFacade),
                USER
            )
        );

        evm.expectCall(
            address(creditManager),
            abi.encodeWithSelector(
                ICreditManagerV2.fullCollateralCheck.selector,
                creditAccount
            )
        );

        evm.prank(bot);
        creditFacade.botMulticall(
            USER,
            multicallBuilder(
                MultiCall({
                    target: address(adapterMock),
                    callData: DUMB_CALLDATA
                })
            )
        );

        evm.expectRevert(NotApprovedBotException.selector);
        creditFacade.botMulticall(
            USER,
            multicallBuilder(
                MultiCall({
                    target: address(adapterMock),
                    callData: DUMB_CALLDATA
                })
            )
        );

        evm.prank(CONFIGURATOR);
        botList.setBotForbiddenStatus(bot, true);

        evm.expectRevert(NotApprovedBotException.selector);
        evm.prank(bot);
        creditFacade.botMulticall(
            USER,
            multicallBuilder(
                MultiCall({
                    target: address(adapterMock),
                    callData: DUMB_CALLDATA
                })
            )
        );
    }
<<<<<<< HEAD
=======

    // /// @dev [FA-55]: liquidateCreditAccount works in pause for pausable liquidators
    // function test_FA_55_liquidateCreditAccount_works_in_pause_for_pausable_liquidators()
    //     public
    // {
    //     UniswapV2Mock uniswapMock = new UniswapV2Mock();

    //     uniswapMock.setRate(
    //         tokenTestSuite.addressOf(Tokens.DAI),
    //         tokenTestSuite.addressOf(Tokens.WETH),
    //         RAY / DAI_WETH_RATE
    //     );

    //     tokenTestSuite.mint(
    //         tokenTestSuite.addressOf(Tokens.WETH),
    //         address(uniswapMock),
    //         DAI_ACCOUNT_AMOUNT
    //     );

    //     UniswapV2Adapter adapter = new UniswapV2Adapter(
    //         address(creditManager),
    //         address(uniswapMock)
    //     );

    //     evm.prank(CONFIGURATOR);
    //     creditConfigurator.allowContract(
    //         address(uniswapMock),
    //         address(adapter)
    //     );

    //     uint256 accountAmount = DAI_ACCOUNT_AMOUNT;

    //     tokenTestSuite.mint(underlying, USER, accountAmount);

    //     MultiCall[] memory calls = multicallBuilder(
    //         MultiCall({
    //             target: address(creditFacade),
    //             callData: abi.encodeWithSelector(
    //                 ICreditFacadeExtended.addCollateral.selector,
    //                 USER,
    //                 tokenTestSuite.addressOf(Tokens.DAI),
    //                 DAI_ACCOUNT_AMOUNT
    //             )
    //         }),
    //         MultiCall({
    //             target: address(adapter),
    //             callData: abi.encodeWithSelector(
    //                 UniswapV2Adapter.swapAllTokensForTokens.selector,
    //                 0,
    //                 arrayOf(
    //                     tokenTestSuite.addressOf(Tokens.DAI),
    //                     tokenTestSuite.addressOf(Tokens.WETH)
    //                 ),
    //                 block.timestamp
    //             )
    //         })
    //     );

    //     tokenTestSuite.approve(Tokens.DAI, USER, address(creditManager));

    //     evm.prank(USER);
    //     creditFacade.openCreditAccountMulticall(accountAmount, USER, calls, 0);

    //     address creditAccount = creditManager.getCreditAccountOrRevert(USER);

    //     uint256 balance = IERC20(underlying).balanceOf(creditAccount);

    //     assertEq(balance, 1, "Incorrect underlying balance");

    //     evm.label(creditAccount, "creditAccount");
    //     {
    //         (
    //             uint16 _feeInterest,
    //             uint16 _feeLiquidation,
    //             uint16 _liquidationDiscount,
    //             uint16 _feeLiquidationExpired,
    //             uint16 _liquidationPremiumExpired
    //         ) = creditManager.fees();

    //         // set LT to 1
    //         evm.prank(CONFIGURATOR);
    //         creditConfigurator.setFees(
    //             _feeInterest,
    //             _liquidationDiscount - 1,
    //             PERCENTAGE_FACTOR - _liquidationDiscount,
    //             _feeLiquidationExpired,
    //             _liquidationPremiumExpired
    //         );

    //         evm.prank(CONFIGURATOR);
    //         creditConfigurator.setFees(
    //             _feeInterest,
    //             _feeLiquidation,
    //             PERCENTAGE_FACTOR - _liquidationDiscount,
    //             _feeLiquidationExpired,
    //             _liquidationPremiumExpired
    //         );
    //     }

    //     uint256 hf = creditFacade.calcCreditAccountHealthFactor(creditAccount);
    //     assertTrue(hf < PERCENTAGE_FACTOR, "Incorrect health factor");

    //     calls = multicallBuilder(
    //         MultiCall({
    //             target: address(adapter),
    //             callData: abi.encodeWithSelector(
    //                 UniswapV2Adapter.swapAllTokensForTokens.selector,
    //                 0,
    //                 arrayOf(
    //                     tokenTestSuite.addressOf(Tokens.WETH),
    //                     tokenTestSuite.addressOf(Tokens.DAI)
    //                 ),
    //                 block.timestamp
    //             )
    //         })
    //     );

    //     evm.prank(CONFIGURATOR);
    //     CreditManager(address(creditManager)).pause();

    //     evm.roll(block.number + 1);

    //     /// Check that it reverts when paused
    //     evm.prank(LIQUIDATOR);
    //     evm.expectRevert("Pausable: paused");
    //     creditFacade.liquidateCreditAccount(USER, LIQUIDATOR, 0, false, calls);

    //     evm.prank(CONFIGURATOR);
    //     creditConfigurator.addEmergencyLiquidator(LIQUIDATOR);

    //     // We need extra balamce for Liquidator to cover Uniswap fees
    //     // totalAmount in WETH = 2 * DAI_ACCOUNT_AMOUNT / DAI_WETH_RAY * (1 - fee)
    //     // so, after exchnage it would drop for 2 * (1 -fee)
    //     tokenTestSuite.mint(
    //         tokenTestSuite.addressOf(Tokens.DAI),
    //         LIQUIDATOR,
    //         (DAI_ACCOUNT_AMOUNT * 2 * (1000 - uniswapMock.FEE_MULTIPLIER())) /
    //             1000
    //     );

    //     tokenTestSuite.approve(underlying, LIQUIDATOR, address(creditManager));

    //     evm.prank(LIQUIDATOR);
    //     creditFacade.liquidateCreditAccount(USER, LIQUIDATOR, 0, false, calls);

    //     assertTrue(
    //         !creditFacade.hasOpenedCreditAccount(USER),
    //         "USER still has credit account"
    //     );
    // }
>>>>>>> 2c3ef4ca
}<|MERGE_RESOLUTION|>--- conflicted
+++ resolved
@@ -913,12 +913,7 @@
         evm.expectCall(
             address(creditManager),
             abi.encodeWithSignature(
-<<<<<<< HEAD
                 "executeOrder(address,bytes)",
-=======
-                "executeOrder(address,address,bytes)",
-                address(creditFacade),
->>>>>>> 2c3ef4ca
                 address(targetMock),
                 DUMB_CALLDATA
             )
@@ -1056,12 +1051,7 @@
         evm.expectCall(
             address(creditManager),
             abi.encodeWithSignature(
-<<<<<<< HEAD
                 "executeOrder(address,bytes)",
-=======
-                "executeOrder(address,address,bytes)",
-                address(creditFacade),
->>>>>>> 2c3ef4ca
                 address(targetMock),
                 DUMB_CALLDATA
             )
@@ -1419,11 +1409,7 @@
         evm.expectCall(
             address(creditManager),
             abi.encodeWithSelector(
-<<<<<<< HEAD
-                ICreditManagerV2.checkAndOptimizeEnabledTokens.selector,
-=======
                 ICreditManagerV2.checkEnabledTokensLength.selector,
->>>>>>> 2c3ef4ca
                 creditAccount
             )
         );
@@ -1753,10 +1739,6 @@
             address(creditManager),
             abi.encodeWithSelector(
                 ICreditManagerV2.executeOrder.selector,
-<<<<<<< HEAD
-=======
-                address(creditFacade),
->>>>>>> 2c3ef4ca
                 address(targetMock),
                 DUMB_CALLDATA
             )
@@ -2103,11 +2085,7 @@
         evm.expectCall(
             address(creditManager),
             abi.encodeWithSelector(
-<<<<<<< HEAD
-                ICreditManagerV2.checkAndOptimizeEnabledTokens.selector,
-=======
                 ICreditManagerV2.checkEnabledTokensLength.selector,
->>>>>>> 2c3ef4ca
                 creditAccount
             )
         );
@@ -2540,12 +2518,7 @@
         evm.expectCall(
             address(creditManager),
             abi.encodeWithSignature(
-<<<<<<< HEAD
                 "executeOrder(address,bytes)",
-=======
-                "executeOrder(address,address,bytes)",
-                address(creditFacade),
->>>>>>> 2c3ef4ca
                 address(targetMock),
                 DUMB_CALLDATA
             )
@@ -2917,10 +2890,6 @@
             address(creditManager),
             abi.encodeWithSelector(
                 ICreditManagerV2.executeOrder.selector,
-<<<<<<< HEAD
-=======
-                address(creditFacade),
->>>>>>> 2c3ef4ca
                 address(targetMock),
                 DUMB_CALLDATA
             )
@@ -2997,157 +2966,4 @@
             )
         );
     }
-<<<<<<< HEAD
-=======
-
-    // /// @dev [FA-55]: liquidateCreditAccount works in pause for pausable liquidators
-    // function test_FA_55_liquidateCreditAccount_works_in_pause_for_pausable_liquidators()
-    //     public
-    // {
-    //     UniswapV2Mock uniswapMock = new UniswapV2Mock();
-
-    //     uniswapMock.setRate(
-    //         tokenTestSuite.addressOf(Tokens.DAI),
-    //         tokenTestSuite.addressOf(Tokens.WETH),
-    //         RAY / DAI_WETH_RATE
-    //     );
-
-    //     tokenTestSuite.mint(
-    //         tokenTestSuite.addressOf(Tokens.WETH),
-    //         address(uniswapMock),
-    //         DAI_ACCOUNT_AMOUNT
-    //     );
-
-    //     UniswapV2Adapter adapter = new UniswapV2Adapter(
-    //         address(creditManager),
-    //         address(uniswapMock)
-    //     );
-
-    //     evm.prank(CONFIGURATOR);
-    //     creditConfigurator.allowContract(
-    //         address(uniswapMock),
-    //         address(adapter)
-    //     );
-
-    //     uint256 accountAmount = DAI_ACCOUNT_AMOUNT;
-
-    //     tokenTestSuite.mint(underlying, USER, accountAmount);
-
-    //     MultiCall[] memory calls = multicallBuilder(
-    //         MultiCall({
-    //             target: address(creditFacade),
-    //             callData: abi.encodeWithSelector(
-    //                 ICreditFacadeExtended.addCollateral.selector,
-    //                 USER,
-    //                 tokenTestSuite.addressOf(Tokens.DAI),
-    //                 DAI_ACCOUNT_AMOUNT
-    //             )
-    //         }),
-    //         MultiCall({
-    //             target: address(adapter),
-    //             callData: abi.encodeWithSelector(
-    //                 UniswapV2Adapter.swapAllTokensForTokens.selector,
-    //                 0,
-    //                 arrayOf(
-    //                     tokenTestSuite.addressOf(Tokens.DAI),
-    //                     tokenTestSuite.addressOf(Tokens.WETH)
-    //                 ),
-    //                 block.timestamp
-    //             )
-    //         })
-    //     );
-
-    //     tokenTestSuite.approve(Tokens.DAI, USER, address(creditManager));
-
-    //     evm.prank(USER);
-    //     creditFacade.openCreditAccountMulticall(accountAmount, USER, calls, 0);
-
-    //     address creditAccount = creditManager.getCreditAccountOrRevert(USER);
-
-    //     uint256 balance = IERC20(underlying).balanceOf(creditAccount);
-
-    //     assertEq(balance, 1, "Incorrect underlying balance");
-
-    //     evm.label(creditAccount, "creditAccount");
-    //     {
-    //         (
-    //             uint16 _feeInterest,
-    //             uint16 _feeLiquidation,
-    //             uint16 _liquidationDiscount,
-    //             uint16 _feeLiquidationExpired,
-    //             uint16 _liquidationPremiumExpired
-    //         ) = creditManager.fees();
-
-    //         // set LT to 1
-    //         evm.prank(CONFIGURATOR);
-    //         creditConfigurator.setFees(
-    //             _feeInterest,
-    //             _liquidationDiscount - 1,
-    //             PERCENTAGE_FACTOR - _liquidationDiscount,
-    //             _feeLiquidationExpired,
-    //             _liquidationPremiumExpired
-    //         );
-
-    //         evm.prank(CONFIGURATOR);
-    //         creditConfigurator.setFees(
-    //             _feeInterest,
-    //             _feeLiquidation,
-    //             PERCENTAGE_FACTOR - _liquidationDiscount,
-    //             _feeLiquidationExpired,
-    //             _liquidationPremiumExpired
-    //         );
-    //     }
-
-    //     uint256 hf = creditFacade.calcCreditAccountHealthFactor(creditAccount);
-    //     assertTrue(hf < PERCENTAGE_FACTOR, "Incorrect health factor");
-
-    //     calls = multicallBuilder(
-    //         MultiCall({
-    //             target: address(adapter),
-    //             callData: abi.encodeWithSelector(
-    //                 UniswapV2Adapter.swapAllTokensForTokens.selector,
-    //                 0,
-    //                 arrayOf(
-    //                     tokenTestSuite.addressOf(Tokens.WETH),
-    //                     tokenTestSuite.addressOf(Tokens.DAI)
-    //                 ),
-    //                 block.timestamp
-    //             )
-    //         })
-    //     );
-
-    //     evm.prank(CONFIGURATOR);
-    //     CreditManager(address(creditManager)).pause();
-
-    //     evm.roll(block.number + 1);
-
-    //     /// Check that it reverts when paused
-    //     evm.prank(LIQUIDATOR);
-    //     evm.expectRevert("Pausable: paused");
-    //     creditFacade.liquidateCreditAccount(USER, LIQUIDATOR, 0, false, calls);
-
-    //     evm.prank(CONFIGURATOR);
-    //     creditConfigurator.addEmergencyLiquidator(LIQUIDATOR);
-
-    //     // We need extra balamce for Liquidator to cover Uniswap fees
-    //     // totalAmount in WETH = 2 * DAI_ACCOUNT_AMOUNT / DAI_WETH_RAY * (1 - fee)
-    //     // so, after exchnage it would drop for 2 * (1 -fee)
-    //     tokenTestSuite.mint(
-    //         tokenTestSuite.addressOf(Tokens.DAI),
-    //         LIQUIDATOR,
-    //         (DAI_ACCOUNT_AMOUNT * 2 * (1000 - uniswapMock.FEE_MULTIPLIER())) /
-    //             1000
-    //     );
-
-    //     tokenTestSuite.approve(underlying, LIQUIDATOR, address(creditManager));
-
-    //     evm.prank(LIQUIDATOR);
-    //     creditFacade.liquidateCreditAccount(USER, LIQUIDATOR, 0, false, calls);
-
-    //     assertTrue(
-    //         !creditFacade.hasOpenedCreditAccount(USER),
-    //         "USER still has credit account"
-    //     );
-    // }
->>>>>>> 2c3ef4ca
 }