// SPDX-License-Identifier: UNLICENSED
// Gearbox Protocol. Generalized leverage for DeFi protocols
// (c) Gearbox Holdings, 2022
pragma solidity ^0.8.17;

import {IERC20} from "@openzeppelin/contracts/token/ERC20/IERC20.sol";

import {AccountFactory} from "@gearbox-protocol/core-v2/contracts/core/AccountFactory.sol";
import {CreditFacade} from "../../credit/CreditFacade.sol";

import {IAddressProvider} from "@gearbox-protocol/core-v2/contracts/interfaces/IAddressProvider.sol";
import {ICreditAccount} from "@gearbox-protocol/core-v2/contracts/interfaces/ICreditAccount.sol";
import {ICreditFacade, MultiCall} from "@gearbox-protocol/core-v2/contracts/interfaces/ICreditFacade.sol";
import {ICreditManagerV2, ICreditManagerV2Events} from "../../interfaces/ICreditManagerV2.sol";
import {ICreditFacadeEvents} from "../../interfaces/ICreditFacade.sol";
import {IPool4626} from "../../interfaces/IPool4626.sol";

import "../lib/constants.sol";
import {BalanceHelper} from "../helpers/BalanceHelper.sol";
import {CreditFacadeTestHelper} from "../helpers/CreditFacadeTestHelper.sol";

// EXCEPTIONS
import "../../interfaces/IExceptions.sol";

// MOCKS
import {AdapterMock} from "../mocks/adapters/AdapterMock.sol";
import {TargetContractMock} from "@gearbox-protocol/core-v2/contracts/test/mocks/adapters/TargetContractMock.sol";

// SUITES
import {TokensTestSuite} from "../suites/TokensTestSuite.sol";
import {Tokens} from "../config/Tokens.sol";
import {CreditFacadeTestSuite} from "../suites/CreditFacadeTestSuite.sol";
import {CreditConfig} from "../config/CreditConfig.sol";

// EXCEPTIONS
import "../../interfaces/IExceptions.sol";

uint256 constant WETH_TEST_AMOUNT = 5 * WAD;
uint16 constant REFERRAL_CODE = 23;

/// @title AbstractAdapterTest
/// @notice Designed for unit test purposes only
contract AbstractAdapterTest is
    DSTest,
    BalanceHelper,
    CreditFacadeTestHelper,
    ICreditManagerV2Events,
    ICreditFacadeEvents
{
    AccountFactory accountFactory;

    TargetContractMock targetMock;
    AdapterMock adapterMock;

    address usdc;
    address dai;

    function setUp() public {
        tokenTestSuite = new TokensTestSuite();
        tokenTestSuite.topUpWETH{value: 100 * WAD}();

        CreditConfig creditConfig = new CreditConfig(
            tokenTestSuite,
            Tokens.DAI
        );

        cft = new CreditFacadeTestSuite(creditConfig);

        underlying = tokenTestSuite.addressOf(Tokens.DAI);
        creditManager = cft.creditManager();
        creditFacade = cft.creditFacade();
        creditConfigurator = cft.creditConfigurator();

        accountFactory = cft.af();

        targetMock = new TargetContractMock();
        adapterMock = new AdapterMock(
            address(creditManager),
            address(targetMock)
        );

        evm.prank(CONFIGURATOR);
        creditConfigurator.allowContract(address(targetMock), address(adapterMock));

        evm.label(address(adapterMock), "AdapterMock");
        evm.label(address(targetMock), "TargetContractMock");

        usdc = tokenTestSuite.addressOf(Tokens.USDC);
        dai = tokenTestSuite.addressOf(Tokens.DAI);
    }

    ///
    ///
    ///  TESTS
    ///
    ///

    /// @dev [AA-1]: AbstractAdapter constructor sets correct values
    function test_AA_01_constructor_sets_correct_values() public {
        assertEq(address(adapterMock.creditManager()), address(creditManager), "Incorrect credit manager");

        assertEq(
            address(adapterMock.addressProvider()),
            address(IPool4626(creditManager.pool()).addressProvider()),
            "Incorrect address provider"
        );

        assertEq(adapterMock.targetContract(), address(targetMock), "Incorrect target contract");
    }

    /// @dev [AA-2]: AbstractAdapter constructor reverts when passed zero-address as target contract
    function test_AA_02_constructor_reverts_on_zero_address() public {
        evm.expectRevert();
        new AdapterMock(address(0), address(0));

        evm.expectRevert(ZeroAddressException.selector);
        new AdapterMock(address(creditManager), address(0));
    }

    /// @dev [AA-3]: AbstractAdapter uses correct credit facade
    function test_AA_03_adapter_uses_correct_credit_facade() public {
        address facade = adapterMock.creditFacade();
        assertEq(facade, address(creditFacade));
    }

    /// @dev [AA-4]: AbstractAdapter uses correct credit account
    function test_AA_04_adapter_uses_correct_credit_account() public {
        (address creditAccount,) = _openTestCreditAccount();

        evm.prank(address(creditFacade));
        creditManager.transferAccountOwnership(USER, address(creditFacade));
        assertEq(adapterMock.creditAccount(), creditAccount);
    }

    /// @dev [AA-5]: AbstractAdapter creditFacadeOnly functions revert if called not from credit facade
    function test_AA_05_creditFacadeOnly_function_reverts_if_called_not_from_credit_facade() public {
        bytes memory DUMB_CALLDATA = abi.encodeWithSignature("hello(string)", "world");

        evm.prank(USER);
        evm.expectRevert(CallerNotCreditFacadeException.selector);
        adapterMock.execute(DUMB_CALLDATA);
    }

    /// @dev [AA-6]: AbstractAdapter _getMaskOrRevert works correctly
    function test_AA_06_getMaskOrRevert_works_correctly() public {
        assertEq(
            adapterMock.getMaskOrRevert(tokenTestSuite.addressOf(Tokens.DAI)),
            creditManager.tokenMasksMap(tokenTestSuite.addressOf(Tokens.DAI))
        );

<<<<<<< HEAD
        address token = address(0xdead);
        evm.expectRevert(abi.encodeWithSelector(TokenIsNotInAllowedList.selector, token));
=======
        evm.expectRevert(IAdapterExceptions.TokenNotAllowedException.selector);
>>>>>>> 95b124d6
        adapterMock.getMaskOrRevert(address(0xdead));
    }

    /// @dev [AA-7]: AbstractAdapter functions revert if user has no credit account
    function test_AA_07_adapter_reverts_if_user_has_no_credit_account() public {
        evm.expectRevert(HasNoOpenedAccountException.selector);
        adapterMock.creditAccount();

        bytes memory DUMB_CALLDATA = abi.encodeWithSignature("hello(string)", "world");
        evm.prank(USER);
        evm.expectRevert(HasNoOpenedAccountException.selector);
        creditFacade.multicall(
            multicallBuilder(
                MultiCall({target: address(adapterMock), callData: abi.encodeCall(AdapterMock.execute, (DUMB_CALLDATA))})
            )
        );

        evm.prank(USER);
        evm.expectRevert(HasNoOpenedAccountException.selector);
        creditFacade.multicall(
            multicallBuilder(
                MultiCall({target: address(adapterMock), callData: abi.encodeCall(AdapterMock.approveToken, (usdc, 1))})
            )
        );

        evm.prank(USER);
        evm.expectRevert(HasNoOpenedAccountException.selector);
        creditFacade.multicall(
            multicallBuilder(
                MultiCall({target: address(adapterMock), callData: abi.encodeCall(AdapterMock.enableToken, (usdc))})
            )
        );

        evm.prank(USER);
        evm.expectRevert(HasNoOpenedAccountException.selector);
        creditFacade.multicall(
            multicallBuilder(
                MultiCall({target: address(adapterMock), callData: abi.encodeCall(AdapterMock.disableToken, (usdc))})
            )
        );

        evm.prank(USER);
        evm.expectRevert(HasNoOpenedAccountException.selector);
        creditFacade.multicall(
            multicallBuilder(
                MultiCall({
                    target: address(adapterMock),
                    callData: abi.encodeCall(AdapterMock.changeEnabledTokens, (0, 0))
                })
            )
        );

        for (uint256 dt; dt < 2; ++dt) {
            evm.prank(USER);
            evm.expectRevert(HasNoOpenedAccountException.selector);
            creditFacade.multicall(
                multicallBuilder(
                    MultiCall({
                        target: address(adapterMock),
                        callData: abi.encodeCall(AdapterMock.executeSwapNoApprove, (usdc, dai, DUMB_CALLDATA, dt == 1))
                    })
                )
            );

            evm.prank(USER);
            evm.expectRevert(HasNoOpenedAccountException.selector);
            creditFacade.multicall(
                multicallBuilder(
                    MultiCall({
                        target: address(adapterMock),
                        callData: abi.encodeCall(AdapterMock.executeSwapSafeApprove, (usdc, dai, DUMB_CALLDATA, dt == 1))
                    })
                )
            );
        }
    }

    /// @dev [AA-8]: _approveToken correctly passes parameters to CreditManager
    function test_AA_08_approveToken_correctly_passes_to_credit_manager() public {
        _openTestCreditAccount();

        evm.expectCall(
            address(creditManager),
            abi.encodeCall(ICreditManagerV2.approveCreditAccount, (address(targetMock), usdc, 10))
        );

        evm.prank(USER);
        creditFacade.multicall(
            multicallBuilder(
                MultiCall({target: address(adapterMock), callData: abi.encodeCall(adapterMock.approveToken, (usdc, 10))})
            )
        );
    }

    /// @dev [AA-9]: _enableToken correctly passes parameters to CreditManager
    function test_AA_09_enableToken_correctly_passes_to_credit_manager() public {
        _openTestCreditAccount();

        evm.expectCall(address(creditManager), abi.encodeCall(ICreditManagerV2.checkAndEnableToken, (usdc)));

        evm.prank(USER);
        creditFacade.multicall(
            multicallBuilder(
                MultiCall({target: address(adapterMock), callData: abi.encodeCall(adapterMock.enableToken, (usdc))})
            )
        );
    }

    /// @dev [AA-10]: _disableToken correctly passes parameters to CreditManager
    function test_AA_10_disableToken_correctly_passes_to_credit_manager() public {
        _openTestCreditAccount();

        evm.expectCall(address(creditManager), abi.encodeCall(ICreditManagerV2.disableToken, (usdc)));

        evm.prank(USER);
        creditFacade.multicall(
            multicallBuilder(
                MultiCall({target: address(adapterMock), callData: abi.encodeCall(adapterMock.disableToken, (usdc))})
            )
        );
    }

    /// @dev [AA-11]: _changeEnabledTokens correctly passes parameters to CreditManager
    function test_AA_11_changeEnabledTokens_correctly_passes_to_credit_manager() public {
        _openTestCreditAccount();

        evm.expectCall(address(creditManager), abi.encodeCall(ICreditManagerV2.changeEnabledTokens, (1, 2)));

        evm.prank(USER);
        creditFacade.multicall(
            multicallBuilder(
                MultiCall({
                    target: address(adapterMock),
                    callData: abi.encodeCall(adapterMock.changeEnabledTokens, (1, 2))
                })
            )
        );
    }

    /// @dev [AA-12]: _execute correctly passes parameters to CreditManager
    function test_AA_12_execute_correctly_passes_to_credit_manager() public {
        _openTestCreditAccount();

        bytes memory DUMB_CALLDATA = abi.encodeWithSignature("hello(string)", "world");

        evm.expectCall(
            address(creditManager), abi.encodeCall(ICreditManagerV2.executeOrder, (address(targetMock), DUMB_CALLDATA))
        );

        evm.prank(USER);
        creditFacade.multicall(
            multicallBuilder(
                MultiCall({target: address(adapterMock), callData: abi.encodeCall(adapterMock.execute, DUMB_CALLDATA)})
            )
        );
    }

    /// @dev [AA-13]: _executeSwapNoApprove correctly passes parameters to CreditManager
    function test_AA_13_executeSwapNoApprove_correctly_passes_to_credit_manager() public {
        _openTestCreditAccount();

        bytes memory DUMB_CALLDATA = abi.encodeWithSignature("hello(string)", "world");

        for (uint256 dt = 0; dt < 2; ++dt) {
            evm.expectCall(
                address(creditManager),
                abi.encodeCall(ICreditManagerV2.executeOrder, (address(targetMock), DUMB_CALLDATA))
            );

            if (dt == 1) {
                evm.expectCall(address(creditManager), abi.encodeCall(ICreditManagerV2.disableToken, (usdc)));
            }

            evm.expectCall(address(creditManager), abi.encodeCall(ICreditManagerV2.checkAndEnableToken, (dai)));

            evm.prank(USER);
            creditFacade.multicall(
                multicallBuilder(
                    MultiCall({
                        target: address(adapterMock),
                        callData: abi.encodeCall(adapterMock.executeSwapNoApprove, (usdc, dai, DUMB_CALLDATA, dt == 1))
                    })
                )
            );
        }
    }

    /// @dev [AA-14]: _executeSwapSafeApprove correctly passes parameters to CreditManager and sets allowance
    function test_AA_14_executeSwapSafeApprove_correctly_passes_to_credit_manager() public {
        (address ca,) = _openTestCreditAccount();

        bytes memory DUMB_CALLDATA = abi.encodeWithSignature("hello(string)", "world");

        for (uint256 dt = 0; dt < 2; ++dt) {
            evm.expectCall(
                address(creditManager),
                abi.encodeCall(ICreditManagerV2.approveCreditAccount, (address(targetMock), usdc, type(uint256).max))
            );

            evm.expectCall(
                address(creditManager),
                abi.encodeCall(ICreditManagerV2.executeOrder, (address(targetMock), DUMB_CALLDATA))
            );

            evm.expectCall(
                address(creditManager),
                abi.encodeCall(ICreditManagerV2.approveCreditAccount, (address(targetMock), usdc, 1))
            );

            if (dt == 1) {
                evm.expectCall(address(creditManager), abi.encodeCall(ICreditManagerV2.disableToken, (usdc)));
            }

            evm.expectCall(address(creditManager), abi.encodeCall(ICreditManagerV2.checkAndEnableToken, (dai)));

            evm.prank(USER);
            creditFacade.multicall(
                multicallBuilder(
                    MultiCall({
                        target: address(adapterMock),
                        callData: abi.encodeCall(adapterMock.executeSwapSafeApprove, (usdc, dai, DUMB_CALLDATA, dt == 1))
                    })
                )
            );

            assertEq(IERC20(usdc).allowance(ca, address(targetMock)), 1, "Incorrect allowance set");
        }
    }

    /// @dev [AA-15]: _executeSwapNoApprove reverts if tokenIn or tokenOut are not allowed
    function test_AA_15_executeSwap_reverts_if_tokenIn_or_tokenOut_are_not_allowed() public {
        _openTestCreditAccount();

        address TOKEN = address(0xdead);
        bytes memory DUMB_CALLDATA = abi.encodeWithSignature("hello(string)", "world");

        // ti == 0 => bad tokenOut, ti == 1 => bad tokenIn
        // sa == 0 => no approve, sa == 1 => safe approve
        for (uint256 ti; ti < 2; ++ti) {
            for (uint256 sa; sa < 2; ++sa) {
                bytes memory callData;
                if (sa == 1) {
                    callData = abi.encodeCall(
                        adapterMock.executeSwapSafeApprove,
                        (ti == 1 ? TOKEN : dai, ti == 1 ? dai : TOKEN, DUMB_CALLDATA, false)
                    );
                } else {
                    callData = abi.encodeCall(
                        adapterMock.executeSwapNoApprove,
                        (ti == 1 ? TOKEN : dai, ti == 1 ? dai : TOKEN, DUMB_CALLDATA, false)
                    );
                }

<<<<<<< HEAD
                if (sa == 0 && ti == 1) {
                    evm.expectRevert(abi.encodeWithSelector(TokenIsNotInAllowedList.selector, TOKEN));
                } else {
                    evm.expectRevert(TokenNotAllowedException.selector);
                }

=======
>>>>>>> 95b124d6
                evm.prank(USER);
                evm.expectRevert(TokenNotAllowedException.selector);
                creditFacade.multicall(multicallBuilder(MultiCall({target: address(adapterMock), callData: callData})));
            }
        }
    }
}<|MERGE_RESOLUTION|>--- conflicted
+++ resolved
@@ -148,12 +148,7 @@
             creditManager.tokenMasksMap(tokenTestSuite.addressOf(Tokens.DAI))
         );
 
-<<<<<<< HEAD
-        address token = address(0xdead);
-        evm.expectRevert(abi.encodeWithSelector(TokenIsNotInAllowedList.selector, token));
-=======
-        evm.expectRevert(IAdapterExceptions.TokenNotAllowedException.selector);
->>>>>>> 95b124d6
+        evm.expectRevert(TokenNotAllowedException.selector);
         adapterMock.getMaskOrRevert(address(0xdead));
     }
 
@@ -407,15 +402,6 @@
                     );
                 }
 
-<<<<<<< HEAD
-                if (sa == 0 && ti == 1) {
-                    evm.expectRevert(abi.encodeWithSelector(TokenIsNotInAllowedList.selector, TOKEN));
-                } else {
-                    evm.expectRevert(TokenNotAllowedException.selector);
-                }
-
-=======
->>>>>>> 95b124d6
                 evm.prank(USER);
                 evm.expectRevert(TokenNotAllowedException.selector);
                 creditFacade.multicall(multicallBuilder(MultiCall({target: address(adapterMock), callData: callData})));
