// SPDX-License-Identifier: UNLICENSED
// Gearbox Protocol. Generalized leverage for DeFi protocols
// (c) Gearbox Holdings, 2022
pragma solidity ^0.8.10;

import {AddressProvider} from "@gearbox-protocol/core-v2/contracts/core/AddressProvider.sol";
import {ContractsRegister} from "@gearbox-protocol/core-v2/contracts/core/ContractsRegister.sol";
import {ACL} from "@gearbox-protocol/core-v2/contracts/core/ACL.sol";
import {DieselToken} from "@gearbox-protocol/core-v2/contracts/tokens/DieselToken.sol";

import {IPool4626} from "../../interfaces/IPool4626.sol";
import {TestPoolService} from "@gearbox-protocol/core-v2/contracts/test/mocks/pool/TestPoolService.sol";
import {Tokens} from "../config/Tokens.sol";

import {LinearInterestRateModel} from "../../pool/LinearInterestRateModel.sol";

import {IERC20} from "@openzeppelin/contracts/token/ERC20/IERC20.sol";
import {CreditManagerMockForPoolTest} from "../mocks/pool/CreditManagerMockForPoolTest.sol";
import {WETHMock} from "@gearbox-protocol/core-v2/contracts/test/mocks/token/WETHMock.sol";
import {ERC20FeeMock} from "../mocks/token/ERC20FeeMock.sol";

import "../lib/constants.sol";
import {ITokenTestSuite} from "../interfaces/ITokenTestSuite.sol";
import {Pool4626} from "../../pool/Pool4626.sol";
import {PoolQuotaKeeper} from "../../pool/PoolQuotaKeeper.sol";
import {GaugeMock} from "../mocks/pool/GaugeMock.sol";

import {Pool4626_USDT} from "../../pool/Pool4626_USDT.sol";

import {Test} from "forge-std/Test.sol";

uint256 constant liquidityProviderInitBalance = 100 ether;
uint256 constant addLiquidity = 10 ether;
uint256 constant removeLiquidity = 5 ether;
uint16 constant referral = 12333;

/// @title PoolServiceTestSuite
/// @notice Deploys contract for unit testing of PoolService.sol
contract PoolServiceTestSuite is Test {
    ACL public acl;
    WETHMock public weth;

    AddressProvider public addressProvider;
    ContractsRegister public cr;
    TestPoolService public poolService;
    Pool4626 public pool4626;
    CreditManagerMockForPoolTest public cmMock;
    IERC20 public underlying;
    DieselToken public dieselToken;
    LinearInterestRateModel public linearIRModel;
    PoolQuotaKeeper public poolQuotaKeeper;
    GaugeMock public gaugeMock;

    address public treasury;

    constructor(ITokenTestSuite _tokenTestSuite, address _underlying, bool is4626, bool supportQuotas) {
        linearIRModel = new LinearInterestRateModel(
            80_00,
            90_00,
            2_00,
            4_00,
            40_00,
            75_00,
            false
        );

        vm.startPrank(CONFIGURATOR);

        acl = new ACL();
        weth = WETHMock(payable(_tokenTestSuite.wethToken()));
        addressProvider = new AddressProvider();
        addressProvider.setACL(address(acl));
        addressProvider.setTreasuryContract(DUMB_ADDRESS2);
        cr = new ContractsRegister(address(addressProvider));
        addressProvider.setContractsRegister(address(cr));
        treasury = DUMB_ADDRESS2;
        addressProvider.setWethToken(address(weth));

        underlying = IERC20(_underlying);

        _tokenTestSuite.mint(_underlying, USER, liquidityProviderInitBalance);
        _tokenTestSuite.mint(_underlying, INITIAL_LP, liquidityProviderInitBalance);

        address newPool;

        bool isFeeToken = false;

        try ERC20FeeMock(_underlying).basisPointsRate() returns (uint256) {
            isFeeToken = true;
        } catch {}

        if (is4626) {
            pool4626 = isFeeToken
                ? new Pool4626_USDT({
<<<<<<< HEAD
                                                                                            _addressProvider: address(addressProvider),
                                                                                            _underlyingToken: _underlying,
                                                                                            _interestRateModel: address(linearIRModel),
                                                                                            _expectedLiquidityLimit: type(uint256).max,
                                                                                            _supportsQuotas: supportQuotas
                                                                                        })
                : new Pool4626({
                                                                                            _addressProvider: address(addressProvider),
                                                                                            _underlyingToken: _underlying,
                                                                                            _interestRateModel: address(linearIRModel),
                                                                                            _expectedLiquidityLimit: type(uint256).max,
                                                                                            _supportsQuotas: supportQuotas
                                                                                        });
=======
                        _addressProvider: address(addressProvider),
                        _underlyingToken: _underlying,
                        _interestRateModel: address(linearIRModel),
                        _expectedLiquidityLimit: type(uint256).max,
                        _supportsQuotas: supportQuotas
                    })
                : new Pool4626({
                        _addressProvider: address(addressProvider),
                        _underlyingToken: _underlying,
                        _interestRateModel: address(linearIRModel),
                        _expectedLiquidityLimit: type(uint256).max,
                        _supportsQuotas: supportQuotas
                    });
>>>>>>> a963ed9d
            newPool = address(pool4626);

            if (supportQuotas) {
                _deployAndConnectPoolQuotaKeeper();
            }
        } else {
            poolService = new TestPoolService(
                address(addressProvider),
                address(underlying),
                address(linearIRModel),
                type(uint256).max
            );
            newPool = address(poolService);
            dieselToken = DieselToken(poolService.dieselToken());
            vm.label(address(dieselToken), "DieselToken");
        }

        vm.stopPrank();

        vm.prank(USER);
        underlying.approve(newPool, type(uint256).max);

        vm.prank(INITIAL_LP);
        underlying.approve(newPool, type(uint256).max);

        vm.startPrank(CONFIGURATOR);

        cmMock = new CreditManagerMockForPoolTest(newPool);

        cr.addPool(newPool);
        cr.addCreditManager(address(cmMock));

        vm.label(newPool, "Pool");

        // vm.label(address(underlying), "UnderlyingToken");

        vm.stopPrank();
    }

    function _deployAndConnectPoolQuotaKeeper() internal {
        poolQuotaKeeper = new PoolQuotaKeeper(address(pool4626));

        // vm.prank(CONFIGURATOR);
        pool4626.setPoolQuotaManager(address(poolQuotaKeeper));

        gaugeMock = new GaugeMock(address(pool4626));

        // vm.prank(CONFIGURATOR);
        poolQuotaKeeper.setGauge(address(gaugeMock));
    }
}<|MERGE_RESOLUTION|>--- conflicted
+++ resolved
@@ -92,35 +92,19 @@
         if (is4626) {
             pool4626 = isFeeToken
                 ? new Pool4626_USDT({
-<<<<<<< HEAD
-                                                                                            _addressProvider: address(addressProvider),
-                                                                                            _underlyingToken: _underlying,
-                                                                                            _interestRateModel: address(linearIRModel),
-                                                                                            _expectedLiquidityLimit: type(uint256).max,
-                                                                                            _supportsQuotas: supportQuotas
-                                                                                        })
+                            _addressProvider: address(addressProvider),
+                            _underlyingToken: _underlying,
+                            _interestRateModel: address(linearIRModel),
+                            _expectedLiquidityLimit: type(uint256).max,
+                            _supportsQuotas: supportQuotas
+                        })
                 : new Pool4626({
-                                                                                            _addressProvider: address(addressProvider),
-                                                                                            _underlyingToken: _underlying,
-                                                                                            _interestRateModel: address(linearIRModel),
-                                                                                            _expectedLiquidityLimit: type(uint256).max,
-                                                                                            _supportsQuotas: supportQuotas
-                                                                                        });
-=======
-                        _addressProvider: address(addressProvider),
-                        _underlyingToken: _underlying,
-                        _interestRateModel: address(linearIRModel),
-                        _expectedLiquidityLimit: type(uint256).max,
-                        _supportsQuotas: supportQuotas
-                    })
-                : new Pool4626({
-                        _addressProvider: address(addressProvider),
-                        _underlyingToken: _underlying,
-                        _interestRateModel: address(linearIRModel),
-                        _expectedLiquidityLimit: type(uint256).max,
-                        _supportsQuotas: supportQuotas
-                    });
->>>>>>> a963ed9d
+                            _addressProvider: address(addressProvider),
+                            _underlyingToken: _underlying,
+                            _interestRateModel: address(linearIRModel),
+                            _expectedLiquidityLimit: type(uint256).max,
+                            _supportsQuotas: supportQuotas
+                        });
             newPool = address(pool4626);
 
             if (supportQuotas) {
