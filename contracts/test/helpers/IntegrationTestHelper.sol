// SPDX-License-Identifier: UNLICENSED
// Gearbox Protocol. Generalized leverage for DeFi protocols
// (c) Gearbox Foundation, 2023.
pragma solidity ^0.8.17;

import "../../interfaces/IAddressProviderV3.sol";
import {ContractsRegister} from "@gearbox-protocol/core-v2/contracts/core/ContractsRegister.sol";
import {AccountFactoryV3} from "../../core/AccountFactoryV3.sol";

import {IWETH} from "@gearbox-protocol/core-v2/contracts/interfaces/external/IWETH.sol";
import {IERC20} from "@openzeppelin/contracts/token/ERC20/IERC20.sol";
import {IERC20Metadata} from "@openzeppelin/contracts/token/ERC20/extensions/IERC20Metadata.sol";
import {CreditFacadeV3} from "../../credit/CreditFacadeV3.sol";
import {CreditConfiguratorV3} from "../../credit/CreditConfiguratorV3.sol";
import {MultiCall} from "../../interfaces/ICreditFacadeV3.sol";
import {MultiCallBuilder} from "../lib/MultiCallBuilder.sol";
import {PoolV3} from "../../pool/PoolV3.sol";
import {PoolQuotaKeeperV3} from "../../pool/PoolQuotaKeeperV3.sol";
import {GaugeV3} from "../../governance/GaugeV3.sol";
import {DegenNFTV2} from "@gearbox-protocol/core-v2/contracts/tokens/DegenNFTV2.sol";
import {CreditManagerFactory} from "../suites/CreditManagerFactory.sol";

import {ICreditFacadeV3Multicall} from "../../interfaces/ICreditFacadeV3.sol";

import {CreditManagerV3} from "../../credit/CreditManagerV3.sol";
import {IPriceOracleV3} from "../../interfaces/IPriceOracleV3.sol";
import {IWithdrawalManagerV3} from "../../interfaces/IWithdrawalManagerV3.sol";
import {CreditManagerOpts, CollateralToken} from "../../credit/CreditConfiguratorV3.sol";
import {PoolFactory} from "../suites/PoolFactory.sol";

import {TokensTestSuite} from "../suites/TokensTestSuite.sol";
import {NetworkDetector} from "@gearbox-protocol/sdk-gov/contracts/NetworkDetector.sol";

import {IPoolV3DeployConfig, CreditManagerV3DeployParams, CollateralTokenHuman} from "../interfaces/ICreditConfig.sol";
import {MockCreditConfig} from "../config/MockCreditConfig.sol";
import {TestHelper} from "../lib/helper.sol";
import {ERC20Mock} from "../mocks/token/ERC20Mock.sol";
import "../lib/constants.sol";
import {Tokens} from "@gearbox-protocol/sdk-gov/contracts/Tokens.sol";
import {PriceFeedMock} from "../mocks/oracles/PriceFeedMock.sol";
import {BalanceHelper} from "./BalanceHelper.sol";
import {BotListV3} from "../../core/BotListV3.sol";
import {AccountFactory} from "@gearbox-protocol/core-v2/contracts/core/AccountFactory.sol";
// MOCKS
import {AdapterMock} from "../mocks/core/AdapterMock.sol";
import {TargetContractMock} from "../mocks/core/TargetContractMock.sol";

import {GenesisFactory} from "../suites/GenesisFactory.sol";

import {ConfigManager} from "../config/ConfigManager.sol";
import "forge-std/console.sol";

contract IntegrationTestHelper is TestHelper, BalanceHelper, ConfigManager {
    uint256 constant WETH_TEST_AMOUNT = 5 * WAD;
    uint256 chainId;

    // CORE
    IAddressProviderV3 addressProvider;
    ContractsRegister cr;
    AccountFactory accountFactory;
    IPriceOracleV3 priceOracle;
    IWithdrawalManagerV3 withdrawalManager;
    BotListV3 botList;

    /// POOL & CREDIT MANAGER
    PoolV3 public pool;
    PoolQuotaKeeperV3 public poolQuotaKeeper;
    GaugeV3 public gauge;

    DegenNFTV2 public degenNFT;

    CreditManagerV3 public creditManager;
    CreditFacadeV3 public creditFacade;
    CreditConfiguratorV3 public creditConfigurator;

    CreditManagerV3[] public creditManagers;
    CreditFacadeV3[] public creditFacades;
    CreditConfiguratorV3[] public creditConfigurators;

    TargetContractMock targetMock;
    AdapterMock adapterMock;

    address public weth;

    bool public anyUnderlying = true;
    Tokens public underlyingT = Tokens.DAI;

    address public underlying;

    bool anyDegenNFT = true;
    bool whitelisted;

    bool anyExpirable = true;
    bool expirable;

    bool anySupportsQuotas = true;
    bool supportsQuotas;

    bool anyAccountFactory = true;
    uint256 accountFactoryVersion = 1;

    bool installAdapterMock = false;

    bool runOnFork;

    uint256 creditAccountAmount;

    modifier notExpirableCase() {
        expirable = false;
        anyExpirable = false;
        _;
    }

    modifier expirableCase() {
        expirable = true;
        anyExpirable = false;
        _;
    }

    modifier allExpirableCases() {
        anyExpirable = false;
        uint256 snapshot = vm.snapshot();
        expirable = false;
        _;
        vm.revertTo(snapshot);

        expirable = true;
        _;
    }

    modifier withoutDegenNFT() {
        anyDegenNFT = false;
        whitelisted = false;
        _;
    }

    modifier withDegenNFT() {
        anyDegenNFT = false;
        whitelisted = true;
        _;
    }

    modifier allDegenNftCases() {
        anyDegenNFT = false;
        uint256 snapshot = vm.snapshot();

        whitelisted = false;
        _;
        vm.revertTo(snapshot);

        whitelisted = true;
        _;
    }

    modifier withAccountFactoryV1() {
        anyAccountFactory = false;
        accountFactoryVersion = 1;
        _;
    }

    modifier withAccountFactoryV3() {
        anyAccountFactory = false;
        accountFactoryVersion = 3_00;
        _;
    }

    modifier withAllAccountFactories() {
        anyAccountFactory = false;
        uint256 snapshot = vm.snapshot();

        accountFactoryVersion = 1;
        _;
        vm.revertTo(snapshot);

        accountFactoryVersion = 3_00;
        _;
    }

    modifier withUnderlying(Tokens t) {
        anyUnderlying = false;
        underlyingT = t;
        _;
    }

    modifier withAdapterMock() {
        installAdapterMock = true;
        _;
    }

    modifier creditTest() {
        _setupCore();

        _deployMockCreditAndPool();

        if (installAdapterMock) {
            targetMock = new TargetContractMock();
            adapterMock = new AdapterMock(address(creditManager), address(targetMock));

            vm.prank(CONFIGURATOR);
            creditConfigurator.allowAdapter(address(adapterMock));
        }

        _;
    }

    modifier attachTest() {
        _attachCore();

        address creditManagerAddr;

        bool skipTest = false;

        try vm.envAddress("ETH_FORK_CREDIT_MANAGER") returns (address) {
            creditManagerAddr = vm.envAddress("ETH_FORK_CREDIT_MANAGER");
        } catch {
            revert("Credit manager address not set");
        }

        if (!_attachCreditManager(creditManagerAddr)) {
            console.log("Skipped");
            skipTest = true;
        }

        if (!skipTest) {
            _;
        }
    }

    modifier attachAllV3CMTest() {
        _attachCore();

<<<<<<< HEAD
        // address creditManagerAddr;
        // bool skipTest = false;

        // address[] memory cms = cr.getCreditManagers();
        // uint256 len = cms.length;

        // address[] memory pools = cr.getPools();
=======
        address creditManagerAddr;
        bool skipTest = false;

        // address[] memory cms = cr.getCreditManagers();
        // uint256 len = cms.length;
>>>>>>> d2eb0745
        // unchecked {
        //     for (uint256 i = 0; i < len; i++) {
        //         address poolAddr = cr.poolByIndex(i);
        //         if (!_attachPool(poolAddr)) {
        //             console.log("Skipped");
        //             skipTest = true;
        //             break;
        //         } else {}
        //     }
        // }
<<<<<<< HEAD
=======

>>>>>>> d2eb0745
        _;
    }

    function _setupCore() internal {
        new Roles();
        NetworkDetector nd = new NetworkDetector();

        chainId = nd.chainId();

        tokenTestSuite = new TokensTestSuite();
        vm.deal(address(this), 100 * WAD);
        tokenTestSuite.topUpWETH{value: 100 * WAD}();

        weth = tokenTestSuite.addressOf(Tokens.WETH);

        vm.startPrank(CONFIGURATOR);
        GenesisFactory gp = new GenesisFactory(weth, DUMB_ADDRESS, accountFactoryVersion);
        if (chainId == 1337 || chainId == 31337) gp.addPriceFeeds(tokenTestSuite.getPriceFeeds());
        gp.acl().claimOwnership();

        gp.acl().addPausableAdmin(CONFIGURATOR);
        gp.acl().addUnpausableAdmin(CONFIGURATOR);

        addressProvider = gp.addressProvider();

        vm.stopPrank();

        _initCoreContracts();
    }

    function _attachCore() internal {
        try vm.envAddress("ETH_FORK_ADDRESS_PROVIDER") returns (address val) {
            addressProvider = IAddressProviderV3(val);
        } catch {
            revert("ETH_FORK_ADDRESS_PROVIDER is not provided");
        }

        console.log("Starting mainnet test with address provider: %s", address(addressProvider));
        _initCoreContracts();
    }

    function _initCoreContracts() internal {
        cr = ContractsRegister(addressProvider.getAddressOrRevert(AP_CONTRACTS_REGISTER, NO_VERSION_CONTROL));
        accountFactory = AccountFactory(addressProvider.getAddressOrRevert(AP_ACCOUNT_FACTORY, NO_VERSION_CONTROL));
        priceOracle = IPriceOracleV3(addressProvider.getAddressOrRevert(AP_PRICE_ORACLE, 3_00));
        withdrawalManager = IWithdrawalManagerV3(addressProvider.getAddressOrRevert(AP_WITHDRAWAL_MANAGER, 3_00));
        botList = BotListV3(payable(addressProvider.getAddressOrRevert(AP_BOT_LIST, 3_00)));
    }

    function _attachPool(address _pool) internal returns (bool isCompartible) {
        pool = PoolV3(_pool);

        poolQuotaKeeper = PoolQuotaKeeperV3(pool.poolQuotaKeeper());
        gauge = GaugeV3(poolQuotaKeeper.gauge());

        underlying = pool.asset();

        if (!anyUnderlying && underlying != tokenTestSuite.addressOf(underlyingT)) {
            return false;
        }

        return true;
    }

    function _attachCreditManager(address _creditManager) internal returns (bool isCompartible) {
        creditManager = CreditManagerV3(_creditManager);
        creditFacade = CreditFacadeV3(creditManager.creditFacade());

        if (!_attachPool(creditManager.pool())) {
            return false;
        }

        if (!anyExpirable && creditFacade.expirable() != expirable) {
            return false;
        }

        if (!anyDegenNFT && whitelisted != (creditFacade.degenNFT() != address(0))) {
            return false;
        }

        (, creditAccountAmount) = creditFacade.debtLimits();
    }

    function _deployPool(IPoolV3DeployConfig config) internal {
        uint256 initialBalance = 10 * config.getAccountAmount();
        underlyingT = config.underlying();

        underlying = tokenTestSuite.addressOf(underlyingT);

        supportsQuotas = anySupportsQuotas ? config.supportsQuotas() : supportsQuotas;

        PoolFactory pf = new PoolFactory(address(addressProvider),  config, underlying, supportsQuotas, tokenTestSuite);

        pool = pf.pool();
        gauge = pf.gauge();
        poolQuotaKeeper = pf.poolQuotaKeeper();

        tokenTestSuite.mint(underlying, INITIAL_LP, initialBalance);
        tokenTestSuite.approve(underlying, INITIAL_LP, address(pool));

        vm.prank(INITIAL_LP);
        pool.deposit(initialBalance, INITIAL_LP);

        vm.prank(CONFIGURATOR);
        cr.addPool(address(pool));

        vm.label(address(pool), "Pool");
    }

    function _deployMockCreditAndPool() internal {
        IPoolV3DeployConfig creditConfig = new MockCreditConfig(
            tokenTestSuite,
            underlyingT
        );

        _deployCreditAndPool(creditConfig);
    }

    function _deployCreditAndPool(string memory configSymbol) internal {
        IPoolV3DeployConfig config = getDeployConfig(configSymbol);
        _deployCreditAndPool(config);
    }

    function _deployCreditAndPool(IPoolV3DeployConfig config) internal {
        _deployPool(config);

        creditAccountAmount = config.getAccountAmount();
        CreditManagerV3DeployParams[] memory allCms = config.creditManagers();

        degenNFT = new DegenNFTV2(
            address(addressProvider),
            "DegenNFTV2",
            "Gear-Degen"
        );

        vm.prank(CONFIGURATOR);
        degenNFT.setMinter(CONFIGURATOR);

        uint256 len = allCms.length;

        for (uint256 i; i < len; ++i) {
            CreditManagerV3DeployParams memory cmParams = allCms[i];

            if (anyDegenNFT) {
                whitelisted = cmParams.whitelisted;
            }

            CreditManagerOpts memory cmOpts = CreditManagerOpts({
                minDebt: cmParams.minDebt,
                maxDebt: cmParams.maxDebt,
                collateralTokens: _convertCollateral(cmParams.collateralTokens),
                degenNFT: (whitelisted) ? address(degenNFT) : address(0),
                expirable: (anyExpirable) ? cmParams.expirable : expirable,
                name: cmParams.name
            });

            CreditManagerFactory cmf = new CreditManagerFactory(
            address(addressProvider),
            address(pool),
            cmOpts,
            0
        );

            creditManager = cmf.creditManager();
            creditFacade = cmf.creditFacade();
            creditConfigurator = cmf.creditConfigurator();

            vm.prank(CONFIGURATOR);
            cr.addCreditManager(address(creditManager));

            if (whitelisted) {
                vm.prank(CONFIGURATOR);
                degenNFT.addCreditFacade(address(creditFacade));
            }

            if (expirable) {
                vm.prank(CONFIGURATOR);
                creditConfigurator.setExpirationDate(uint40(block.timestamp + 1));
            }

            if (accountFactoryVersion == 3_00) {
                vm.prank(CONFIGURATOR);
                AccountFactoryV3(address(accountFactory)).addCreditManager(address(creditManager));
            }

            if (supportsQuotas) {
                vm.prank(CONFIGURATOR);
                poolQuotaKeeper.addCreditManager(address(creditManager));
            }

            vm.prank(CONFIGURATOR);
            pool.setCreditManagerDebtLimit(address(creditManager), cmParams.poolLimit);

            vm.prank(CONFIGURATOR);
            botList.setApprovedCreditManagerStatus(address(creditManager), true);

            vm.label(address(creditFacade), "CreditFacadeV3");
            vm.label(address(creditManager), "CreditManagerV3");
            vm.label(address(creditConfigurator), "CreditConfiguratorV3");

            tokenTestSuite.mint(underlying, USER, creditAccountAmount);
            tokenTestSuite.mint(underlying, FRIEND, creditAccountAmount);

            vm.prank(USER);
            IERC20(underlying).approve(address(creditManager), type(uint256).max);

            vm.prank(FRIEND);
            IERC20(underlying).approve(address(creditManager), type(uint256).max);

            creditManagers.push(creditManager);
            creditFacades.push(creditFacade);
            creditConfigurators.push(creditConfigurator);
        }

        if (len > 1) {
            creditManager = creditManagers[0];
            creditFacade = creditFacades[0];
            creditConfigurator = creditConfigurators[0];
        }
    }

    // /// @dev Opens credit account for testing management functions
    // function _openCreditAccount()
    //     internal
    //     returns (uint256 debt, uint256 cumulativeIndexLastUpdate, address creditAccount)
    // {
    //     debt = creditAccountAmount;

    //     cumulativeIndexLastUpdate = pool.baseInterestIndex();
    //     // pool.setCumulativeIndexNow(cumulativeIndexLastUpdate);

    //     vm.prank(address(creditFacade));

    //     // Existing address case
    //     creditAccount = creditManager.openCreditAccount(debt, USER);

    //     // Increase block number cause it's forbidden to close credit account in the same block
    //     vm.roll(block.number + 1);
    //     // vm.warp(block.timestamp + 100 days);

    //     // pool.setCumulativeIndexNow(cumulativeIndexAtClose);
    // }

    function _addAndEnableTokens(address creditAccount, uint256 numTokens, uint256 balance) internal {
        for (uint256 i = 0; i < numTokens; i++) {
            ERC20Mock t = new ERC20Mock("new token", "nt", 18);
            PriceFeedMock pf = new PriceFeedMock(10**8, 8);

            vm.startPrank(CONFIGURATOR);
            creditManager.addToken(address(t));
            IPriceOracleV3(address(priceOracle)).setPriceFeed(address(t), address(pf), 1 hours);
            creditManager.setCollateralTokenData(address(t), 8000, 8000, type(uint40).max, 0);
            vm.stopPrank();

            t.mint(creditAccount, balance);
        }
    }

    ///
    /// HELPERS
    ///

    function _openCreditAccount(uint256 amount, address onBehalfOf, uint16 leverageFactor, uint16 referralCode)
        internal
        returns (address)
    {
        uint256 debt = (amount * leverageFactor) / 100; // LEVERAGE_DECIMALS; // F:[FA-5]

        return creditFacade.openCreditAccount(
            onBehalfOf,
            MultiCallBuilder.build(
                MultiCall({
                    target: address(creditFacade),
                    callData: abi.encodeCall(ICreditFacadeV3Multicall.increaseDebt, (debt))
                }),
                MultiCall({
                    target: address(creditFacade),
                    callData: abi.encodeCall(ICreditFacadeV3Multicall.addCollateral, (underlying, amount))
                })
            ),
            referralCode
        );
    }

    function _openTestCreditAccount() internal returns (address creditAccount, uint256 balance) {
        tokenTestSuite.mint(underlying, USER, creditAccountAmount);

        vm.startPrank(USER);
        creditAccount = _openCreditAccount(creditAccountAmount, USER, 100, 0);

        vm.stopPrank();

        balance = IERC20(underlying).balanceOf(creditAccount);

        vm.label(creditAccount, "creditAccount");
    }

    function expectTokenIsEnabled(address creditAccount, address token, bool expectedState) internal {
        expectTokenIsEnabled(creditAccount, token, expectedState, "");
    }

    function expectTokenIsEnabled(address creditAccount, address token, bool expectedState, string memory reason)
        internal
    {
        bool state = creditManager.getTokenMaskOrRevert(token) & creditManager.enabledTokensMaskOf(creditAccount) != 0;

        if (state != expectedState && bytes(reason).length != 0) {
            emit log_string(reason);
        }

        assertTrue(
            state == expectedState,
            string(
                abi.encodePacked(
                    "Token ",
                    IERC20Metadata(token).symbol(),
                    state ? " enabled as not expetcted" : " not enabled as expected "
                )
            )
        );
    }

    function _makeAccountsLiquitable() internal {
        vm.prank(CONFIGURATOR);
        creditConfigurator.setFees(1000, 200, 9000, 100, 9500);

        // switch to new block to be able to close account
        vm.roll(block.number + 1);
    }

    function expectSafeAllowance(address creditAccount, address target) internal {
        uint256 len = creditManager.collateralTokensCount();
        for (uint256 i = 0; i < len; i++) {
            (address token,) = creditManager.collateralTokenByMask(1 << i);
            assertLe(IERC20(token).allowance(creditAccount, target), 1, "allowance is too high");
        }
    }

    function expectTokenIsEnabled(address creditAccount, Tokens t, bool expectedState) internal {
        expectTokenIsEnabled(creditAccount, t, expectedState, "");
    }

    function expectTokenIsEnabled(address creditAccount, Tokens t, bool expectedState, string memory reason) internal {
        expectTokenIsEnabled(creditAccount, tokenTestSuite.addressOf(t), expectedState, reason);
    }

    function addCollateral(Tokens t, uint256 amount) internal {
        tokenTestSuite.mint(t, USER, amount);
        tokenTestSuite.approve(t, USER, address(creditManager));

        vm.startPrank(USER);
        // TODO: rewrite using addCollateral in mc
        // creditFacade.addCollateral(USER, tokenTestSuite.addressOf(t), amount);
        vm.stopPrank();
    }

    function _checkForWETHTest() internal {
        _checkForWETHTest(USER);
    }

    function _checkForWETHTest(address tester) internal {
        expectBalance(Tokens.WETH, tester, WETH_TEST_AMOUNT);

        expectEthBalance(tester, 0);
    }

    function _prepareForWETHTest() internal {
        _prepareForWETHTest(USER);
    }

    function _prepareForWETHTest(address tester) internal {
        vm.startPrank(tester);
        if (tester.balance > 0) {
            IWETH(weth).deposit{value: tester.balance}();
        }

        IERC20(weth).transfer(address(this), tokenTestSuite.balanceOf(Tokens.WETH, tester));

        vm.stopPrank();
        expectBalance(Tokens.WETH, tester, 0);

        vm.deal(tester, WETH_TEST_AMOUNT);
    }

    function makeTokenQuoted(address token, uint16 rate, uint96 limit) internal {
        require(supportsQuotas, "Test suite does not support quotas");

        vm.startPrank(CONFIGURATOR);
        gauge.addQuotaToken(token, rate, rate);
        poolQuotaKeeper.setTokenLimit(token, limit);

        vm.warp(block.timestamp + 7 days);
        gauge.updateEpoch();

        // uint256 tokenMask = creditManager.getTokenMaskOrRevert(token);
        // uint256 limitedMask = creditManager.quotedTokensMask();

        creditConfigurator.makeTokenQuoted(token);

        vm.stopPrank();
    }

    function executeOneLineMulticall(address creditAccount, address target, bytes memory callData) internal {
        creditFacade.multicall(creditAccount, MultiCallBuilder.build(MultiCall({target: target, callData: callData})));
    }

    function _convertCollateral(CollateralTokenHuman[] memory clts)
        internal
        view
        returns (CollateralToken[] memory result)
    {
        uint256 len = clts.length;
        result = new CollateralToken[](len);
        for (uint256 i = 0; i < len; i++) {
            result[i] =
                CollateralToken({token: tokenTestSuite.addressOf(clts[i].token), liquidationThreshold: clts[i].lt});
        }
    }
}<|MERGE_RESOLUTION|>--- conflicted
+++ resolved
@@ -229,21 +229,10 @@
     modifier attachAllV3CMTest() {
         _attachCore();
 
-<<<<<<< HEAD
-        // address creditManagerAddr;
-        // bool skipTest = false;
 
         // address[] memory cms = cr.getCreditManagers();
         // uint256 len = cms.length;
 
-        // address[] memory pools = cr.getPools();
-=======
-        address creditManagerAddr;
-        bool skipTest = false;
-
-        // address[] memory cms = cr.getCreditManagers();
-        // uint256 len = cms.length;
->>>>>>> d2eb0745
         // unchecked {
         //     for (uint256 i = 0; i < len; i++) {
         //         address poolAddr = cr.poolByIndex(i);
@@ -254,10 +243,7 @@
         //         } else {}
         //     }
         // }
-<<<<<<< HEAD
-=======
-
->>>>>>> d2eb0745
+
         _;
     }
 
