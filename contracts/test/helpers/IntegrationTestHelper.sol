// SPDX-License-Identifier: UNLICENSED
// Gearbox Protocol. Generalized leverage for DeFi protocols
// (c) Gearbox Foundation, 2023.
pragma solidity ^0.8.17;

import "../../interfaces/IAddressProviderV3.sol";
import {ContractsRegister} from "@gearbox-protocol/core-v2/contracts/core/ContractsRegister.sol";
import {AccountFactoryV3} from "../../core/AccountFactoryV3.sol";

import {IWETH} from "@gearbox-protocol/core-v2/contracts/interfaces/external/IWETH.sol";
import {IERC20} from "@openzeppelin/contracts/token/ERC20/IERC20.sol";
import {IERC20Metadata} from "@openzeppelin/contracts/token/ERC20/extensions/IERC20Metadata.sol";
import {CreditFacadeV3} from "../../credit/CreditFacadeV3.sol";
import {CreditConfiguratorV3} from "../../credit/CreditConfiguratorV3.sol";
import {MultiCall} from "../../interfaces/ICreditFacadeV3.sol";
import {MultiCallBuilder} from "../lib/MultiCallBuilder.sol";
import {PoolV3} from "../../pool/PoolV3.sol";
import {PoolQuotaKeeperV3} from "../../pool/PoolQuotaKeeperV3.sol";
import {GaugeV3} from "../../governance/GaugeV3.sol";
import {DegenNFTV2} from "@gearbox-protocol/core-v2/contracts/tokens/DegenNFTV2.sol";
import {CreditManagerFactory} from "../suites/CreditManagerFactory.sol";

import {ICreditFacadeV3Multicall} from "../../interfaces/ICreditFacadeV3.sol";

import {CreditManagerV3} from "../../credit/CreditManagerV3.sol";
import {IPriceOracleV3} from "../../interfaces/IPriceOracleV3.sol";
import {IWithdrawalManagerV3} from "../../interfaces/IWithdrawalManagerV3.sol";
import {CreditManagerOpts, CollateralToken} from "../../credit/CreditConfiguratorV3.sol";
import {PoolFactory} from "../suites/PoolFactory.sol";

import {TokensTestSuite} from "../suites/TokensTestSuite.sol";
import {NetworkDetector} from "@gearbox-protocol/sdk-gov/contracts/NetworkDetector.sol";

import {IPoolV3DeployConfig, CreditManagerV3DeployParams, CollateralTokenHuman} from "../interfaces/ICreditConfig.sol";
import {MockCreditConfig} from "../config/MockCreditConfig.sol";
import {TestHelper} from "../lib/helper.sol";
import {ERC20Mock} from "../mocks/token/ERC20Mock.sol";
import "../lib/constants.sol";
import {Tokens} from "@gearbox-protocol/sdk-gov/contracts/Tokens.sol";
import {PriceFeedMock} from "../mocks/oracles/PriceFeedMock.sol";
import {BalanceHelper} from "./BalanceHelper.sol";
import {BotListV3} from "../../core/BotListV3.sol";
import {AccountFactory} from "@gearbox-protocol/core-v2/contracts/core/AccountFactory.sol";
// MOCKS
import {AdapterMock} from "../mocks/core/AdapterMock.sol";
import {TargetContractMock} from "../mocks/core/TargetContractMock.sol";

import {GenesisFactory} from "../suites/GenesisFactory.sol";

import {ConfigManager} from "../config/ConfigManager.sol";
import "forge-std/console.sol";

contract IntegrationTestHelper is TestHelper, BalanceHelper, ConfigManager {
    uint256 constant WETH_TEST_AMOUNT = 5 * WAD;
    uint256 chainId;

    // CORE
    IAddressProviderV3 addressProvider;
    ContractsRegister cr;
    AccountFactory accountFactory;
    IPriceOracleV3 priceOracle;
    IWithdrawalManagerV3 withdrawalManager;
    BotListV3 botList;

    /// POOL & CREDIT MANAGER
    PoolV3 public pool;
    PoolQuotaKeeperV3 public poolQuotaKeeper;
    GaugeV3 public gauge;

    DegenNFTV2 public degenNFT;

    CreditManagerV3 public creditManager;
    CreditFacadeV3 public creditFacade;
    CreditConfiguratorV3 public creditConfigurator;

    CreditManagerV3[] public creditManagers;
    CreditFacadeV3[] public creditFacades;
    CreditConfiguratorV3[] public creditConfigurators;

    TargetContractMock targetMock;
    AdapterMock adapterMock;

    address public weth;

    bool public anyUnderlying = true;
    Tokens public underlyingT = Tokens.DAI;

    address public underlying;

    bool anyDegenNFT = true;
    bool whitelisted;

    bool anyExpirable = true;
    bool expirable;

    bool anySupportsQuotas = true;
    bool supportsQuotas;

    bool anyAccountFactory = true;
    uint256 accountFactoryVersion = 1;

    bool installAdapterMock = false;

    bool runOnFork;

    uint256 creditAccountAmount;

    modifier notExpirableCase() {
        expirable = false;
        anyExpirable = false;
        _;
    }

    modifier expirableCase() {
        expirable = true;
        anyExpirable = false;
        _;
    }

    modifier allExpirableCases() {
        anyExpirable = false;
        uint256 snapshot = vm.snapshot();
        expirable = false;
        _;
        vm.revertTo(snapshot);

        expirable = true;
        _;
    }

    modifier withoutDegenNFT() {
        anyDegenNFT = false;
        whitelisted = false;
        _;
    }

    modifier withDegenNFT() {
        anyDegenNFT = false;
        whitelisted = true;
        _;
    }

    modifier allDegenNftCases() {
        anyDegenNFT = false;
        uint256 snapshot = vm.snapshot();

        whitelisted = false;
        _;
        vm.revertTo(snapshot);

        whitelisted = true;
        _;
    }

    modifier withAccountFactoryV1() {
        anyAccountFactory = false;
        accountFactoryVersion = 1;
        _;
    }

    modifier withAccountFactoryV3() {
        anyAccountFactory = false;
        accountFactoryVersion = 3_00;
        _;
    }

    modifier withAllAccountFactories() {
        anyAccountFactory = false;
        uint256 snapshot = vm.snapshot();

        accountFactoryVersion = 1;
        _;
        vm.revertTo(snapshot);

        accountFactoryVersion = 3_00;
        _;
    }

    modifier withUnderlying(Tokens t) {
        anyUnderlying = false;
        underlyingT = t;
        _;
    }

    modifier withAdapterMock() {
        installAdapterMock = true;
        _;
    }

    modifier creditTest() {
        _setupCore();

        _deployMockCreditAndPool();

        if (installAdapterMock) {
            targetMock = new TargetContractMock();
            adapterMock = new AdapterMock(address(creditManager), address(targetMock));

            vm.prank(CONFIGURATOR);
            creditConfigurator.allowAdapter(address(adapterMock));
        }

        _;
    }

    modifier attachTest() {
        _attachCore();

        address creditManagerAddr;

        bool skipTest = false;

        try vm.envAddress("ATTACH_CREDIT_MANAGER") returns (address) {
            creditManagerAddr = vm.envAddress("ATTACH_CREDIT_MANAGER");
        } catch {
            revert("Credit manager address not set");
        }

        if (!_attachCreditManager(creditManagerAddr)) {
            console.log("Skipped");
            skipTest = true;
        }

        if (!skipTest) {
            _;
        }
    }

    modifier attachAllV3CMTest() {
        _attachCore();

        address creditManagerAddr;
        bool skipTest = false;

        // address[] memory cms = cr.getCreditManagers();
        // uint256 len = cms.length;
        // unchecked {
        //     for (uint256 i = 0; i < len; i++) {
        //         address poolAddr = cr.poolByIndex(i);
        //         if (!_attachPool(poolAddr)) {
        //             console.log("Skipped");
        //             skipTest = true;
        //             break;
        //         } else {}
        //     }
        // }

        _;
    }

    function _setupCore() internal {
        new Roles();
        NetworkDetector nd = new NetworkDetector();

        chainId = nd.chainId();

        tokenTestSuite = new TokensTestSuite();
        vm.deal(address(this), 100 * WAD);
        tokenTestSuite.topUpWETH{value: 100 * WAD}();

        weth = tokenTestSuite.addressOf(Tokens.WETH);

        vm.startPrank(CONFIGURATOR);
        GenesisFactory gp = new GenesisFactory(weth, DUMB_ADDRESS, accountFactoryVersion);
        if (chainId == 1337 || chainId == 31337) gp.addPriceFeeds(tokenTestSuite.getPriceFeeds());
        gp.acl().claimOwnership();

        gp.acl().addPausableAdmin(CONFIGURATOR);
        gp.acl().addUnpausableAdmin(CONFIGURATOR);

        addressProvider = gp.addressProvider();

        vm.stopPrank();

        _initCoreContracts();
    }

    function _attachCore() internal {
<<<<<<< HEAD
        new Roles();
        NetworkDetector nd = new NetworkDetector();
        chainId = nd.chainId();

        tokenTestSuite = new TokensTestSuite();
        try vm.envAddress("ETH_FORK_ADDRESS_PROVIDER") returns (address val) {
=======
        try vm.envAddress("ATTACH_ADDRESS_PROVIDER") returns (address val) {
>>>>>>> 519647cc
            addressProvider = IAddressProviderV3(val);
        } catch {
            revert("ATTACH_ADDRESS_PROVIDER is not provided");
        }

        console.log("Starting mainnet test with address provider: %s", address(addressProvider));
        _initCoreContracts();
    }

    function _initCoreContracts() internal {
        cr = ContractsRegister(addressProvider.getAddressOrRevert(AP_CONTRACTS_REGISTER, NO_VERSION_CONTROL));
        accountFactory = AccountFactory(addressProvider.getAddressOrRevert(AP_ACCOUNT_FACTORY, NO_VERSION_CONTROL));
        priceOracle = IPriceOracleV3(addressProvider.getAddressOrRevert(AP_PRICE_ORACLE, 3_00));
        withdrawalManager = IWithdrawalManagerV3(addressProvider.getAddressOrRevert(AP_WITHDRAWAL_MANAGER, 3_00));
        botList = BotListV3(payable(addressProvider.getAddressOrRevert(AP_BOT_LIST, 3_00)));
    }

    function _attachPool(address _pool) internal returns (bool isCompartible) {
        pool = PoolV3(_pool);

        poolQuotaKeeper = PoolQuotaKeeperV3(pool.poolQuotaKeeper());
        gauge = GaugeV3(poolQuotaKeeper.gauge());

        underlying = pool.asset();

        if (!anyUnderlying && underlying != tokenTestSuite.addressOf(underlyingT)) {
            return false;
        }

        return true;
    }

    function _attachCreditManager(address _creditManager) internal returns (bool isCompartible) {
        creditManager = CreditManagerV3(_creditManager);
        creditFacade = CreditFacadeV3(creditManager.creditFacade());
        creditConfigurator = CreditConfiguratorV3(creditManager.creditConfigurator());

        if (!_attachPool(creditManager.pool())) {
            return false;
        }

        if (!anyExpirable && creditFacade.expirable() != expirable) {
            return false;
        }

        if (!anyDegenNFT && whitelisted != (creditFacade.degenNFT() != address(0))) {
            return false;
        }

        (, creditAccountAmount) = creditFacade.debtLimits();

        return true;
    }

    function _deployPool(IPoolV3DeployConfig config) internal {
        uint256 initialBalance = 10 * config.getAccountAmount();
        underlyingT = config.underlying();

        underlying = tokenTestSuite.addressOf(underlyingT);

        supportsQuotas = anySupportsQuotas ? config.supportsQuotas() : supportsQuotas;

        PoolFactory pf = new PoolFactory(address(addressProvider),  config, underlying, supportsQuotas, tokenTestSuite);

        pool = pf.pool();
        gauge = pf.gauge();
        poolQuotaKeeper = pf.poolQuotaKeeper();

        tokenTestSuite.mint(underlying, INITIAL_LP, initialBalance);
        tokenTestSuite.approve(underlying, INITIAL_LP, address(pool));

        vm.prank(INITIAL_LP);
        pool.deposit(initialBalance, INITIAL_LP);

        vm.prank(CONFIGURATOR);
        cr.addPool(address(pool));

        vm.label(address(pool), "Pool");
    }

    function _deployMockCreditAndPool() internal {
        IPoolV3DeployConfig creditConfig = new MockCreditConfig(
            tokenTestSuite,
            underlyingT
        );

        _deployCreditAndPool(creditConfig);
    }

    function _deployCreditAndPool(string memory configSymbol) internal {
        IPoolV3DeployConfig config = getDeployConfig(configSymbol);
        _deployCreditAndPool(config);
    }

    function _deployCreditAndPool(IPoolV3DeployConfig config) internal {
        _deployPool(config);

        creditAccountAmount = config.getAccountAmount();
        CreditManagerV3DeployParams[] memory allCms = config.creditManagers();

        degenNFT = new DegenNFTV2(
            address(addressProvider),
            "DegenNFTV2",
            "Gear-Degen"
        );

        vm.prank(CONFIGURATOR);
        degenNFT.setMinter(CONFIGURATOR);

        uint256 len = allCms.length;

        for (uint256 i; i < len; ++i) {
            CreditManagerV3DeployParams memory cmParams = allCms[i];

            if (anyDegenNFT) {
                whitelisted = cmParams.whitelisted;
            }

            CreditManagerOpts memory cmOpts = CreditManagerOpts({
                minDebt: cmParams.minDebt,
                maxDebt: cmParams.maxDebt,
                collateralTokens: _convertCollateral(cmParams.collateralTokens),
                degenNFT: (whitelisted) ? address(degenNFT) : address(0),
                expirable: (anyExpirable) ? cmParams.expirable : expirable,
                name: cmParams.name
            });

            CreditManagerFactory cmf = new CreditManagerFactory(
            address(addressProvider),
            address(pool),
            cmOpts,
            0
        );

            creditManager = cmf.creditManager();
            creditFacade = cmf.creditFacade();
            creditConfigurator = cmf.creditConfigurator();

            vm.prank(CONFIGURATOR);
            cr.addCreditManager(address(creditManager));

            if (whitelisted) {
                vm.prank(CONFIGURATOR);
                degenNFT.addCreditFacade(address(creditFacade));
            }

            if (expirable) {
                vm.prank(CONFIGURATOR);
                creditConfigurator.setExpirationDate(uint40(block.timestamp + 1));
            }

            if (accountFactoryVersion == 3_00) {
                vm.prank(CONFIGURATOR);
                AccountFactoryV3(address(accountFactory)).addCreditManager(address(creditManager));
            }

            if (supportsQuotas) {
                vm.prank(CONFIGURATOR);
                poolQuotaKeeper.addCreditManager(address(creditManager));
            }

            vm.prank(CONFIGURATOR);
            pool.setCreditManagerDebtLimit(address(creditManager), cmParams.poolLimit);

            vm.prank(CONFIGURATOR);
            botList.setApprovedCreditManagerStatus(address(creditManager), true);

            vm.label(address(creditFacade), "CreditFacadeV3");
            vm.label(address(creditManager), "CreditManagerV3");
            vm.label(address(creditConfigurator), "CreditConfiguratorV3");

            tokenTestSuite.mint(underlying, USER, creditAccountAmount);
            tokenTestSuite.mint(underlying, FRIEND, creditAccountAmount);

            vm.prank(USER);
            IERC20(underlying).approve(address(creditManager), type(uint256).max);

            vm.prank(FRIEND);
            IERC20(underlying).approve(address(creditManager), type(uint256).max);

            creditManagers.push(creditManager);
            creditFacades.push(creditFacade);
            creditConfigurators.push(creditConfigurator);
        }

        if (len > 1) {
            creditManager = creditManagers[0];
            creditFacade = creditFacades[0];
            creditConfigurator = creditConfigurators[0];
        }
    }

    // /// @dev Opens credit account for testing management functions
    // function _openCreditAccount()
    //     internal
    //     returns (uint256 debt, uint256 cumulativeIndexLastUpdate, address creditAccount)
    // {
    //     debt = creditAccountAmount;

    //     cumulativeIndexLastUpdate = pool.baseInterestIndex();
    //     // pool.setCumulativeIndexNow(cumulativeIndexLastUpdate);

    //     vm.prank(address(creditFacade));

    //     // Existing address case
    //     creditAccount = creditManager.openCreditAccount(debt, USER);

    //     // Increase block number cause it's forbidden to close credit account in the same block
    //     vm.roll(block.number + 1);
    //     // vm.warp(block.timestamp + 100 days);

    //     // pool.setCumulativeIndexNow(cumulativeIndexAtClose);
    // }

    function _addAndEnableTokens(address creditAccount, uint256 numTokens, uint256 balance) internal {
        for (uint256 i = 0; i < numTokens; i++) {
            ERC20Mock t = new ERC20Mock("new token", "nt", 18);
            PriceFeedMock pf = new PriceFeedMock(10**8, 8);

            vm.startPrank(CONFIGURATOR);
            creditManager.addToken(address(t));
            IPriceOracleV3(address(priceOracle)).setPriceFeed(address(t), address(pf), 1 hours);
            creditManager.setCollateralTokenData(address(t), 8000, 8000, type(uint40).max, 0);
            vm.stopPrank();

            t.mint(creditAccount, balance);
        }
    }

    ///
    /// HELPERS
    ///

    function _openCreditAccount(uint256 amount, address onBehalfOf, uint16 leverageFactor, uint16 referralCode)
        internal
        returns (address)
    {
        uint256 debt = (amount * leverageFactor) / 100; // LEVERAGE_DECIMALS; // F:[FA-5]

        return creditFacade.openCreditAccount(
            onBehalfOf,
            MultiCallBuilder.build(
                MultiCall({
                    target: address(creditFacade),
                    callData: abi.encodeCall(ICreditFacadeV3Multicall.increaseDebt, (debt))
                }),
                MultiCall({
                    target: address(creditFacade),
                    callData: abi.encodeCall(ICreditFacadeV3Multicall.addCollateral, (underlying, amount))
                })
            ),
            referralCode
        );
    }

    function _openTestCreditAccount() internal returns (address creditAccount, uint256 balance) {
        tokenTestSuite.mint(underlying, USER, creditAccountAmount);

        vm.startPrank(USER);
        creditAccount = _openCreditAccount(creditAccountAmount, USER, 100, 0);

        vm.stopPrank();

        balance = IERC20(underlying).balanceOf(creditAccount);

        vm.label(creditAccount, "creditAccount");
    }

    function expectTokenIsEnabled(address creditAccount, address token, bool expectedState) internal {
        expectTokenIsEnabled(creditAccount, token, expectedState, "");
    }

    function expectTokenIsEnabled(address creditAccount, address token, bool expectedState, string memory reason)
        internal
    {
        bool state = creditManager.getTokenMaskOrRevert(token) & creditManager.enabledTokensMaskOf(creditAccount) != 0;

        if (state != expectedState && bytes(reason).length != 0) {
            emit log_string(reason);
        }

        assertTrue(
            state == expectedState,
            string(
                abi.encodePacked(
                    "Token ",
                    IERC20Metadata(token).symbol(),
                    state ? " enabled as not expetcted" : " not enabled as expected "
                )
            )
        );
    }

    function _makeAccountsLiquitable() internal {
        vm.prank(CONFIGURATOR);
        creditConfigurator.setFees(1000, 200, 9000, 100, 9500);

        // switch to new block to be able to close account
        vm.roll(block.number + 1);
    }

    function expectSafeAllowance(address creditAccount, address target) internal {
        uint256 len = creditManager.collateralTokensCount();
        for (uint256 i = 0; i < len; i++) {
            (address token,) = creditManager.collateralTokenByMask(1 << i);
            assertLe(IERC20(token).allowance(creditAccount, target), 1, "allowance is too high");
        }
    }

    function expectTokenIsEnabled(address creditAccount, Tokens t, bool expectedState) internal {
        expectTokenIsEnabled(creditAccount, t, expectedState, "");
    }

    function expectTokenIsEnabled(address creditAccount, Tokens t, bool expectedState, string memory reason) internal {
        expectTokenIsEnabled(creditAccount, tokenTestSuite.addressOf(t), expectedState, reason);
    }

    function addCollateral(Tokens t, uint256 amount) internal {
        tokenTestSuite.mint(t, USER, amount);
        tokenTestSuite.approve(t, USER, address(creditManager));

        vm.startPrank(USER);
        // TODO: rewrite using addCollateral in mc
        // creditFacade.addCollateral(USER, tokenTestSuite.addressOf(t), amount);
        vm.stopPrank();
    }

    function _checkForWETHTest() internal {
        _checkForWETHTest(USER);
    }

    function _checkForWETHTest(address tester) internal {
        expectBalance(Tokens.WETH, tester, WETH_TEST_AMOUNT);

        expectEthBalance(tester, 0);
    }

    function _prepareForWETHTest() internal {
        _prepareForWETHTest(USER);
    }

    function _prepareForWETHTest(address tester) internal {
        vm.startPrank(tester);
        if (tester.balance > 0) {
            IWETH(weth).deposit{value: tester.balance}();
        }

        IERC20(weth).transfer(address(this), tokenTestSuite.balanceOf(Tokens.WETH, tester));

        vm.stopPrank();
        expectBalance(Tokens.WETH, tester, 0);

        vm.deal(tester, WETH_TEST_AMOUNT);
    }

    function makeTokenQuoted(address token, uint16 rate, uint96 limit) internal {
        require(supportsQuotas, "Test suite does not support quotas");

        vm.startPrank(CONFIGURATOR);
        gauge.addQuotaToken(token, rate, rate);
        poolQuotaKeeper.setTokenLimit(token, limit);

        vm.warp(block.timestamp + 7 days);
        gauge.updateEpoch();

        // uint256 tokenMask = creditManager.getTokenMaskOrRevert(token);
        // uint256 limitedMask = creditManager.quotedTokensMask();

        creditConfigurator.makeTokenQuoted(token);

        vm.stopPrank();
    }

    function executeOneLineMulticall(address creditAccount, address target, bytes memory callData) internal {
        creditFacade.multicall(creditAccount, MultiCallBuilder.build(MultiCall({target: target, callData: callData})));
    }

    function _convertCollateral(CollateralTokenHuman[] memory clts)
        internal
        view
        returns (CollateralToken[] memory result)
    {
        uint256 len = clts.length;
        result = new CollateralToken[](len);
        for (uint256 i = 0; i < len; i++) {
            result[i] =
                CollateralToken({token: tokenTestSuite.addressOf(clts[i].token), liquidationThreshold: clts[i].lt});
        }
    }
}<|MERGE_RESOLUTION|>--- conflicted
+++ resolved
@@ -276,16 +276,12 @@
     }
 
     function _attachCore() internal {
-<<<<<<< HEAD
         new Roles();
         NetworkDetector nd = new NetworkDetector();
         chainId = nd.chainId();
 
         tokenTestSuite = new TokensTestSuite();
-        try vm.envAddress("ETH_FORK_ADDRESS_PROVIDER") returns (address val) {
-=======
         try vm.envAddress("ATTACH_ADDRESS_PROVIDER") returns (address val) {
->>>>>>> 519647cc
             addressProvider = IAddressProviderV3(val);
         } catch {
             revert("ATTACH_ADDRESS_PROVIDER is not provided");
