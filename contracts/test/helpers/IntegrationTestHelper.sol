// SPDX-License-Identifier: UNLICENSED
// Gearbox Protocol. Generalized leverage for DeFi protocols
// (c) Gearbox Foundation, 2023.
pragma solidity ^0.8.17;

import "../../interfaces/IAddressProviderV3.sol";
import {ContractsRegister} from "@gearbox-protocol/core-v2/contracts/core/ContractsRegister.sol";
import {AccountFactoryV3} from "../../core/AccountFactoryV3.sol";

import {IWETH} from "@gearbox-protocol/core-v2/contracts/interfaces/external/IWETH.sol";
import {IERC20} from "@openzeppelin/contracts/token/ERC20/IERC20.sol";
import {IERC20Metadata} from "@openzeppelin/contracts/token/ERC20/extensions/IERC20Metadata.sol";
import {CreditFacadeV3} from "../../credit/CreditFacadeV3.sol";
import {CreditConfiguratorV3} from "../../credit/CreditConfiguratorV3.sol";
import {MultiCall} from "../../interfaces/ICreditFacadeV3.sol";
import {MultiCallBuilder} from "../lib/MultiCallBuilder.sol";
import {PoolV3} from "../../pool/PoolV3.sol";
import {PoolQuotaKeeperV3} from "../../pool/PoolQuotaKeeperV3.sol";
import {GaugeV3} from "../../governance/GaugeV3.sol";
import {DegenNFTV2} from "@gearbox-protocol/core-v2/contracts/tokens/DegenNFTV2.sol";
import {CreditManagerFactory} from "../suites/CreditManagerFactory.sol";

import {ICreditFacadeV3Multicall} from "../../interfaces/ICreditFacadeV3.sol";

import {CreditManagerV3} from "../../credit/CreditManagerV3.sol";
import {IPriceOracleV3} from "../../interfaces/IPriceOracleV3.sol";
import {IWithdrawalManagerV3} from "../../interfaces/IWithdrawalManagerV3.sol";
import {CreditManagerOpts, CollateralToken} from "../../credit/CreditConfiguratorV3.sol";
import {PoolFactory} from "../suites/PoolFactory.sol";

import {TokensTestSuite} from "../suites/TokensTestSuite.sol";
import {NetworkDetector} from "@gearbox-protocol/sdk/contracts/NetworkDetector.sol";

import {ICreditConfig} from "../interfaces/ICreditConfig.sol";
import {MockCreditConfig} from "../config/MockCreditConfig.sol";
import {TestHelper} from "../lib/helper.sol";
import {ERC20Mock} from "../mocks/token/ERC20Mock.sol";
import "../lib/constants.sol";
import {Tokens} from "@gearbox-protocol/sdk/contracts/Tokens.sol";
import {PriceFeedMock} from "../mocks/oracles/PriceFeedMock.sol";
import {BalanceHelper} from "./BalanceHelper.sol";
import {BotListV3} from "../../core/BotListV3.sol";
import {AccountFactory} from "@gearbox-protocol/core-v2/contracts/core/AccountFactory.sol";
// MOCKS
import {AdapterMock} from "../mocks/core/AdapterMock.sol";
import {TargetContractMock} from "../mocks/core/TargetContractMock.sol";

import {GenesisFactory} from "../suites/GenesisFactory.sol";
import "forge-std/console.sol";

contract IntegrationTestHelper is TestHelper, BalanceHelper {
    uint256 constant WETH_TEST_AMOUNT = 5 * WAD;
    uint256 chainId;

    // CORE
    IAddressProviderV3 addressProvider;
    ContractsRegister cr;
    AccountFactory accountFactory;
    IPriceOracleV3 priceOracle;
    IWithdrawalManagerV3 withdrawalManager;
    BotListV3 botList;

    /// POOL & CREDIT MANAGER
    PoolV3 pool;
    PoolQuotaKeeperV3 public poolQuotaKeeper;
    GaugeV3 public gauge;

    DegenNFTV2 public degenNFT;

    CreditManagerV3 public creditManager;
    CreditFacadeV3 public creditFacade;
    CreditConfiguratorV3 public creditConfigurator;

    TargetContractMock targetMock;
    AdapterMock adapterMock;

    address public weth;

    bool public anyUnderlying = true;
    Tokens public underlyingT = Tokens.DAI;

    address public underlying;

    bool anyDegenNFT = true;
    bool whitelisted;

    bool anyExpirable = true;
    bool expirable;

    bool anySupportsQuotas = true;
    bool supportsQuotas;

    bool anyAccountFactory = true;
    uint256 accountFactoryVersion = 1;

    bool installAdapterMock = false;

    bool runOnFork;

    uint256 creditAccountAmount;

    modifier notExpirableCase() {
        expirable = false;
        anyExpirable = false;
        _;
    }

    modifier expirableCase() {
        expirable = true;
        anyExpirable = false;
        _;
    }

    modifier allExpirableCases() {
        anyExpirable = false;
        uint256 snapshot = vm.snapshot();
        expirable = false;
        _;
        vm.revertTo(snapshot);

        expirable = true;
        _;
    }

    modifier withoutDegenNFT() {
        anyDegenNFT = false;
        whitelisted = false;
        _;
    }

    modifier withDegenNFT() {
        anyDegenNFT = false;
        whitelisted = true;
        _;
    }

    modifier allDegenNftCases() {
        anyDegenNFT = false;
        uint256 snapshot = vm.snapshot();

        whitelisted = false;
        _;
        vm.revertTo(snapshot);

        whitelisted = true;
        _;
    }

    modifier withoutQuotas() {
        anySupportsQuotas = false;
        supportsQuotas = false;
        _;
    }

    modifier withQuotas() {
        anySupportsQuotas = false;
        supportsQuotas = true;
        _;
    }

    modifier withAllQuotas() {
        anySupportsQuotas = false;

        uint256 snapshot = vm.snapshot();

        supportsQuotas = true;
        _;
        vm.revertTo(snapshot);
        supportsQuotas = false;
        _;
    }

    modifier withAccountFactoryV1() {
        anyAccountFactory = false;
        accountFactoryVersion = 1;
        _;
    }

    modifier withAccountFactoryV3() {
        anyAccountFactory = false;
        accountFactoryVersion = 3_00;
        _;
    }

    modifier withAllAccountFactories() {
        anyAccountFactory = false;
        uint256 snapshot = vm.snapshot();

        accountFactoryVersion = 1;
        _;
        vm.revertTo(snapshot);

        accountFactoryVersion = 3_00;
        _;
    }

    modifier withUnderlying(Tokens t) {
        anyUnderlying = false;
        underlyingT = t;
        _;
    }

    modifier withAdapterMock() {
        installAdapterMock = true;
        _;
    }

    modifier creditTest() {
        _setupCore();

        _deployCreditAndPool();

        if (installAdapterMock) {
            targetMock = new TargetContractMock();
            adapterMock = new AdapterMock(address(creditManager), address(targetMock));

            vm.prank(CONFIGURATOR);
            creditConfigurator.allowAdapter(address(adapterMock));
        }

        _;
    }

    modifier attachTest() {
        _attachCore();

        address creditManagerAddr;

        bool skipTest = false;

        try vm.envAddress("ETH_FORK_CREDIT_MANAGER") returns (address) {
            creditManagerAddr = vm.envAddress("ETH_FORK_CREDIT_MANAGER");
        } catch {
            revert("Credit manager address not set");
        }

        if (!_attachCreditManager(creditManagerAddr)) {
            console.log("Skipped");
            skipTest = true;
        }

        if (!skipTest) {
            _;
        }
    }

    function _setupCore() internal {
        new Roles();
        NetworkDetector nd = new NetworkDetector();

        chainId = nd.chainId();

        tokenTestSuite = new TokensTestSuite();
        tokenTestSuite.topUpWETH{value: 100 * WAD}();

        weth = tokenTestSuite.addressOf(Tokens.WETH);

        vm.startPrank(CONFIGURATOR);
        GenesisFactory gp = new GenesisFactory(weth, DUMB_ADDRESS, accountFactoryVersion);

        gp.acl().claimOwnership();

        gp.acl().addPausableAdmin(CONFIGURATOR);
        gp.acl().addUnpausableAdmin(CONFIGURATOR);

        gp.acl().transferOwnership(address(gp));
        gp.claimACLOwnership();

        if (chainId == 1337 || chainId == 31337) gp.addPriceFeeds(tokenTestSuite.getPriceFeeds());

        gp.acl().claimOwnership();

        addressProvider = gp.addressProvider();

        vm.stopPrank();

        _initCoreContracts();
    }

<<<<<<< HEAD
    function _attachCore() internal {
        try vm.envAddress("ETH_FORK_ADDRESS_PROVIDER") returns (address val) {
            addressProvider = IAddressProviderV3(val);
        } catch {
            revert("ETH_FORK_ADDRESS_PROVIDER is not provided");
=======
            /// TRANSFER OWNERSHIP TO CONFIGURATOR
>>>>>>> 434e2d5e
        }

        console.log("Starting mainnet test with address provider: %s", address(addressProvider));
        _initCoreContracts();
    }

    function _initCoreContracts() internal {
        cr = ContractsRegister(addressProvider.getAddressOrRevert(AP_CONTRACTS_REGISTER, 1));
        accountFactory = AccountFactory(addressProvider.getAddressOrRevert(AP_ACCOUNT_FACTORY, NO_VERSION_CONTROL));
        priceOracle = IPriceOracleV3(addressProvider.getAddressOrRevert(AP_PRICE_ORACLE, 3_00));
        withdrawalManager = IWithdrawalManagerV3(addressProvider.getAddressOrRevert(AP_WITHDRAWAL_MANAGER, 3_00));
        botList = BotListV3(payable(addressProvider.getAddressOrRevert(AP_BOT_LIST, 3_00)));
    }

    function _attachPool(address _pool) internal returns (bool isCompartible) {
        pool = PoolV3(_pool);
        if (!anySupportsQuotas && pool.supportsQuotas() != supportsQuotas) {
            return false;
        }

        if (supportsQuotas) {
            poolQuotaKeeper = PoolQuotaKeeperV3(pool.poolQuotaKeeper());
            gauge = GaugeV3(poolQuotaKeeper.gauge());
        }

        underlying = pool.asset();

        if (!anyUnderlying && underlying != tokenTestSuite.addressOf(underlyingT)) {
            return false;
        }

        return true;
    }

    function _attachCreditManager(address _creditManager) internal returns (bool isCompartible) {
        creditManager = CreditManagerV3(_creditManager);
        creditFacade = CreditFacadeV3(creditManager.creditFacade());

        if (!_attachPool(creditManager.pool())) {
            return false;
        }

        if (!anyExpirable && creditFacade.expirable() != expirable) {
            return false;
        }

        if (!anyDegenNFT && whitelisted != (creditFacade.degenNFT() != address(0))) {
            return false;
        }

        (, creditAccountAmount) = creditFacade.debtLimits();
    }

    function _deployPool(uint256 initialBalance) internal {
        underlying = tokenTestSuite.addressOf(underlyingT);

        PoolFactory pf = new PoolFactory(address(addressProvider), underlying, supportsQuotas);

        pool = pf.pool();
        gauge = pf.gauge();
        poolQuotaKeeper = pf.poolQuotaKeeper();

        tokenTestSuite.mint(underlying, INITIAL_LP, initialBalance);
        tokenTestSuite.approve(underlying, INITIAL_LP, address(pool));

        vm.prank(INITIAL_LP);
        pool.deposit(initialBalance, INITIAL_LP);

        vm.prank(CONFIGURATOR);
        cr.addPool(address(pool));

        vm.label(address(pool), "Pool");
    }

    function _deployCreditAndPool() internal {
        MockCreditConfig creditConfig = new MockCreditConfig(
            tokenTestSuite,
            underlyingT
        );

        _deployCreditAndPool(creditConfig);
    }

    function _deployCreditAndPool(ICreditConfig creditConfig) internal {
        _deployPool(10 * creditConfig.getAccountAmount());

        creditAccountAmount = creditConfig.getAccountAmount();

        CreditManagerOpts memory cmOpts = creditConfig.getCreditOpts();

        cmOpts.expirable = expirable;

        if (whitelisted) {
            degenNFT = new DegenNFTV2(
            address(addressProvider),
            "DegenNFTV2",
            "Gear-Degen"
        );

            vm.prank(CONFIGURATOR);
            degenNFT.setMinter(CONFIGURATOR);

            cmOpts.degenNFT = address(degenNFT);
        }

        CreditManagerFactory cmf = new CreditManagerFactory(
            address(addressProvider),
            address(pool),
            cmOpts,
            0
        );

        creditManager = cmf.creditManager();
        creditFacade = cmf.creditFacade();
        creditConfigurator = cmf.creditConfigurator();

        vm.prank(CONFIGURATOR);
        cr.addCreditManager(address(creditManager));

        if (whitelisted) {
            vm.prank(CONFIGURATOR);
            degenNFT.addCreditFacade(address(creditFacade));
        }

        if (expirable) {
            vm.prank(CONFIGURATOR);
            creditConfigurator.setExpirationDate(uint40(block.timestamp + 1));
        }

        if (accountFactoryVersion == 3_00) {
            vm.prank(CONFIGURATOR);
            AccountFactoryV3(address(accountFactory)).addCreditManager(address(creditManager));
        }

        if (supportsQuotas) {
            vm.prank(CONFIGURATOR);
            poolQuotaKeeper.addCreditManager(address(creditManager));
        }

        vm.prank(CONFIGURATOR);
        pool.setCreditManagerDebtLimit(address(creditManager), type(uint256).max);

        vm.prank(CONFIGURATOR);
        botList.setApprovedCreditManagerStatus(address(creditManager), true);

        vm.label(address(creditFacade), "CreditFacadeV3");
        vm.label(address(creditManager), "CreditManagerV3");
        vm.label(address(creditConfigurator), "CreditConfiguratorV3");

        tokenTestSuite.mint(underlying, USER, creditAccountAmount);
        tokenTestSuite.mint(underlying, FRIEND, creditAccountAmount);

        vm.prank(USER);
        IERC20(underlying).approve(address(creditManager), type(uint256).max);

        vm.prank(FRIEND);
        IERC20(underlying).approve(address(creditManager), type(uint256).max);
    }

    /// @dev Opens credit account for testing management functions
    function _openCreditAccount()
        internal
        returns (uint256 debt, uint256 cumulativeIndexLastUpdate, address creditAccount)
    {
        debt = creditAccountAmount;

        cumulativeIndexLastUpdate = pool.calcLinearCumulative_RAY();
        // pool.setCumulativeIndexNow(cumulativeIndexLastUpdate);

        vm.prank(address(creditFacade));

        // Existing address case
        creditAccount = creditManager.openCreditAccount(debt, USER);

        // Increase block number cause it's forbidden to close credit account in the same block
        vm.roll(block.number + 1);
        // vm.warp(block.timestamp + 100 days);

        // pool.setCumulativeIndexNow(cumulativeIndexAtClose);
    }

    function _addAndEnableTokens(address creditAccount, uint256 numTokens, uint256 balance) internal {
        for (uint256 i = 0; i < numTokens; i++) {
            ERC20Mock t = new ERC20Mock("new token", "nt", 18);
            PriceFeedMock pf = new PriceFeedMock(10**8, 8);

            vm.startPrank(CONFIGURATOR);
            creditManager.addToken(address(t));
            IPriceOracleV3(address(priceOracle)).setPriceFeed(address(t), address(pf), 1 hours);
            creditManager.setCollateralTokenData(address(t), 8000, 8000, type(uint40).max, 0);
            vm.stopPrank();

            t.mint(creditAccount, balance);
        }
    }

    ///
    /// HELPERS
    ///

    function _openCreditAccount(uint256 amount, address onBehalfOf, uint16 leverageFactor, uint16 referralCode)
        internal
        returns (address)
    {
        uint256 borrowedAmount = (amount * leverageFactor) / 100; // LEVERAGE_DECIMALS; // F:[FA-5]

        return creditFacade.openCreditAccount(
            borrowedAmount,
            onBehalfOf,
            MultiCallBuilder.build(
                MultiCall({
                    target: address(creditFacade),
                    callData: abi.encodeCall(ICreditFacadeV3Multicall.addCollateral, (underlying, amount))
                })
            ),
            referralCode
        );
    }

    function _openTestCreditAccount() internal returns (address creditAccount, uint256 balance) {
        tokenTestSuite.mint(underlying, USER, creditAccountAmount);

        vm.startPrank(USER);
        creditAccount = _openCreditAccount(creditAccountAmount, USER, 100, 0);

        vm.stopPrank();

        balance = IERC20(underlying).balanceOf(creditAccount);

        vm.label(creditAccount, "creditAccount");
    }

    function expectTokenIsEnabled(address creditAccount, address token, bool expectedState) internal {
        expectTokenIsEnabled(creditAccount, token, expectedState, "");
    }

    function expectTokenIsEnabled(address creditAccount, address token, bool expectedState, string memory reason)
        internal
    {
        bool state = creditManager.getTokenMaskOrRevert(token) & creditManager.enabledTokensMaskOf(creditAccount) != 0;

        if (state != expectedState && bytes(reason).length != 0) {
            emit log_string(reason);
        }

        assertTrue(
            state == expectedState,
            string(
                abi.encodePacked(
                    "Token ",
                    IERC20Metadata(token).symbol(),
                    state ? " enabled as not expetcted" : " not enabled as expected "
                )
            )
        );
    }

    function _makeAccountsLiquitable() internal {
        vm.prank(CONFIGURATOR);
        creditConfigurator.setFees(1000, 200, 9000, 100, 9500);

        // switch to new block to be able to close account
        vm.roll(block.number + 1);
    }

    function expectSafeAllowance(address creditAccount, address target) internal {
        uint256 len = creditManager.collateralTokensCount();
        for (uint256 i = 0; i < len; i++) {
            (address token,) = creditManager.collateralTokenByMask(1 << i);
            assertLe(IERC20(token).allowance(creditAccount, target), 1, "allowance is too high");
        }
    }

    function expectTokenIsEnabled(address creditAccount, Tokens t, bool expectedState) internal {
        expectTokenIsEnabled(creditAccount, t, expectedState, "");
    }

    function expectTokenIsEnabled(address creditAccount, Tokens t, bool expectedState, string memory reason) internal {
        expectTokenIsEnabled(creditAccount, tokenTestSuite.addressOf(t), expectedState, reason);
    }

    function addCollateral(Tokens t, uint256 amount) internal {
        tokenTestSuite.mint(t, USER, amount);
        tokenTestSuite.approve(t, USER, address(creditManager));

        vm.startPrank(USER);
        // TODO: rewrite using addCollateral in mc
        // creditFacade.addCollateral(USER, tokenTestSuite.addressOf(t), amount);
        vm.stopPrank();
    }

    function _checkForWETHTest() internal {
        _checkForWETHTest(USER);
    }

    function _checkForWETHTest(address tester) internal {
        expectBalance(Tokens.WETH, tester, WETH_TEST_AMOUNT);

        expectEthBalance(tester, 0);
    }

    function _prepareForWETHTest() internal {
        _prepareForWETHTest(USER);
    }

    function _prepareForWETHTest(address tester) internal {
        vm.startPrank(tester);
        if (tester.balance > 0) {
            IWETH(weth).deposit{value: tester.balance}();
        }

        IERC20(weth).transfer(address(this), tokenTestSuite.balanceOf(Tokens.WETH, tester));

        vm.stopPrank();
        expectBalance(Tokens.WETH, tester, 0);

        vm.deal(tester, WETH_TEST_AMOUNT);
    }

    function makeTokenQuoted(address token, uint16 rate, uint96 limit) internal {
        require(supportsQuotas, "Test suite does not support quotas");

        vm.startPrank(CONFIGURATOR);
        gauge.addQuotaToken(token, rate, rate);
        poolQuotaKeeper.setTokenLimit(token, limit);

        vm.warp(block.timestamp + 7 days);
        gauge.updateEpoch();

        // uint256 tokenMask = creditManager.getTokenMaskOrRevert(token);
        // uint256 limitedMask = creditManager.quotedTokensMask();

        creditConfigurator.makeTokenQuoted(token);

        vm.stopPrank();
    }

    function executeOneLineMulticall(address creditAccount, address target, bytes memory callData) internal {
        creditFacade.multicall(creditAccount, MultiCallBuilder.build(MultiCall({target: target, callData: callData})));
    }
}<|MERGE_RESOLUTION|>--- conflicted
+++ resolved
@@ -277,15 +277,11 @@
         _initCoreContracts();
     }
 
-<<<<<<< HEAD
     function _attachCore() internal {
         try vm.envAddress("ETH_FORK_ADDRESS_PROVIDER") returns (address val) {
             addressProvider = IAddressProviderV3(val);
         } catch {
             revert("ETH_FORK_ADDRESS_PROVIDER is not provided");
-=======
-            /// TRANSFER OWNERSHIP TO CONFIGURATOR
->>>>>>> 434e2d5e
         }
 
         console.log("Starting mainnet test with address provider: %s", address(addressProvider));
