// SPDX-License-Identifier: UNLICENSED
// Gearbox Protocol. Generalized leverage for DeFi protocols
// (c) Gearbox Foundation, 2023.
pragma solidity ^0.8.17;

import {IERC20} from "@openzeppelin/contracts/token/ERC20/IERC20.sol";
import {AdapterType} from "@gearbox-protocol/sdk-gov/contracts/AdapterType.sol";
import {IAdapter} from "@gearbox-protocol/core-v2/contracts/interfaces/IAdapter.sol";

import {ICreditManagerV3} from "../../interfaces/ICreditManagerV3.sol";
import {TargetAttacker} from "./TargetAttacker.sol";

/// @title Adapter Mock
contract AdapterAttacker is IAdapter {
    AdapterType public constant override _gearboxAdapterType = AdapterType.ABSTRACT;
    uint16 public constant override _gearboxAdapterVersion = 1;

    address public immutable override creditManager;
    address public immutable override addressProvider;
    address public immutable override targetContract;

    constructor(address _creditManager, address _targetContract) {
        creditManager = _creditManager;
        addressProvider = ICreditManagerV3(_creditManager).addressProvider();
        targetContract = _targetContract;
    }

<<<<<<< HEAD
    function executeAllApprove(uint256 _seed)
=======
    function executeAllApprove(bytes memory callData)
>>>>>>> 3b43a8c2
        external
        returns (uint256 tokensToEnable, uint256 tokensToDisable, bytes memory result)
    {
        uint256 len = ICreditManagerV3(creditManager).collateralTokensCount();

        for (uint256 i; i < len; ++i) {
            (address token,) = ICreditManagerV3(creditManager).collateralTokenByMask(1 << i);
            _approveToken(token, type(uint256).max);
        }

        result = _execute(abi.encodeCall(TargetAttacker.act, (_seed)));

        for (uint256 i; i < len; ++i) {
            (address token,) = ICreditManagerV3(creditManager).collateralTokenByMask(1 << i);
            _approveToken(token, 1);
        }

        address tokenIn = TargetAttacker(targetContract).tokenIn();
        if (tokenIn != address(0)) {
            uint256 balance = IERC20(tokenIn).balanceOf(TargetAttacker(targetContract).creditAccount());
            if (balance > 1) {
                tokensToEnable = ICreditManagerV3(creditManager).getTokenMaskOrRevert(tokenIn);
            }
        }

        address tokenOut = TargetAttacker(targetContract).tokenOut();
        if (tokenOut != address(0)) {
            uint256 balance = IERC20(tokenOut).balanceOf(TargetAttacker(targetContract).creditAccount());
            if (balance <= 1) {
                tokensToDisable = ICreditManagerV3(creditManager).getTokenMaskOrRevert(tokenOut);
            }
        }
    }

    function _execute(bytes memory data) internal returns (bytes memory result) {
        result = ICreditManagerV3(creditManager).execute(data);
    }

    function _approveToken(address token, uint256 amount) internal {
        ICreditManagerV3(creditManager).approveCreditAccount(token, amount);
    }
}<|MERGE_RESOLUTION|>--- conflicted
+++ resolved
@@ -25,11 +25,7 @@
         targetContract = _targetContract;
     }
 
-<<<<<<< HEAD
-    function executeAllApprove(uint256 _seed)
-=======
     function executeAllApprove(bytes memory callData)
->>>>>>> 3b43a8c2
         external
         returns (uint256 tokensToEnable, uint256 tokensToDisable, bytes memory result)
     {
