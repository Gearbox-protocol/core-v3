// SPDX-License-Identifier: UNLICENSED
// Gearbox Protocol. Generalized leverage for DeFi protocols
// (c) Gearbox Foundation, 2023.
pragma solidity ^0.8.17;

import {IERC20} from "@openzeppelin/contracts/token/ERC20/IERC20.sol";
<<<<<<< HEAD
import {Math} from "@openzeppelin/contracts/utils/math/Math.sol";

import {ICreditManagerV3, CollateralCalcTask} from "../../interfaces/ICreditManagerV3.sol";
import {IPoolV3} from "../../interfaces/IPoolV3.sol";

import {IPriceOracleV3} from "../../interfaces/IPriceOracleV3.sol";

=======
import {ICreditManagerV3, CollateralCalcTask, CollateralDebtData} from "../../interfaces/ICreditManagerV3.sol";
import {IPriceOracleV3} from "../../interfaces/IPriceOracleV3.sol";
import {ITokenTestSuite} from "../interfaces/ITokenTestSuite.sol";
import {PriceFeedMock} from "../mocks/oracles/PriceFeedMock.sol";
>>>>>>> 3b43a8c2
import {Random} from "./Random.sol";

/// @title Target Hacker
/// This contract simulates different technics to hack the system by provided seed

contract TargetAttacker is Random {
    using Math for uint256;

    ICreditManagerV3 creditManager;
<<<<<<< HEAD
    IPoolV3 pool;
    IPriceOracleV3 priceOracle;

    address underlying;

    address public creditAccount;
    address public tokenIn;
    address public tokenOut;
=======
    IPriceOracleV3 priceOracle;
    ITokenTestSuite tokenTestSuite;
    address creditAccount;
>>>>>>> 3b43a8c2

    constructor(address _creditManager, address _priceOracle, address _tokenTestSuite) {
        creditManager = ICreditManagerV3(_creditManager);
<<<<<<< HEAD
        pool = IPoolV3(creditManager.pool());
        priceOracle = IPriceOracleV3(creditManager.priceOracle());
        underlying = pool.asset();
        IERC20(underlying).approve(address(pool), type(uint256).max);
=======
        priceOracle = IPriceOracleV3(_priceOracle);
        tokenTestSuite = ITokenTestSuite(_tokenTestSuite);
>>>>>>> 3b43a8c2
    }

    // Act function tests different scenarios related to any action
    // which could potential attacker use. Calling internal contracts
    // depositing funds into pools, withdrawing, liquidating, etc.

    // it also could update prices for updatable price oracles

    function act(uint256 _seed) external {
        setSeed(_seed);
        creditAccount = msg.sender;

<<<<<<< HEAD
        tokenOut = address(0);

        function ()[4] memory fnActions = [_stealTokens, _swap, _deposit, _withdraw];
=======
        function ()[3] memory fnActions = [_stealTokens, _changeTokenPrice, _swapTokens];
>>>>>>> 3b43a8c2

        fnActions[getRandomInRange(fnActions.length)]();
    }

    function _changeTokenPrice() internal {
        uint256 cTokensQty = creditManager.collateralTokensCount();
        uint256 mask = 1 << getRandomInRange(cTokensQty);
        (address token,) = creditManager.collateralTokenByMask(mask);

        address priceFeed = IPriceOracleV3(priceOracle).priceFeeds(token);

        (, int256 price,,,) = PriceFeedMock(priceFeed).latestRoundData();

        uint256 sign = getRandomInRange(2);
        uint256 deltaPct = getRandomInRange(500);

        int256 newPrice =
            sign == 1 ? price * (10000 + int256(deltaPct)) / 10000 : price * (10000 - int256(deltaPct)) / 10000;

        PriceFeedMock(priceFeed).setPrice(newPrice);
    }

    function _swapTokens() internal {
        uint256 cTokensQty = creditManager.collateralTokensCount();
        uint256 mask0 = 1 << getRandomInRange(cTokensQty);
        uint256 mask1 = 1 << getRandomInRange(cTokensQty);

        (address tokenIn,) = creditManager.collateralTokenByMask(mask0);
        (address tokenOut,) = creditManager.collateralTokenByMask(mask1);

        uint256 balance = IERC20(tokenIn).balanceOf(creditAccount);

        uint256 tokenInAmount = getRandomInRange(balance);

        uint256 tokenInEq = priceOracle.convert(tokenInAmount, tokenIn, tokenOut);

        IERC20(tokenIn).transferFrom(creditAccount, address(this), tokenInAmount);
        tokenTestSuite.mint(tokenOut, creditAccount, getRandomInRange(tokenInEq));
    }

    function _stealTokens() internal {
        uint256 cTokensQty = creditManager.collateralTokensCount();
        uint256 mask = 1 << getRandomInRange(cTokensQty);
        (tokenIn,) = creditManager.collateralTokenByMask(mask);
        uint256 balance = IERC20(tokenIn).balanceOf(creditAccount);
        IERC20(tokenIn).transferFrom(creditAccount, address(this), getRandomInRange(balance));
    }

    /// Swaps token with some deviation from oracle price

    function _swap() internal {
        uint256 cTokensQty = creditManager.collateralTokensCount();

        (tokenIn,) = creditManager.collateralTokenByMask(1 << getRandomInRange(cTokensQty));
        uint256 balance = IERC20(tokenIn).balanceOf(creditAccount);
        uint256 amount = getRandomInRange(balance);
        IERC20(tokenIn).transferFrom(creditAccount, address(this), amount);

        (tokenOut,) = creditManager.collateralTokenByMask(1 << getRandomInRange(cTokensQty));

        uint256 amountOut = (priceOracle.convert(amount, tokenIn, tokenOut) * (120 - getRandomInRange(40))) / 100;
        amountOut = Math.min(amountOut, IERC20(tokenOut).balanceOf(address(this)));
        IERC20(tokenOut).transfer(creditAccount, amountOut);
    }

    function _deposit() internal {
        uint256 amount = getRandomInRange95(pool.availableLiquidity());
        pool.deposit(amount, address(this));
    }

    function _withdraw() internal {
        uint256 amount = getRandomInRange95(pool.balanceOf(address(this)));
        pool.withdraw(amount, address(this), address(this));
    }
}<|MERGE_RESOLUTION|>--- conflicted
+++ resolved
@@ -4,20 +4,10 @@
 pragma solidity ^0.8.17;
 
 import {IERC20} from "@openzeppelin/contracts/token/ERC20/IERC20.sol";
-<<<<<<< HEAD
-import {Math} from "@openzeppelin/contracts/utils/math/Math.sol";
-
-import {ICreditManagerV3, CollateralCalcTask} from "../../interfaces/ICreditManagerV3.sol";
-import {IPoolV3} from "../../interfaces/IPoolV3.sol";
-
-import {IPriceOracleV3} from "../../interfaces/IPriceOracleV3.sol";
-
-=======
 import {ICreditManagerV3, CollateralCalcTask, CollateralDebtData} from "../../interfaces/ICreditManagerV3.sol";
 import {IPriceOracleV3} from "../../interfaces/IPriceOracleV3.sol";
 import {ITokenTestSuite} from "../interfaces/ITokenTestSuite.sol";
 import {PriceFeedMock} from "../mocks/oracles/PriceFeedMock.sol";
->>>>>>> 3b43a8c2
 import {Random} from "./Random.sol";
 
 /// @title Target Hacker
@@ -27,32 +17,14 @@
     using Math for uint256;
 
     ICreditManagerV3 creditManager;
-<<<<<<< HEAD
-    IPoolV3 pool;
-    IPriceOracleV3 priceOracle;
-
-    address underlying;
-
-    address public creditAccount;
-    address public tokenIn;
-    address public tokenOut;
-=======
     IPriceOracleV3 priceOracle;
     ITokenTestSuite tokenTestSuite;
     address creditAccount;
->>>>>>> 3b43a8c2
 
     constructor(address _creditManager, address _priceOracle, address _tokenTestSuite) {
         creditManager = ICreditManagerV3(_creditManager);
-<<<<<<< HEAD
-        pool = IPoolV3(creditManager.pool());
-        priceOracle = IPriceOracleV3(creditManager.priceOracle());
-        underlying = pool.asset();
-        IERC20(underlying).approve(address(pool), type(uint256).max);
-=======
         priceOracle = IPriceOracleV3(_priceOracle);
         tokenTestSuite = ITokenTestSuite(_tokenTestSuite);
->>>>>>> 3b43a8c2
     }
 
     // Act function tests different scenarios related to any action
@@ -65,13 +37,7 @@
         setSeed(_seed);
         creditAccount = msg.sender;
 
-<<<<<<< HEAD
-        tokenOut = address(0);
-
-        function ()[4] memory fnActions = [_stealTokens, _swap, _deposit, _withdraw];
-=======
         function ()[3] memory fnActions = [_stealTokens, _changeTokenPrice, _swapTokens];
->>>>>>> 3b43a8c2
 
         fnActions[getRandomInRange(fnActions.length)]();
     }
