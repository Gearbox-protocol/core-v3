// SPDX-License-Identifier: UNLICENSED
// Gearbox Protocol. Generalized leverage for DeFi protocols
// (c) Gearbox Foundation, 2023.
pragma solidity ^0.8.17;

import {BitMask, UNDERLYING_TOKEN_MASK} from "../../libraries/BitMask.sol";
import {Random} from "./Random.sol";

import "../../interfaces/ICreditFacadeV3Multicall.sol";
import {IERC20} from "@openzeppelin/contracts/token/ERC20/IERC20.sol";
import {GearboxInstance} from "./Deployer.sol";

import {IPriceOracleV3} from "../../interfaces/IPriceOracleV3.sol";
import {ICreditManagerV3, CollateralCalcTask} from "../../interfaces/ICreditManagerV3.sol";
import {ICreditFacadeV3, ICreditFacadeV3Multicall} from "../../interfaces/ICreditFacadeV3.sol";
import {IPoolQuotaKeeperV3} from "../../interfaces/IPoolQuotaKeeperV3.sol";
import {MultiCall} from "../../interfaces/ICreditFacadeV3.sol";
import {MultiCallBuilder} from "../lib/MultiCallBuilder.sol";
import {AdapterAttacker} from "./AdapterAttacker.sol";
import {TargetAttacker} from "./TargetAttacker.sol";

import "forge-std/Test.sol";
import "../lib/constants.sol";
import "forge-std/console.sol";
import "forge-std/Vm.sol";

// function onDemandPriceUpdate(address token, bool reserve, bytes calldata data) external;
// for this function we'll use Mock which can update the price without any signature

// function storeExpectedBalances(BalanceDelta[] calldata balanceDeltas) external;
// This is specific case which will be tested separatedly

// function compareBalances() external;
// This is specific case which will be tested separatedly

// Multicall generator is used to
contract MulticallGenerator is Random {
    using BitMask for uint256;

    address adapterAttacker;

    uint8 maxCallDepth = 10;

    uint256 debt;

    ICreditManagerV3 creditManager;
    ICreditFacadeV3 creditFacade;
    IPriceOracleV3 priceOracle;

    address underlying;

    address creditAccount;

    mapping(address => uint96) quotaLimits;

    uint256 permissions;
    bool followPermissions;

    constructor(address _creditManager, address _adapterAttacker) {
        creditManager = ICreditManagerV3(_creditManager);
        creditFacade = ICreditFacadeV3(creditManager.creditFacade());
        priceOracle = IPriceOracleV3(creditManager.priceOracle());
        underlying = creditManager.underlying();
        adapterAttacker = _adapterAttacker;
    }

    function setCreditAccount(address _creditAccount) external {
        creditAccount = _creditAccount;
    }

    function generateRandomMulticalls(uint256 _seed, uint256 _permissions)
        external
        returns (MultiCall[] memory calls)
    {
        setSeed(_seed);
        permissions = _permissions;

        followPermissions = getRandomP() <= pThreshold;

        debt = creditManager.calcDebtAndCollateral(creditAccount, CollateralCalcTask.DEBT_ONLY).debt;

        uint256 len = getRandomInRange(1, maxCallDepth);
        calls = new MultiCall[](len);
        for (uint256 i; i < len; ++i) {
            calls[i] = generateRandomCall();
        }
    }

    // todo: 1. add external call
    // todo: 2. make executable multicalls

    function generateRandomCall() public returns (MultiCall memory call) {
        function() returns (MultiCall memory, bool)[10] memory fns = [
            randomAddCollateral,
            randomUpdateQuota,
            randomSetFullCheckParams,
            randomIncreaseDebt,
            randomDecreaseDebt,
            randomWithdrawCollateral,
            randomEnabledToken,
            randomDisabledToken,
            randomRevokeAdapterAllowances,
            randomExternalCall
        ];

        bool success;
        do {
            (call, success) = fns[getRandomInRange(fns.length)]();
        } while (!success);
    }

    // function addCollateral(address token, uint256 amount) external;
    // here we'll pick any token from CM and any reasonable amount (how to set it)
    function randomAddCollateral() internal returns (MultiCall memory, bool success) {
        if (!followPermissions || (permissions & ADD_COLLATERAL_PERMISSION != 0)) {
            address token = getRandomCollateralToken();

            (, uint256 maxDebt) = creditFacade.debtLimits();
            uint256 reasonableMaxCollateral = IPriceOracleV3(creditManager.priceOracle()).convert({
                amount: maxDebt,
                tokenFrom: underlying,
                tokenTo: token
            });

            uint256 amount = getRandomInRange95(reasonableMaxCollateral);
            return (
                MultiCall({
                    target: address(creditFacade),
                    callData: abi.encodeCall(ICreditFacadeV3Multicall.addCollateral, (token, amount))
                }),
                true
            );
        }
    }

    // function addCollateralWithPermit(address token, uint256 amount, uint256 deadline, uint8 v, bytes32 r, bytes32 s)
    //     external;
    // TODO: implement later

    // function updateQuota(address token, int96 quotaChange, uint96 minQuota) external;
    // Here we'll pick token from CM
    // quotaChange with be picked with reasonable value [1-maxChange]
    // minQuota with be picker with reasonable value

    function randomUpdateQuota() internal returns (MultiCall memory, bool success) {
        if (!followPermissions || (permissions & UPDATE_QUOTA_PERMISSION != 0)) {
            if (getRandomP() > pThreshold || debt != 0) {
                uint256 quotedTokensMask = creditManager.quotedTokensMask();

                if (quotedTokensMask == 0) {
                    MultiCall memory _call;
                    return (_call, false);
                }

                uint256 collateralTokensCount = creditManager.collateralTokensCount();
                uint256 mask;
                do {
                    // mask is generated in range [1; collateralTokensCount], because
                    // underlying token could not be quoted one
                    mask = 1 << getRandomInRange(1, collateralTokensCount);
                } while (quotedTokensMask & mask == 0);

                address token = creditManager.getTokenByMask(mask);
                uint256 quotaAvailable;
                uint256 quotaCurrent;
                {
                    address pqk = creditManager.poolQuotaKeeper();
                    (,,, uint96 totalQuoted, uint96 limit, bool isActive) =
                        IPoolQuotaKeeperV3(pqk).getTokenQuotaParams(token);

                    (quotaCurrent,) = IPoolQuotaKeeperV3(pqk).getQuota(creditAccount, token);

                    quotaAvailable = isActive && limit > totalQuoted ? limit - totalQuoted : 0;
                }

                int96 quota = int96(uint96(getNextRandomNumber()));

                if (quota < int96(uint96(quotaCurrent))) {
                    quota = type(int96).min;
                }

                uint96 minQuota = uint96(getRandomInRange95(quotaAvailable));

                return (
                    MultiCall({
                        target: address(creditFacade),
                        callData: abi.encodeCall(ICreditFacadeV3Multicall.updateQuota, (token, int96(quota), minQuota))
                    }),
                    true
                );
            }
        }
    }
    // function setFullCheckParams(uint256[] calldata collateralHints, uint16 minHealthFactor) external;
    // collateralHints will be chosen properly like 1 << i, where i <= collateralTokensCound

    function randomSetFullCheckParams() internal returns (MultiCall memory, bool success) {
        // for test pufposes, it generates values 10-12K in 95% of cases
        uint16 minHealhFactor = uint16(getRandomInRange95(10_000, 12_000));

        uint256 collateralTokensCount = creditManager.collateralTokensCount();
        uint256 len = getRandomInRange(collateralTokensCount);
        uint256[] memory collateralHints = new uint256[](len);

        unchecked {
            for (uint256 i; i < len; ++i) {
                // tests which check that function reverts for incorrect collateral
                // token mask cover this cases, so for invariant testing
                // it's assumed that function reverts for all of them
                collateralHints[i] = 1 << getRandomInRange(collateralTokensCount);
            }
        }

        return (
            MultiCall({
                target: address(creditFacade),
                callData: abi.encodeCall(ICreditFacadeV3Multicall.setFullCheckParams, (collateralHints, minHealhFactor))
            }),
            true
        );
    }

    // function increaseDebt(uint256 amount) external
    // Here we'll pick reasonable amount in [0; maxDebt - debt] with probabiliy p and unreasonble with (1-p)
    function randomIncreaseDebt() internal returns (MultiCall memory, bool success) {
        if (!followPermissions || (permissions & INCREASE_DEBT_PERMISSION != 0)) {
            permissions = permissions.disable(INCREASE_DEBT_PERMISSION).disable(DECREASE_DEBT_PERMISSION);

            (, uint256 maxDebt) = creditFacade.debtLimits();

            uint256 reasonableIncreaseDebt = maxDebt - debt;

            uint256 amount = getRandomInRange95(reasonableIncreaseDebt);

            debt += amount;

            return (
                MultiCall({
                    target: address(creditFacade),
                    callData: abi.encodeCall(ICreditFacadeV3Multicall.increaseDebt, (amount))
                }),
                true
            );
        }
    }

    // function decreaseDebt(uint256 amount) external;
    // Here we'll pick reasonable amount in [0; debt] with probability p and unreasonable with (1-p)
    function randomDecreaseDebt() internal returns (MultiCall memory, bool success) {
        if (!followPermissions || (permissions & DECREASE_DEBT_PERMISSION != 0)) {
            permissions = permissions.disable(INCREASE_DEBT_PERMISSION).disable(DECREASE_DEBT_PERMISSION);

            (uint256 minDebt,) = creditFacade.debtLimits();

            uint256 amount = debt == 0 ? 0 : getRandomInRange95(debt - minDebt);

            debt -= amount < debt ? amount : debt;

            return (
                MultiCall({
                    target: address(creditFacade),
                    callData: abi.encodeCall(ICreditFacadeV3Multicall.decreaseDebt, (amount))
                }),
                true
            );
        }
    }

    // function withdrawCollateral(address token, uint256 amount, address to) external;
    // token wll be picked from CM
    // amoutn will be chosen as reasonable value (1-balance) and unreasonable value with p
    // address to with be picked randomly from [user, creditAccount, creditManager, creditFacade, adapter, ]
    function randomWithdrawCollateral() internal returns (MultiCall memory, bool success) {
        if (!followPermissions || (permissions & WITHDRAW_COLLATERAL_PERMISSION != 0)) {
            address token = getRandomCollateralToken();
            uint256 balance = IERC20(token).balanceOf(creditAccount);

            uint256 amount = getRandomInRange95(balance);
            return (
                MultiCall({
                    target: address(creditFacade),
                    callData: abi.encodeCall(ICreditFacadeV3Multicall.withdrawCollateral, (token, amount, USER))
                }),
                true
            );
        }
    }

    // function enableToken(address token) external;
    // Any token on CM will be chosen
    function randomEnabledToken() internal returns (MultiCall memory, bool success) {
        if (!followPermissions || (permissions & ENABLE_TOKEN_PERMISSION != 0)) {
            address token = getRandomCollateralToken();
            return (
                MultiCall({
                    target: address(creditFacade),
                    callData: abi.encodeCall(ICreditFacadeV3Multicall.enableToken, (token))
                }),
                true
            );
        }
    }

    // function disableToken(address token) external;
    // Any token on CM will be chosen
    function randomDisabledToken() internal returns (MultiCall memory, bool success) {
        if (!followPermissions || (permissions & DISABLE_TOKEN_PERMISSION != 0)) {
            address token = getRandomCollateralToken();
            return (
                MultiCall({
                    target: address(creditFacade),
                    callData: abi.encodeCall(ICreditFacadeV3Multicall.disableToken, (token))
                }),
                true
            );
        }
    }

    // function revokeAdapterAllowances(RevocationPair[] calldata revocations) external;
    // any token and revocations with be chosen
    function randomRevokeAdapterAllowances() internal returns (MultiCall memory, bool success) {
        if (!followPermissions || (permissions & REVOKE_ALLOWANCES_PERMISSION != 0)) {}
    }

    function randomExternalCall() internal returns (MultiCall memory, bool success) {
        if (!followPermissions || (permissions & EXTERNAL_CALLS_PERMISSION != 0)) {
<<<<<<< HEAD
            return (
                MultiCall({
                    target: address(adapterAttacker),
                    callData: abi.encodeCall(AdapterAttacker.executeAllApprove, (getNextRandomNumber()))
=======
            bytes memory targetCalldata = abi.encodeCall(TargetAttacker.act, (seed));

            return (
                MultiCall({
                    target: adapterAttacker,
                    callData: abi.encodeCall(AdapterAttacker.executeAllApprove, (targetCalldata))
>>>>>>> 3b43a8c2
                }),
                true
            );
        }
    }

    //
    // INTERNAL
    //
    function getRandomCollateralToken() internal returns (address) {
        return creditManager.getTokenByMask(1 << getRandomCollateralTokenIndex());
    }

    function getRandomCollateralTokenIndex() internal returns (uint8) {
        return uint8(getRandomInRange(creditManager.collateralTokensCount()));
    }
}<|MERGE_RESOLUTION|>--- conflicted
+++ resolved
@@ -324,19 +324,12 @@
 
     function randomExternalCall() internal returns (MultiCall memory, bool success) {
         if (!followPermissions || (permissions & EXTERNAL_CALLS_PERMISSION != 0)) {
-<<<<<<< HEAD
-            return (
-                MultiCall({
-                    target: address(adapterAttacker),
-                    callData: abi.encodeCall(AdapterAttacker.executeAllApprove, (getNextRandomNumber()))
-=======
             bytes memory targetCalldata = abi.encodeCall(TargetAttacker.act, (seed));
 
             return (
                 MultiCall({
                     target: adapterAttacker,
                     callData: abi.encodeCall(AdapterAttacker.executeAllApprove, (targetCalldata))
->>>>>>> 3b43a8c2
                 }),
                 true
             );
