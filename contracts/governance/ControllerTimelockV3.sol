--- conflicted
+++ resolved
@@ -522,33 +522,6 @@
         return maxRateCurrent;
     }
 
-<<<<<<< HEAD
-    /// @notice Queues a transaction to activate or deactivate reserve price feed for a token in price oracle
-    /// @dev Requires the policy for keccak(group(priceOracle), group(token), "RESERVE_PRICE_FEED_STATUS")
-    ///      to be enabled, otherwise auto-fails the check
-    /// @param priceOracle Price oracle to change reserve price feed status for
-    /// @param token Token to change reserve price feed status for
-    /// @param active New reserve price feed status (`true` to activate, `false` to deactivate)
-    function setReservePriceFeedStatus(address priceOracle, address token, bool active) external override {
-        bytes32 policyHash = keccak256(abi.encode(_group[priceOracle], _group[token], "RESERVE_PRICE_FEED_STATUS"));
-        bytes32 referenceHash = keccak256(abi.encode(priceOracle, token, "RESERVE_PRICE_FEED_STATUS"));
-
-        if (!_checkPolicy(policyHash, referenceHash, 0, 0)) {
-            revert ParameterChecksFailedException(); // U:[CT-16]
-        }
-
-        _queueTransaction({
-            target: priceOracle,
-            signature: "setReservePriceFeedStatus(address,bool)",
-            data: abi.encode(token, active),
-            delay: _getPolicyDelay(policyHash),
-            sanityCheckValue: 0,
-            sanityCheckCallData: ""
-        }); // U:[CT-16]
-    }
-
-=======
->>>>>>> 6bf5dc12
     /// @notice Queues a transaction to forbid permissionless bounds update in an LP price feed
     /// @dev Requires the policy for keccak(group(priceFeed), "UPDATE_BOUNDS_ALLOWED") to be enabled,
     ///      otherwise auto-fails the check
