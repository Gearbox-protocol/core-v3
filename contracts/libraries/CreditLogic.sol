--- conflicted
+++ resolved
@@ -231,13 +231,6 @@
         uint256 cumulativeIndexNow,
         uint256 cumulativeIndexLastUpdate,
         uint128 cumulativeQuotaInterest,
-<<<<<<< HEAD
-        uint16 feeInterest
-    )
-        internal
-        pure
-        returns (uint256 newDebt, uint256 newCumulativeIndex, uint256 profit, uint128 newCumulativeQuotaInterest)
-=======
         uint128 quotaProfits,
         uint16 feeInterest
     )
@@ -250,7 +243,7 @@
             uint128 newCumulativeQuotaInterest,
             uint128 newQuotaProfits
         )
->>>>>>> 021f15d3
+
     {
         uint256 amountToRepay = amount;
 
