--- conflicted
+++ resolved
@@ -8,13 +8,9 @@
 import "../interfaces/IExceptions.sol";
 
 import {BitMask} from "./BitMask.sol";
-<<<<<<< HEAD
 
-import {Balance} from "@gearbox-protocol/core-v2/contracts/libraries/Balances.sol";
-=======
 import {Math} from "@openzeppelin/contracts/utils/math/Math.sol";
 import {RAY} from "@gearbox-protocol/core-v2/contracts/libraries/Constants.sol";
->>>>>>> 40cd153e
 
 struct Balance {
     address token;
@@ -22,12 +18,9 @@
     uint256 balance;
 }
 
-<<<<<<< HEAD
-/// @title Credit Logic Library
-=======
 /// @title Balances logic library
 /// @notice Implements functions that used for before-and-after balance comparisons
->>>>>>> 40cd153e
+
 library BalancesLogic {
     using BitMask for uint256;
 
