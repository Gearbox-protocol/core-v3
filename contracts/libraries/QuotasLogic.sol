// SPDX-License-Identifier: MIT
// Gearbox Protocol. Generalized leverage for DeFi protocols
// (c) Gearbox Holdings, 2022
pragma solidity ^0.8.17;

import {SafeCast} from "@openzeppelin/contracts/utils/math/SafeCast.sol";

import {TokenQuotaParams, AccountQuota} from "../interfaces/IPoolQuotaKeeperV3.sol";
import {CreditLogic} from "./CreditLogic.sol";

import {RAY, SECONDS_PER_YEAR, PERCENTAGE_FACTOR} from "@gearbox-protocol/core-v2/contracts/libraries/Constants.sol";

import "../interfaces/IExceptions.sol";
import "forge-std/console.sol";

uint192 constant RAY_DIVIDED_BY_PERCENTAGE = uint192(RAY / PERCENTAGE_FACTOR);

/// @title Quota Library
library QuotasLogic {
    using SafeCast for uint256;

    /// @dev Only allows quoted tokens (with initialized data) to be passed to a function
    modifier initializedQuotasOnly(TokenQuotaParams storage tokenQuotaParams) {
        if (!isInitialised(tokenQuotaParams)) {
            revert TokenIsNotQuotedException(); // F:[PQK-13]
        }
        _;
    }

    /// @dev Returns whether the quoted token data is initialized
    /// @dev Since for initialized quoted token the interest index starts at RAY,
    ///      it is sufficient to check that it is not equal to 0
    function isInitialised(TokenQuotaParams storage tokenQuotaParams) internal view returns (bool) {
        return tokenQuotaParams.cumulativeIndexLU_RAY != 0;
    }

    /// @dev Initializes data for a new quoted token
    function initialise(TokenQuotaParams storage tokenQuotaParams) internal {
        tokenQuotaParams.cumulativeIndexLU_RAY = uint192(RAY); // F:[PQK-5]
    }

    /// @dev Computes the current quota interest index for a token
    /// @param tq Quota parameters for a token
    /// @param lastQuotaRateUpdate Timestamp of the last time quota rates were updated
    function cumulativeIndexSince(TokenQuotaParams storage tq, uint256 lastQuotaRateUpdate)
        internal
        view
        returns (uint192)
    {
        return calcAdditiveCumulativeIndex(tq, tq.rate, (block.timestamp - lastQuotaRateUpdate));
    }

    /// @dev Computes the new interest index value, given the previous value, the interest rate, and time delta
    /// @dev Unlike base pool interest, the interest on quotas is not compounding, so an additive index is used
    /// @param tokenQuotaParams Quota parameters for a token
    /// @param rate The current interest rate on the token's quota
    /// @param deltaTimestamp Time period that interest was accruing for
    function calcAdditiveCumulativeIndex(TokenQuotaParams storage tokenQuotaParams, uint16 rate, uint256 deltaTimestamp)
        internal
        view
        returns (uint192)
    {
        /// The interest rate is always stored in PERCENTAGE_FACTOR format as APY, so the increase needs to be divided by 1 year
        return uint192(
            uint256(tokenQuotaParams.cumulativeIndexLU_RAY)
                + (RAY_DIVIDED_BY_PERCENTAGE * (deltaTimestamp) * rate) / SECONDS_PER_YEAR
        ); // U: [QL-1]
    }

    /// @dev Computes the accrued quota interest based on the additive index
    /// @param quoted The quota amount
    /// @param cumulativeIndexNow The current value of the index
    /// @param cumulativeIndexLU Value of the index on last update
    function calcAccruedQuotaInterest(uint96 quoted, uint192 cumulativeIndexNow, uint192 cumulativeIndexLU)
        internal
        pure
        returns (uint128)
    {
        // downcast to uint128 is safe, because quoted is uint96 and cumulativeIndex / RAY could no be bigger > 2**32
        return uint128(uint256(quoted) * (cumulativeIndexNow - cumulativeIndexLU) / RAY); // U: [QL-2]
    }

    /// @dev Calculates interest accrued on quota since last update
    /// @param tokenQuotaParams Quota parameters for a token
    /// @param accountQuota Quota data for a Credit Account to compute for
    /// @param lastQuotaRateUpdate Timestamp of the last time quota rates were updated
    /// @return caQuotaInterestChange Quota interest accrued since last update
    function calcOutstandingQuotaInterest(
        TokenQuotaParams storage tokenQuotaParams,
        AccountQuota storage accountQuota,
        uint256 lastQuotaRateUpdate
<<<<<<< HEAD
    ) internal view returns (uint128 caQuotaInterestChange) {
        uint96 quoted = accountQuota.quota;
        if (quoted > 1) {
            return calcAccruedQuotaInterest(
                quoted, cumulativeIndexSince(tokenQuotaParams, lastQuotaRateUpdate), accountQuota.cumulativeIndexLU
            );
        }
    }

    /// @dev Changes the quota on a token for an account, and recomputes adjacent parameters
    /// @param tokenQuotaParams Quota parameters for a token
    /// @param accountQuota Quota data for a Credit Account to compute for
    /// @param lastQuotaRateUpdate Timestamp of the last time quota rates were updated
    /// @param quotaChange The amount to change quota for: negative to decrease, positive to increase
    /// @return caQuotaInterestChange Outstanding quota interest before the update. It is expected that this
    ///                               value is cached somewhere else (e.g., in Credit Manager), otherwise it
    ///                               will be lost.
    /// @return tradingFees Trading fees computed during increasing quota
    /// @return quotaRevenueChange Amount to update quota revenue by.
    /// @return realQuotaChange Amount the quota actually changed by after taking
    ///                         capacity into account
    /// @return enableToken Whether to enable the quoted token.
    /// @return disableToken Whether to disable the quoted token
    function changeQuota(
        TokenQuotaParams storage tokenQuotaParams,
        AccountQuota storage accountQuota,
        uint256 lastQuotaRateUpdate,
        int96 quotaChange
    )
        internal
        initializedQuotasOnly(tokenQuotaParams) // U: [QL-9]
        returns (
            uint128 caQuotaInterestChange,
            uint128 tradingFees,
            int256 quotaRevenueChange,
            int96 realQuotaChange,
            bool enableToken,
            bool disableToken
        )
    {
        /// Since interest is computed dynamically as a multiplier of current quota amount,
        /// the outstanding interest has to be saved beforehand so that interest doesn't change
        /// with quota amount

        caQuotaInterestChange = accrueAccountQuotaInterest({
            tokenQuotaParams: tokenQuotaParams,
            accountQuota: accountQuota,
            lastQuotaRateUpdate: lastQuotaRateUpdate
        });
=======
    ) internal view returns (uint128 caQuotaInterestChange, uint96 quoted, uint192 cumulativeIndexNow) {
        quoted = accountQuota.quota;
>>>>>>> fad9b49c

        cumulativeIndexNow = cumulativeIndexSince(tokenQuotaParams, lastQuotaRateUpdate);

<<<<<<< HEAD
            // When the quota is increased, the new amount is checked against the global limit on quotas
            // If the amount is larger than the existing capacity, then the quota is only increased
            // by capacity. This is done instead of reverting to avoid unexpected reverts due to race conditions

            {
                uint96 totalQuoted = tokenQuotaParams.totalQuoted;
                uint96 limit = tokenQuotaParams.limit;

                if (totalQuoted >= limit) {
                    return (caQuotaInterestChange, 0, 0, 0, false, false); // U: [QL-3]
                }
                unchecked {
                    uint96 maxQuotaCapacity = limit - totalQuoted;

                    change = uint96(quotaChange);
                    change = change > maxQuotaCapacity ? maxQuotaCapacity : change; // I:[CMQ-08,10] U: [QL-3]
                    realQuotaChange = int96(change); // U: [QL-3]
                }
            }

            // Quoted tokens are only enabled in the CM when their quotas are changed
            // from zero to non-zero. This is done to correctly
            // update quotas on closing the account - if a token ends up disabled while having a non-zero quota,
            // the CM will fail to zero it on closing an account, which will break quota interest computations.
            // This value is returned in order for Credit Manager to update enabled tokens locally.
            if (accountQuota.quota <= 1) {
                enableToken = true; // U: [QL-3]
            }

            accountQuota.quota += change; // U: [QL-3]
            tokenQuotaParams.totalQuoted += change; // U: [QL-3]

            // For some tokens, a one-time quota increase fee may be charged. This is a proxy for
            // trading fees for tokens with high volume but short position duration, in which
            // case trading fees are a more effective pricing policy than charging interest over time
            tradingFees = uint128(change) * tokenQuotaParams.quotaIncreaseFee / PERCENTAGE_FACTOR; // U: [QL-3]
            caQuotaInterestChange += tradingFees;

            // Quota revenue is a global sum of all quota interest received from all tokens and accounts
            // per year. It is used by the pool to effectively compute expected quota revenue with just one value
            quotaRevenueChange = (uint256(change) * tokenQuotaParams.rate / PERCENTAGE_FACTOR).toInt256(); // U: [QL-3]
        } else {
            //
            // DECREASE QUOTA
            //
            change = uint96(-quotaChange);
            realQuotaChange = quotaChange; // U: [QL-3]

            tokenQuotaParams.totalQuoted -= change; // U: [QL-3]
            accountQuota.quota -= change; // I:[CMQ-03] U: [QL-3]

            // Quoted tokens are only disabled in the CM when their quotas are changed
            // from non-zero to zero. This is done to correctly
            // update quotas on closing the account - if a token ends up disabled while having a non-zero quota,
            // the CM will fail to zero it on closing an account, which will break quota interest computations.
            // This value is returned in order for Credit Manager to update enabled tokens locally.
            if (accountQuota.quota <= 1) {
                disableToken = true; // U: [QL-3]
            }

            quotaRevenueChange = -(uint256(change) * tokenQuotaParams.rate / PERCENTAGE_FACTOR).toInt256(); // U: [QL-3]
        }
    }

    /// @dev Computes outstanding quota interest for a Credit Account,
    ///      and updates the interest index to set outstanding interest to 0
    /// @param tokenQuotaParams Quota parameters for a token
    /// @param accountQuota Quota data for a Credit Account to compute for
    /// @param lastQuotaRateUpdate Timestamp of the last time quota rates were updated
    /// @return caQuotaInterestChange Outstanding quota interest before the update. It is expected that this
    ///                               value is cached somewhere else (e.g., in Credit Manager), otherwise it
    ///                               will be lost.
    function accrueAccountQuotaInterest(
        TokenQuotaParams storage tokenQuotaParams,
        AccountQuota storage accountQuota,
        uint256 lastQuotaRateUpdate
    )
        internal
        initializedQuotasOnly(tokenQuotaParams) // U: [QL-9]
        returns (uint128 caQuotaInterestChange)
    {
        uint96 quoted = accountQuota.quota;
        uint192 cumulativeIndexNow = cumulativeIndexSince(tokenQuotaParams, lastQuotaRateUpdate);
=======
>>>>>>> fad9b49c
        if (quoted > 1) {
            caQuotaInterestChange = calcAccruedQuotaInterest(quoted, cumulativeIndexNow, accountQuota.cumulativeIndexLU); // U: [QL-4]
        }
    }

    function calcQuotaInterestChange(TokenQuotaParams storage tokenQuotaParams, int96 change)
        internal
        view
        returns (int256)
    {
        return int256(change) * int256(uint256(tokenQuotaParams.rate)) / int16(PERCENTAGE_FACTOR);
    }

    /// @return tradingFees Trading fees computed during increasing quota
    function calcQuotaTradingFees(TokenQuotaParams storage tokenQuotaParams, int96 change)
        internal
        view
        returns (uint128 tradingFees)
    {
        // For some tokens, a one-time quota increase fee may be charged. This is a proxy for
        // trading fees for tokens with high volume but short position duration, in which
        // case trading fees are a more effective pricing policy than charging interest over time
        return uint128(uint96(change)) * tokenQuotaParams.quotaIncreaseFee / PERCENTAGE_FACTOR; // U: [QL-3]
    }

    /// @dev Changes the quota on a token for an account, and recomputes adjacent parameters
    /// When the quota is increased, the new amount is checked against the global limit on quotas
    /// If the amount is larger than the existing capacity, then the quota is only increased
    /// by capacity. This is done instead of reverting to avoid unexpected reverts due to race conditions
    /// @param tokenQuotaParams Quota parameters for a token
    /// @param quotaChange The amount to change quota for: negative to decrease, positive to increase

    /// @return realQuotaChange Amount the quota actually changed by after taking
    ///                         capacity into account
    function calcIncreaseQuotaChange(TokenQuotaParams storage tokenQuotaParams, int96 quotaChange)
        internal
        view
        initializedQuotasOnly(tokenQuotaParams) // U: [QL-9]
        returns (int96 realQuotaChange)
    {
        uint96 totalQuoted = tokenQuotaParams.totalQuoted;
        uint96 limit = tokenQuotaParams.limit;

        if (totalQuoted >= limit) {
            return 0; // U: [QL-3]
        }

        unchecked {
            uint96 maxQuotaCapacity = limit - totalQuoted;

            // Downcasting maxQuotaCapacity to int96 is safe. because maxQuotaCapacity < int96 quotaChange
            realQuotaChange = uint96(quotaChange) > maxQuotaCapacity ? int96(maxQuotaCapacity) : quotaChange; // I:[CMQ-08,10] U: [QL-3]
        }
    }
}<|MERGE_RESOLUTION|>--- conflicted
+++ resolved
@@ -89,149 +89,11 @@
         TokenQuotaParams storage tokenQuotaParams,
         AccountQuota storage accountQuota,
         uint256 lastQuotaRateUpdate
-<<<<<<< HEAD
-    ) internal view returns (uint128 caQuotaInterestChange) {
-        uint96 quoted = accountQuota.quota;
-        if (quoted > 1) {
-            return calcAccruedQuotaInterest(
-                quoted, cumulativeIndexSince(tokenQuotaParams, lastQuotaRateUpdate), accountQuota.cumulativeIndexLU
-            );
-        }
-    }
-
-    /// @dev Changes the quota on a token for an account, and recomputes adjacent parameters
-    /// @param tokenQuotaParams Quota parameters for a token
-    /// @param accountQuota Quota data for a Credit Account to compute for
-    /// @param lastQuotaRateUpdate Timestamp of the last time quota rates were updated
-    /// @param quotaChange The amount to change quota for: negative to decrease, positive to increase
-    /// @return caQuotaInterestChange Outstanding quota interest before the update. It is expected that this
-    ///                               value is cached somewhere else (e.g., in Credit Manager), otherwise it
-    ///                               will be lost.
-    /// @return tradingFees Trading fees computed during increasing quota
-    /// @return quotaRevenueChange Amount to update quota revenue by.
-    /// @return realQuotaChange Amount the quota actually changed by after taking
-    ///                         capacity into account
-    /// @return enableToken Whether to enable the quoted token.
-    /// @return disableToken Whether to disable the quoted token
-    function changeQuota(
-        TokenQuotaParams storage tokenQuotaParams,
-        AccountQuota storage accountQuota,
-        uint256 lastQuotaRateUpdate,
-        int96 quotaChange
-    )
-        internal
-        initializedQuotasOnly(tokenQuotaParams) // U: [QL-9]
-        returns (
-            uint128 caQuotaInterestChange,
-            uint128 tradingFees,
-            int256 quotaRevenueChange,
-            int96 realQuotaChange,
-            bool enableToken,
-            bool disableToken
-        )
-    {
-        /// Since interest is computed dynamically as a multiplier of current quota amount,
-        /// the outstanding interest has to be saved beforehand so that interest doesn't change
-        /// with quota amount
-
-        caQuotaInterestChange = accrueAccountQuotaInterest({
-            tokenQuotaParams: tokenQuotaParams,
-            accountQuota: accountQuota,
-            lastQuotaRateUpdate: lastQuotaRateUpdate
-        });
-=======
     ) internal view returns (uint128 caQuotaInterestChange, uint96 quoted, uint192 cumulativeIndexNow) {
         quoted = accountQuota.quota;
->>>>>>> fad9b49c
 
         cumulativeIndexNow = cumulativeIndexSince(tokenQuotaParams, lastQuotaRateUpdate);
 
-<<<<<<< HEAD
-            // When the quota is increased, the new amount is checked against the global limit on quotas
-            // If the amount is larger than the existing capacity, then the quota is only increased
-            // by capacity. This is done instead of reverting to avoid unexpected reverts due to race conditions
-
-            {
-                uint96 totalQuoted = tokenQuotaParams.totalQuoted;
-                uint96 limit = tokenQuotaParams.limit;
-
-                if (totalQuoted >= limit) {
-                    return (caQuotaInterestChange, 0, 0, 0, false, false); // U: [QL-3]
-                }
-                unchecked {
-                    uint96 maxQuotaCapacity = limit - totalQuoted;
-
-                    change = uint96(quotaChange);
-                    change = change > maxQuotaCapacity ? maxQuotaCapacity : change; // I:[CMQ-08,10] U: [QL-3]
-                    realQuotaChange = int96(change); // U: [QL-3]
-                }
-            }
-
-            // Quoted tokens are only enabled in the CM when their quotas are changed
-            // from zero to non-zero. This is done to correctly
-            // update quotas on closing the account - if a token ends up disabled while having a non-zero quota,
-            // the CM will fail to zero it on closing an account, which will break quota interest computations.
-            // This value is returned in order for Credit Manager to update enabled tokens locally.
-            if (accountQuota.quota <= 1) {
-                enableToken = true; // U: [QL-3]
-            }
-
-            accountQuota.quota += change; // U: [QL-3]
-            tokenQuotaParams.totalQuoted += change; // U: [QL-3]
-
-            // For some tokens, a one-time quota increase fee may be charged. This is a proxy for
-            // trading fees for tokens with high volume but short position duration, in which
-            // case trading fees are a more effective pricing policy than charging interest over time
-            tradingFees = uint128(change) * tokenQuotaParams.quotaIncreaseFee / PERCENTAGE_FACTOR; // U: [QL-3]
-            caQuotaInterestChange += tradingFees;
-
-            // Quota revenue is a global sum of all quota interest received from all tokens and accounts
-            // per year. It is used by the pool to effectively compute expected quota revenue with just one value
-            quotaRevenueChange = (uint256(change) * tokenQuotaParams.rate / PERCENTAGE_FACTOR).toInt256(); // U: [QL-3]
-        } else {
-            //
-            // DECREASE QUOTA
-            //
-            change = uint96(-quotaChange);
-            realQuotaChange = quotaChange; // U: [QL-3]
-
-            tokenQuotaParams.totalQuoted -= change; // U: [QL-3]
-            accountQuota.quota -= change; // I:[CMQ-03] U: [QL-3]
-
-            // Quoted tokens are only disabled in the CM when their quotas are changed
-            // from non-zero to zero. This is done to correctly
-            // update quotas on closing the account - if a token ends up disabled while having a non-zero quota,
-            // the CM will fail to zero it on closing an account, which will break quota interest computations.
-            // This value is returned in order for Credit Manager to update enabled tokens locally.
-            if (accountQuota.quota <= 1) {
-                disableToken = true; // U: [QL-3]
-            }
-
-            quotaRevenueChange = -(uint256(change) * tokenQuotaParams.rate / PERCENTAGE_FACTOR).toInt256(); // U: [QL-3]
-        }
-    }
-
-    /// @dev Computes outstanding quota interest for a Credit Account,
-    ///      and updates the interest index to set outstanding interest to 0
-    /// @param tokenQuotaParams Quota parameters for a token
-    /// @param accountQuota Quota data for a Credit Account to compute for
-    /// @param lastQuotaRateUpdate Timestamp of the last time quota rates were updated
-    /// @return caQuotaInterestChange Outstanding quota interest before the update. It is expected that this
-    ///                               value is cached somewhere else (e.g., in Credit Manager), otherwise it
-    ///                               will be lost.
-    function accrueAccountQuotaInterest(
-        TokenQuotaParams storage tokenQuotaParams,
-        AccountQuota storage accountQuota,
-        uint256 lastQuotaRateUpdate
-    )
-        internal
-        initializedQuotasOnly(tokenQuotaParams) // U: [QL-9]
-        returns (uint128 caQuotaInterestChange)
-    {
-        uint96 quoted = accountQuota.quota;
-        uint192 cumulativeIndexNow = cumulativeIndexSince(tokenQuotaParams, lastQuotaRateUpdate);
-=======
->>>>>>> fad9b49c
         if (quoted > 1) {
             caQuotaInterestChange = calcAccruedQuotaInterest(quoted, cumulativeIndexNow, accountQuota.cumulativeIndexLU); // U: [QL-4]
         }
