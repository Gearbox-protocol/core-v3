--- conflicted
+++ resolved
@@ -114,24 +114,6 @@
     {
         AccountQuota storage accountQuota = accountQuotas[creditAccount][token];
         TokenQuotaParams storage tokenQuotaParams = totalQuotaParams[token];
-<<<<<<< HEAD
-        /// On quota update:
-        /// FOR ANY CHANGE
-        /// * Computes the accrued quota interest since last update and updates the interest index,
-        ///   so that
-        /// INCREASE
-        /// * Computes the current capacity until quota limit and checks the amount against it
-        /// * Computes whether the token should be enabled (quota changed from zero to non-zero)
-        /// * Increases the account quota and total quota by the amount (or remaining capacity, if the amount exceeds it)
-        /// * Adds a one-time quota increase fee (if enabled)
-        /// * Computes the total quota revenue change
-        /// DECREASE
-        /// * Decreases the account quota and total quota by the amount
-        /// * Computes whether the token should be disabled (quota changed from non-zero to zero)
-        /// * Computes the total quota revenue change
-        (caQuotaInterestChange, tradingFees, quotaRevenueChange, realQuotaChange, enableToken, disableToken) =
-        QuotasLogic.changeQuota({
-=======
 
         uint192 cumulativeIndexNow;
 
@@ -140,7 +122,6 @@
         // the outstanding interest has to be saved beforehand so that interest doesn't change
         // with quota amount
         (caQuotaInterestChange,, cumulativeIndexNow) = QuotasLogic.calcOutstandingQuotaInterest({
->>>>>>> fad9b49c
             tokenQuotaParams: tokenQuotaParams,
             accountQuota: accountQuota,
             lastQuotaRateUpdate: lastQuotaRateUpdate
