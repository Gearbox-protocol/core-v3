--- conflicted
+++ resolved
@@ -314,13 +314,9 @@
 
             /// Before writing a new rate, the token's interest index current value is also
             /// saved, to ensure that further calculations with the new rates are correct
-<<<<<<< HEAD
             TokenQuotaParams storage tokenQuotaParams = totalQuotaParams[token]; // U:[PQK-7]
             quotaRevenue += tokenQuotaParams.updateRate(timestampLU, rate); // U:[PQK-7]
-=======
-            TokenQuotaParams storage tokenQuotaParams = totalQuotaParams[token];
-            quotaRevenue += tokenQuotaParams.updateRate(timestampLU, rate);
->>>>>>> 1835b2af
+
 
             emit UpdateTokenQuotaRate(token, rate); // U:[PQK-7]
 
