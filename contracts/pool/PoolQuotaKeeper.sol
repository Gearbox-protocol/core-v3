// SPDX-License-Identifier: BUSL-1.1
// Gearbox Protocol. Generalized leverage for DeFi protocols
// (c) Gearbox Holdings, 2022
pragma solidity ^0.8.10;

import { ERC20 } from "@openzeppelin/contracts/token/ERC20/ERC20.sol";

import { IERC20 } from "@openzeppelin/contracts/token/ERC20/IERC20.sol";
import { Address } from "@openzeppelin/contracts/utils/Address.sol";
import { IERC20Metadata } from "@openzeppelin/contracts/token/ERC20/extensions/IERC20Metadata.sol";
import { SafeERC20 } from "@openzeppelin/contracts/token/ERC20/utils/SafeERC20.sol";
import { EnumerableSet } from "@openzeppelin/contracts/utils/structs/EnumerableSet.sol";

import { IWETH } from "../interfaces/external/IWETH.sol";
import { IPriceOracleV2 } from "../interfaces/IPriceOracle.sol";
// import {IERC4626} from "@openzeppelin/contracts/interfaces/IERC4626.sol";

import { AddressProvider } from "../core/AddressProvider.sol";
import { ContractsRegister } from "../core/ContractsRegister.sol";
import { ACLNonReentrantTrait } from "../core/ACLNonReentrantTrait.sol";

import { Pool4626 } from "./Pool4626.sol";
import { IPoolQuotaKeeper, QuotaUpdate } from "../interfaces/IPoolQuotaKeeper.sol";
import { ICreditManagerV2 } from "../interfaces/ICreditManagerV2.sol";
import { IGauge } from "../interfaces/IGauge.sol";

import { RAY, PERCENTAGE_FACTOR, SECONDS_PER_YEAR, MAX_WITHDRAW_FEE } from "../libraries/Constants.sol";
import { Errors } from "../libraries/Errors.sol";
import { FixedPointMathLib } from "../libraries/SolmateMath.sol";

// EXCEPTIONS
import { ZeroAddressException } from "../interfaces/IErrors.sol";

import "forge-std/console.sol";

struct TotalQuota {
    uint96 totalQuoted;
    uint96 limit;
    uint16 rate; // current rate update
}

struct Quota {
    uint96 quota;
    uint192 cumulativeIndexLU;
    uint40 quotaLU;
}

/// @title Core pool contract compatible with ERC4626
/// @notice Implements pool & diesel token business logic

contract PoolQuotaKeeper is IPoolQuotaKeeper, ACLNonReentrantTrait {
    using EnumerableSet for EnumerableSet.AddressSet;

    /// @dev Address provider
    address public immutable underlying;

    /// @dev Address of the protocol treasury
    Pool4626 public immutable pool;

    /// @dev The list of all Credit Managers
    EnumerableSet.AddressSet internal creditManagerSet;

    /// @dev The list of all Credit Managers
    EnumerableSet.AddressSet internal quotaTokensSet;

    /// @dev
    mapping(address => TotalQuota) public totalQuotas;

    mapping(address => mapping(address => mapping(address => Quota))) quotas;

    /// @dev IGauge
    IGauge public gauge;

    /// @dev Contract version
    uint256 public constant override version = 2_10;

    modifier gaugeOnly() {
        /// TODO: udpate exception
        if (msg.sender == address(gauge)) revert GaugeOnlyException(); // F:[P4-5]
        _;
    }

    modifier creditManagerOnly() {
        if (!creditManagerSet.contains(msg.sender)) {
            revert CreditManagerOnlyException();
        }
        _;
    }

    //
    // CONSTRUCTOR
    //

    /// @dev Constructor
    /// @param _pool Pool address
    constructor(address payable _pool)
        ACLNonReentrantTrait(address(Pool4626(_pool).addressProvider()))
    {
        // Additional check that receiver is not address(0)
        if (_pool == address(0)) {
            revert ZeroAddressException(); // F:[P4-02]
        }
        pool = Pool4626(_pool);
        underlying = Pool4626(_pool).asset();
    }

    /// CM only
    function updateQuotas(
        address creditAccount,
        QuotaUpdate[] memory quotaUpdates
    ) external override creditManagerOnly {
        uint256 len = quotaUpdates.length;
        int128 quotaIndexChange;
        uint256 caPremiumchange;

        for (uint256 i; i < len; ) {
            (int128 qic, uint256 cap) = _updateQuota(
                msg.sender,
                creditAccount,
                quotaUpdates[i].token,
                quotaUpdates[i].quotaChange
            );

            quotaIndexChange += qic;
            caPremiumchange += caPremiumchange;
            unchecked {
                ++i;
            }
        }

        pool.updateQuotaIndex(quotaIndexChange);
    }

    function updateQuota(
        address creditAccount,
        address token,
        int96 quotaChange
    ) external override creditManagerOnly {
        (int128 quotaIndexChange, uint256 caPremiumchange) = _updateQuota(
            msg.sender,
            creditAccount,
            token,
            quotaChange
        );
        pool.updateQuotaIndex(quotaIndexChange);
    }

    function _updateQuota(
        address creditManager,
        address creditAccount,
        address token,
        int96 quotaChange
    ) internal returns (int128 quotaIndexChange, uint256 caPremiumchange) {
        TotalQuota storage q = totalQuotas[token];
        Quota storage quota = quotas[creditManager][creditAccount][token];

        int96 change;
        uint96 totalQuoted = q.totalQuoted;
<<<<<<< HEAD
        uint96 totalQuotedAfter;
=======

        /// UPDATE HERE
        if (quota.quota > 0) {}

>>>>>>> fae99101
        if (quotaChange > 0) {
            uint96 limit = q.limit;
            if (totalQuoted > limit) return (0, 0);
            change = (totalQuoted + uint96(quotaChange) > limit)
                ? int96(limit - totalQuoted)
                : quotaChange;
<<<<<<< HEAD
            totalQuotedAfter = totalQuoted + uint96(change);
        } else {
            change = quotaChange;
            totalQuotedAfter = uint96(int96(totalQuoted) + change);
        }
        q.totalQuoted = totalQuotedAfter;
        quotaIndex = uint128(int128(quotaIndex) + change * int16(q.rate));
        emit PoolQuotaChanged(token, totalQuoted, totalQuotedAfter);
=======
            q.totalQuoted = totalQuoted + uint96(change);

            quota.quota += uint96(change);
        } else {
            change = quotaChange;
            q.totalQuoted = uint96(int96(totalQuoted) + change);
            quota.quota -= uint96(-change);
        }

        return (change * int16(q.rate), caPremiumchange);
>>>>>>> fae99101
    }

    function updateRates() external gaugeOnly {
        // pool.accumQuotas();
        // address[] memory quotaAddrs = quotaTokensSet.values();
        // uint256 quotasLen = quotaAddrs.length;
        // quotaIndex = 0;
        // for (uint256 i; i < quotasLen;) {
        //     address token = quotaAddrs[i];
        //     TotalQuota storage q = totalQuotas[token];
        //     q.rate = IGauge(gauge).getQuotaRate(token);
        //     quotaIndex += q.totalQuoted * q.rate;
        //     unchecked {
        //         ++i;
        //     }
        // }
        /// Add check that premiums are not higher than uint128
    }

    /// @dev Gets the effective value (i.e., value in underlying included into TWV) for a token on an account
    function _getCollateralValue(
        address creditManager,
        address creditAccount,
        address token,
        IPriceOracleV2 _priceOracle
    ) internal view returns (uint256 value) {
        uint256 quotaValue = _priceOracle.convertToUSD(
            quotas[creditManager][creditAccount][token].quota,
            underlying
        );
        if (quotaValue > 1) {
            uint256 balance = IERC20(token).balanceOf(creditAccount);
            if (balance > 1) {
                value = _priceOracle.convertToUSD(balance, token);
                if (quotaValue < value) return quotaValue;
            }
        }
    }
}<|MERGE_RESOLUTION|>--- conflicted
+++ resolved
@@ -156,30 +156,16 @@
 
         int96 change;
         uint96 totalQuoted = q.totalQuoted;
-<<<<<<< HEAD
-        uint96 totalQuotedAfter;
-=======
 
         /// UPDATE HERE
         if (quota.quota > 0) {}
 
->>>>>>> fae99101
         if (quotaChange > 0) {
             uint96 limit = q.limit;
             if (totalQuoted > limit) return (0, 0);
             change = (totalQuoted + uint96(quotaChange) > limit)
                 ? int96(limit - totalQuoted)
                 : quotaChange;
-<<<<<<< HEAD
-            totalQuotedAfter = totalQuoted + uint96(change);
-        } else {
-            change = quotaChange;
-            totalQuotedAfter = uint96(int96(totalQuoted) + change);
-        }
-        q.totalQuoted = totalQuotedAfter;
-        quotaIndex = uint128(int128(quotaIndex) + change * int16(q.rate));
-        emit PoolQuotaChanged(token, totalQuoted, totalQuotedAfter);
-=======
             q.totalQuoted = totalQuoted + uint96(change);
 
             quota.quota += uint96(change);
@@ -190,7 +176,6 @@
         }
 
         return (change * int16(q.rate), caPremiumchange);
->>>>>>> fae99101
     }
 
     function updateRates() external gaugeOnly {
