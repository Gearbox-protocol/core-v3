--- conflicted
+++ resolved
@@ -94,9 +94,7 @@
 
     /// @notice Updates a Credit Account's quota amount for a token
     /// @param creditAccount Address of credit account
-<<<<<<< HEAD
-    function updateQuota(address creditAccount, address token, int96 quotaChange, uint96 minQuota)
-=======
+
     /// @param token Address of the token
     /// @param quotaChange Signed quota change amount
     /// @return caQuotaInterestChange Accrued quota interest since last interest update.
@@ -104,8 +102,7 @@
     ///                               as PQK will update the interest index, which will set local accrued interest to 0
     /// @return enableToken Whether the token needs to be enabled
     /// @return disableToken Whether the token needs to be disabled
-    function updateQuota(address creditAccount, address token, int96 quotaChange)
->>>>>>> 40cd153e
+    function updateQuota(address creditAccount, address token, int96 quotaChange, uint96 minQuota)
         external
         override
         creditManagerOnly // F:[PQK-4]
