--- conflicted
+++ resolved
@@ -58,16 +58,11 @@
     /// @dev Mapping from token address to its respective quota parameters
     mapping(address => TokenQuotaParams) public totalQuotaParams;
 
-<<<<<<< HEAD
-    /// @dev Mapping from (credit manager, user, token) to per-account quota parameters
-    mapping(address => mapping(address => mapping(address => AccountQuota))) internal quotas;
-=======
     /// @dev Mapping from (user, token) to per-account quota parameters
     mapping(address => mapping(address => mapping(address => AccountQuota))) internal accountQuotas;
 
     /// @dev Mapping for cached token masks
     mapping(address => mapping(address => uint256)) internal tokenMaskCached;
->>>>>>> 5dd3b9fa
 
     /// @dev Address of the gauge that determines quota rates
     address public gauge;
