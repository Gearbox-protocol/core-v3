--- conflicted
+++ resolved
@@ -100,23 +100,15 @@
     /// @return caQuotaInterestChange Accrued quota interest since last interest update.
     ///                               It is expected that this value is stored/used by the caller,
     ///                               as PQK will update the interest index, which will set local accrued interest to 0
-<<<<<<< HEAD
     /// @return realQuotaChange Actual quota change. Can be lower than requested on quota increase, it total quotas are
     ///                         at capacity.
-=======
-    /// @return change Change what was made
->>>>>>> c6629f09
     /// @return enableToken Whether the token needs to be enabled
     /// @return disableToken Whether the token needs to be disabled
     function updateQuota(address creditAccount, address token, int96 quotaChange, uint96 minQuota)
         external
         override
         creditManagerOnly // F:[PQK-4]
-<<<<<<< HEAD
         returns (uint256 caQuotaInterestChange, int96 realQuotaChange, bool enableToken, bool disableToken)
-=======
-        returns (uint256 caQuotaInterestChange, int96 change, bool enableToken, bool disableToken)
->>>>>>> c6629f09
     {
         int256 quotaRevenueChange;
 
