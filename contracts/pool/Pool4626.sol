// SPDX-License-Identifier: BUSL-1.1
// Gearbox Protocol. Generalized leverage for DeFi protocols
// (c) Gearbox Holdings, 2022
pragma solidity ^0.8.10;

import {ERC20} from "@openzeppelin/contracts/token/ERC20/ERC20.sol";
import {ERC4626} from "@openzeppelin/contracts/token/ERC20/extensions/ERC4626.sol";
import {Math} from "@openzeppelin/contracts/utils/math/Math.sol";

import {IERC20} from "@openzeppelin/contracts/token/ERC20/IERC20.sol";
import {Address} from "@openzeppelin/contracts/utils/Address.sol";
import {IERC20Metadata} from "@openzeppelin/contracts/token/ERC20/extensions/IERC20Metadata.sol";
import {SafeERC20} from "@openzeppelin/contracts/token/ERC20/utils/SafeERC20.sol";
import {EnumerableSet} from "@openzeppelin/contracts/utils/structs/EnumerableSet.sol";

import {IWETH} from "@gearbox-protocol/core-v2/contracts/interfaces/external/IWETH.sol";
import {IERC4626} from "@openzeppelin/contracts/interfaces/IERC4626.sol";

import {AddressProvider} from "@gearbox-protocol/core-v2/contracts/core/AddressProvider.sol";
import {ContractsRegister} from "@gearbox-protocol/core-v2/contracts/core/ContractsRegister.sol";
import {ACLNonReentrantTrait} from "../core/ACLNonReentrantTrait.sol";

import {IInterestRateModel} from "../interfaces/IInterestRateModel.sol";
import {IPool4626, Pool4626Opts} from "../interfaces/IPool4626.sol";
import {ICreditManagerV2} from "../interfaces/ICreditManagerV2.sol";

import {RAY, SECONDS_PER_YEAR, MAX_WITHDRAW_FEE} from "@gearbox-protocol/core-v2/contracts/libraries/Constants.sol";
import {PERCENTAGE_FACTOR} from "@gearbox-protocol/core-v2/contracts/libraries/PercentageMath.sol";
import {Errors} from "@gearbox-protocol/core-v2/contracts/libraries/Errors.sol";

// EXCEPTIONS
import {ZeroAddressException} from "../interfaces/IErrors.sol";

import "forge-std/console.sol";

struct CreditManagerDebt {
    uint128 totalBorrowed;
    uint128 limit;
}

/// @title Core pool contract compatible with ERC4626
/// @notice Implements pool & diesel token business logic
contract Pool4626 is ERC4626, IPool4626, ACLNonReentrantTrait {
    using Math for uint256;
    using EnumerableSet for EnumerableSet.AddressSet;
    using SafeERC20 for IERC20;
    using Address for address payable;

    /// @dev Address provider
    address public immutable override addressProvider;

    /// @dev Address of the protocol treasury
    address public immutable treasury;

    /// @dev The pool's underlying asset
    address public immutable override underlyingToken;

    /// @dev True if pool supports assets with quotas and associated interest computations
    bool public immutable supportsQuotas;

    /// @dev Contract version
    uint256 public constant override version = 3_00;

    // [SLOT #1]

    /// @dev Expected liquidity at last update (LU)
    uint128 internal _expectedLiquidityLU;

    /// @dev The current borrow rate
    uint128 internal _borrowRate;

    // [SLOT #2]

    /// @dev Total borrowed amount
    uint128 internal _totalBorrowed;

    /// @dev The cumulative interest index at last update
    uint128 public cumulativeIndexLU_RAY;

    // [SLOT #3]

    /// @dev Timestamp of last update
    uint64 public override timestampLU;

    /// @dev Interest rate model
    IInterestRateModel public interestRateModel;

    /// @dev Withdrawal fee in PERCENTAGE FORMAT
    uint16 public override withdrawFee;

    // [SLOT #4]: LIMITS

    /// @dev Total borrowed amount
    uint128 internal _totalBorrowedLimit;

    /// @dev The limit on expected (total) liquidity
    uint128 internal _expectedLiquidityLimit;

    // [SLOT #5]: POOL QUOTA KEEPER

    /// @dev Pool Quota Keeper updates quotaRevenue
    address public override poolQuotaKeeper;

    uint40 public lastQuotaRevenueUpdate;

    // [SLOT #6]: POOL QUOTA KEEPER (CNTD.)

    uint128 public quotaRevenue;

    /// @dev Map from Credit Manager addresses to the status of their ability to borrow
    mapping(address => CreditManagerDebt) internal creditManagersDebt;

    /// @dev The list of all Credit Managers
    EnumerableSet.AddressSet internal creditManagerSet;

    modifier poolQuotaKeeperOnly() {
        /// TODO: udpate exception
        if (msg.sender != poolQuotaKeeper) revert PoolQuotaKeeperOnly(); // F:[P4-5]
        _;
    }

    modifier creditManagerWithActiveDebtOnly() {
        if (creditManagersDebt[msg.sender].totalBorrowed == 0) {
            /// todo: add correct exception ??
            revert CreditManagerOnlyException();
        }
        _;
    }

    modifier nonZeroAddress(address addr) {
        if (addr == address(0)) revert ZeroAddressException(); // F:[P4-2]
        _;
    }

    //
    // CONSTRUCTOR
    //

    /// @dev Constructor
    /// @param opts Core pool options
    constructor(Pool4626Opts memory opts)
        ACLNonReentrantTrait(opts.addressProvider)
        ERC4626(IERC20(opts.underlyingToken))
        ERC20(
            string(
                abi.encodePacked(
                    "diesel ", opts.underlyingToken != address(0) ? IERC20Metadata(opts.underlyingToken).name() : ""
                )
            ),
            string(
                abi.encodePacked(
                    "d", opts.underlyingToken != address(0) ? IERC20Metadata(opts.underlyingToken).symbol() : ""
                )
            )
        ) // F:[P4-01]
        nonZeroAddress(opts.addressProvider) // F:[P4-02]
        nonZeroAddress(opts.underlyingToken) // F:[P4-02]
        nonZeroAddress(opts.interestRateModel) // F:[P4-02]
    {
        addressProvider = opts.addressProvider; // F:[P4-01]
        underlyingToken = opts.underlyingToken; // F:[P4-01]

        treasury = AddressProvider(opts.addressProvider).getTreasuryContract(); // F:[P4-01]

        timestampLU = uint64(block.timestamp); // F:[P4-01]
        cumulativeIndexLU_RAY = uint128(RAY); // F:[P4-01]

        interestRateModel = IInterestRateModel(opts.interestRateModel);
        emit NewInterestRateModel(opts.interestRateModel); // F:[P4-03]

        _setExpectedLiquidityLimit(opts.expectedLiquidityLimit); // F:[P4-01, 03]
        _setTotalBorrowedLimit(opts.expectedLiquidityLimit); // F:[P4-03]
        supportsQuotas = opts.supportsQuotas; // F:[P4-01]
    }

    //
    // ERC-4626 LOGIC
    //

    //
    // DEPOSIT/WITHDRAWAL LOGIC
    //

    /// @dev See {IERC4626-deposit}.
    function deposit(uint256 assets, address receiver)
        public
        override(ERC4626, IERC4626)
        whenNotPaused // F:[P4-4]
        nonReentrant
        nonZeroAddress(receiver)
        returns (uint256 shares)
    {
        uint256 assetsDelivered = _amountMinusFee(assets); // F:[P4-5,7]
        shares = _convertToShares(assetsDelivered, Math.Rounding.Down); // F:[P4-5,7]
        _deposit(receiver, assets, assetsDelivered, shares); // F:[P4-5]
    }

    /// @dev Deposit with emitting referral code
    function depositReferral(uint256 assets, address receiver, uint16 referralCode)
        external
        override
        returns (
            // nonReentrancy is set for deposit function
            uint256 shares
        )
    {
        shares = deposit(assets, receiver); // F:[P4-5]
        emit DepositReferral(msg.sender, receiver, assets, referralCode); // F:[P4-5]
    }

    /// @dev See {IERC4626-mint}.
    ///
    /// As opposed to {deposit}, minting is allowed even if the vault is in a state where the price of a share is zero.
    /// In this case, the shares will be minted without requiring any assets to be deposited.
    function mint(uint256 shares, address receiver)
        public
        override(ERC4626, IERC4626)
        whenNotPaused // F:[P4-4]
        nonReentrant
        nonZeroAddress(receiver)
        returns (uint256 assets)
    {
        // No need to check for rounding error, previewMint rounds up.
        assets = previewMint(shares); // F:[P4-6,7]

        _deposit(receiver, assets, _amountMinusFee(assets), shares); // F:[P4-6,7]
    }

    function _deposit(address receiver, uint256 assetsSent, uint256 assetsDelivered, uint256 shares) internal {
        /// Interst rate calculatiuon??
        if (expectedLiquidity() + assetsDelivered > uint256(_expectedLiquidityLimit)) {
            revert ExpectedLiquidityLimitException(); // F:[P4-7]
        }

        int256 assetsDeliveredSgn = int256(assetsDelivered); // F:[P4-5,6]

        /// @dev available liquidity is 0, because assets are already transffered
        /// It's updated after transfer to account real asset delivered to account
        _updateBaseParameters(assetsDeliveredSgn, assetsDeliveredSgn, false); // F:[P4-5,6]

        IERC20(underlyingToken).safeTransferFrom(msg.sender, address(this), assetsSent);

        _mint(receiver, shares); // F:[P4-5,6]

        emit Deposit(msg.sender, receiver, assetsSent, shares); // F:[P4-5,6]
    }

    /// @dev  See {IERC4626-withdraw}.
    function withdraw(uint256 assets, address receiver, address owner)
        public
        override(ERC4626, IERC4626)
        whenNotPaused // F:[P4-4]
        nonReentrant
        nonZeroAddress(receiver)
        returns (uint256 shares)
    {
        // @dev it returns share taking fee into account
        shares = previewWithdraw(assets); // F:[P4-8]
        _withdraw(assets, _convertToAssets(shares, Math.Rounding.Down), shares, receiver, owner); // F:[P4-8]
    }

    /// @dev See {IERC4626-redeem}.
    function redeem(uint256 shares, address receiver, address owner)
        public
        override(ERC4626, IERC4626)
        whenNotPaused // F:[P4-4]
        nonReentrant
        nonZeroAddress(receiver)
        returns (uint256 assetsDelivered)
    {
        /// Note: Computes assets without fees
        uint256 assetsSpent = _convertToAssets(shares, Math.Rounding.Down); // F:[P4-9]
        assetsDelivered = _calcDeliveredAsstes(assetsSpent); // F:[P4-9]

        _withdraw(assetsDelivered, assetsSpent, shares, receiver, owner); // F:[P4-9]
    }

    /// @dev Withdraw/redeem common workflow.
    function _withdraw(uint256 assetsDelivered, uint256 assetsSpent, uint256 shares, address receiver, address owner)
        internal
    {
        if (msg.sender != owner) {
            _spendAllowance(owner, msg.sender, shares); // F:[P4-8,9]
        }

        _updateBaseParameters(-int256(assetsSpent), -int256(assetsSpent), false); // F:[P4-8,9]

        _burn(owner, shares); // F:[P4-8,9]

        uint256 amountToUser = _amountWithFee(assetsDelivered); // F:[P4-8,9]

        IERC20(underlyingToken).safeTransfer(receiver, amountToUser); // F:[P4-8,9]

        if (assetsSpent > amountToUser) {
            unchecked {
                IERC20(underlyingToken).safeTransfer(treasury, assetsSpent - amountToUser); // F:[P4-8,9]
            }
        }

        emit Withdraw(msg.sender, receiver, owner, assetsDelivered, shares); // F:[P4-8, 9]
    }

    function burn(uint256 shares)
        external
        override
        whenNotPaused // TODO: Add test
        nonReentrant
    {
        _burn(msg.sender, shares); // F:[P4-10]
    }

    //
    // FEE TOKEN SUPPORT

    function _amountWithFee(uint256 amount) internal view virtual returns (uint256) {
        return amount;
    }

    function _amountMinusFee(uint256 amount) internal view virtual returns (uint256) {
        return amount;
    }

    //
    //  ACCOUNTING LOGIC
    //

    /**
     * @dev Internal conversion function (from assets to shares) with support for rounding direction.
     *
     * Will revert if assets > 0, totalSupply > 0 and totalAssets = 0. That corresponds to a case where any asset
     * would represent an infinite amount of shares.
     */
    function _convertToShares(uint256 assets, Math.Rounding rounding) internal view override returns (uint256 shares) {
        uint256 supply = totalSupply();
        return (assets == 0 || supply == 0) ? assets : assets.mulDiv(supply, expectedLiquidity(), rounding);
    }

    /**
     * @dev Internal conversion function (from shares to assets) with support for rounding direction.
     */
    function _convertToAssets(uint256 shares, Math.Rounding rounding) internal view override returns (uint256 assets) {
        uint256 supply = totalSupply();
        return (supply == 0) ? shares : shares.mulDiv(expectedLiquidity(), supply, rounding);
    }

    /// @dev See {IERC4626-totalAssets}.
    function totalAssets() public view override(ERC4626, IERC4626) returns (uint256 assets) {
        return expectedLiquidity();
    }

    /// @dev See {IERC4626-maxDeposit}.
    function maxDeposit(address) public view override(ERC4626, IERC4626) returns (uint256) {
        return (_expectedLiquidityLimit == type(uint128).max)
            ? type(uint256).max
            : _amountWithFee(_expectedLiquidityLimit - expectedLiquidity());
    }

    /// @dev See {IERC4626-previewDeposit}.
    function previewDeposit(uint256 assets) public view override(ERC4626, IERC4626) returns (uint256) {
        return _convertToShares(_amountMinusFee(assets), Math.Rounding.Down); // TODO: add fee parameter
    }

    /// @dev See {IERC4626-maxMint}.
    function maxMint(address) public view override(ERC4626, IERC4626) returns (uint256) {
        uint128 limit = _expectedLiquidityLimit;
        return (limit == type(uint128).max) ? type(uint256).max : previewMint(limit - expectedLiquidity());
    }

    ///  @dev See {IERC4626-previewMint}.
    function previewMint(uint256 shares) public view override(ERC4626, IERC4626) returns (uint256) {
        return _amountWithFee(_convertToAssets(shares, Math.Rounding.Up)); // We need to round up shares.mulDivUp(totalAssets(), supply);
    }

    /// @dev See {IERC4626-maxWithdraw}.
    function maxWithdraw(address owner) public view override(ERC4626, IERC4626) returns (uint256) {
        return availableLiquidity().min(previewWithdraw(balanceOf(owner)));
    }

    /// @dev See {IERC4626-previewWithdraw}.
    function previewWithdraw(uint256 assets) public view override(ERC4626, IERC4626) returns (uint256) {
        return _convertToShares(
            (_amountWithFee(assets) * PERCENTAGE_FACTOR) / (PERCENTAGE_FACTOR - withdrawFee), Math.Rounding.Up
        );
    }

    /// @dev See {IERC4626-maxRedeem}.
    function maxRedeem(address owner) public view override(ERC4626, IERC4626) returns (uint256 shares) {
        shares = balanceOf(owner);
        uint256 assets = _convertToAssets(shares, Math.Rounding.Down);
        uint256 assetsAvailable = availableLiquidity();
        if (assets > assetsAvailable) {
            shares = _convertToShares(assetsAvailable, Math.Rounding.Down);
        }
    }

    /// @dev See {IERC4626-previewRedeem}.
<<<<<<< HEAD
    function previewRedeem(uint256 shares) public view override (ERC4626, IERC4626) returns (uint256 assets) {
        assets = _calcDeliveredAsstes(_convertToAssets(shares, Math.Rounding.Down)); // F:[P4-28]
=======
    function previewRedeem(uint256 shares) public view override(ERC4626, IERC4626) returns (uint256 assets) {
        assets = _calcDeliveredAsstes(_convertToAssets(shares, Math.Rounding.Down));
>>>>>>> ac54a011
    }

    /// @dev Computes how much assets will de delivered takling intio account token fees & withdraw fee
    function _calcDeliveredAsstes(uint256 assetsSpent) internal view returns (uint256) {
        uint256 assetsDelivered = assetsSpent; // F:[P4-28]

        if (withdrawFee > 0) {
            unchecked {
                /// It's safe because we made a check that assetsDelivered < uint128, and withdrawFee is < 10K
                uint256 withdrawFeeAmount = (assetsDelivered * withdrawFee) / PERCENTAGE_FACTOR; // F:[P4-28]
                assetsDelivered -= withdrawFeeAmount; // F:[P4-28]
            }
        }

        return _amountMinusFee(assetsDelivered); // F:[P4-28]
    }

    /// @return Amount of money that should be in the pool
    /// after all users close their Credit accounts and fully repay debts
    function expectedLiquidity() public view override returns (uint256) {
        return _expectedLiquidityLU + _calcBaseInterestAccrued() + (supportsQuotas ? _calcOutstandingQuotaRevenue() : 0); //
    }

    /// @dev Computes interest rate accrued from last update (LU)
    function _calcBaseInterestAccrued() internal view returns (uint256) {
        // timeDifference = blockTime - previous timeStamp
        uint256 timeDifference = block.timestamp - timestampLU;

        //                                    currentBorrowRate * timeDifference
        //  interestAccrued = totalBorrow *  ------------------------------------
        //                                             SECONDS_PER_YEAR
        //
        return (uint256(_totalBorrowed) * _borrowRate * timeDifference) / RAY / SECONDS_PER_YEAR;
    }

    function _calcOutstandingQuotaRevenue() internal view returns (uint128) {
        return uint128(
            (quotaRevenue * (block.timestamp - lastQuotaRevenueUpdate)) / (SECONDS_PER_YEAR * PERCENTAGE_FACTOR)
        ); // F:[P4-17]
    }

    /// @dev Returns available liquidity in the pool (pool balance)
    function availableLiquidity() public view virtual override returns (uint256) {
        return IERC20(underlyingToken).balanceOf(address(this));
    }

    //
    // CREDIT ACCOUNT LENDING
    //

    /// @dev Lends funds to a Credit Account and updates the pool parameters
    /// @param borrowedAmount Credit Account's debt principal
    /// @param creditAccount Credit Account's address

    function lendCreditAccount(uint256 borrowedAmount, address creditAccount)
        external
        override
        whenNotPaused // F:[P4-4]
    {
        // Checks credit manager specific limi is not cross and udpate it
        CreditManagerDebt storage cmDebt = creditManagersDebt[msg.sender];

        if (cmDebt.totalBorrowed + borrowedAmount > cmDebt.limit || borrowedAmount == 0) {
            revert CreditManagerCantBorrowException(); // F:[P4-12]
        }
        cmDebt.totalBorrowed += uint128(borrowedAmount); // F:[P4-11]

        // Increase total borrowed amount
        _totalBorrowed += uint128(borrowedAmount); // F:[P4-11]

        // Reverts if total borrow more than limit
        if (_totalBorrowed > _totalBorrowedLimit) {
            revert CreditManagerCantBorrowException(); // F:[P4-12]
        }

        // Update borrow Rate, reverts of Uoptimal limit is set up
        _updateBaseParameters(0, -int256(borrowedAmount), true); // F:[P4-11]

        // Transfer funds to credit account
        IERC20(underlyingToken).safeTransfer(creditAccount, borrowedAmount); // F:[P4-11]

        emit Borrow(msg.sender, creditAccount, borrowedAmount); // F:[P4-11]
    }

    /// @dev Registers Credit Account's debt repayment and updates parameters.
    /// Assumes that the underlying (including principal + interest + fees) was already transferred
    /// @param borrowedAmount Amount of principal ro repay
    /// @param profit The treasury profit from repayment
    /// @param loss Amount of underlying that the CA wan't able to repay
    function repayCreditAccount(uint256 borrowedAmount, uint256 profit, uint256 loss)
        external
        override
        whenNotPaused // F:[P4-4]
    {
        // Updates credit manager specific totalBorrowed
        CreditManagerDebt storage cmDebt = creditManagersDebt[msg.sender];

        uint128 cmTotalBorrowed = cmDebt.totalBorrowed;
        if (cmTotalBorrowed == 0) {
            revert CreditManagerOnlyException(); // F:[P4-13]
        }

        // For fee surplus we mint tokens for treasury
        if (profit > 0) {
            _mint(treasury, convertToShares(profit)); // F:[P4-14]
        } else {
            // If returned money < borrowed amount + interest accrued
            // it tries to compensate loss by burning diesel (LP) tokens
            // from treasury fund
            uint256 sharesToBurn = convertToShares(loss); // F:[P4-14]
            uint256 sharesInTreasury = balanceOf(treasury); // F:[P4-14]

            if (sharesInTreasury < sharesToBurn) {
                sharesToBurn = sharesInTreasury; // F:[P4-14]
                emit UncoveredLoss(msg.sender, loss - convertToAssets(sharesInTreasury)); // F:[P4-14]
            }

            // If treasury has enough funds, it just burns needed amount
            // to keep diesel rate on the same level
            _burn(treasury, sharesToBurn); // F:[P4-14]
        }

        // Updates borrow rate
        _updateBaseParameters(int256(profit) - int256(loss), 0, false); // F:[P4-14]

        // Updates total borrowed
        _totalBorrowed -= uint128(borrowedAmount); // F:[P4-14]

        cmDebt.totalBorrowed = cmTotalBorrowed - uint128(borrowedAmount); // F:[P4-14]

        emit Repay(msg.sender, borrowedAmount, profit, loss); // F:[P4-14]
    }

    //
    // INTEREST RATE MANAGEMENT
    //

    /// @dev Calculates the most current value of the cumulative interest index
    ///
    ///                              /     currentBorrowRate * timeDifference \
    ///  newIndex  = currentIndex * | 1 + ------------------------------------ |
    ///                              \              SECONDS_PER_YEAR          /
    ///
    /// @return Current cumulative index in RAY
    function calcLinearCumulative_RAY() public view override returns (uint256) {
        uint256 timeDifference = block.timestamp - timestampLU; // F:[P4-15]
        uint256 linearAccumulated_RAY = RAY + (_borrowRate * timeDifference) / SECONDS_PER_YEAR; // F:[P4-15]

        return (cumulativeIndexLU_RAY * linearAccumulated_RAY) / RAY; // F:[P4-15]
    }

    /// @dev Updates core popo when liquidity parameters are changed
    function _updateBaseParameters(
        int256 expectedLiquidityChanged,
        int256 availableLiquidityChanged,
        bool checkOptimalBorrowing
    ) internal {
        uint128 updatedExpectedLiquidityLU = uint128(
            int128(_expectedLiquidityLU + uint128(_calcBaseInterestAccrued())) + int128(expectedLiquidityChanged)
        ); // F:[P4-16]

        _expectedLiquidityLU = updatedExpectedLiquidityLU; // F:[P4-16]

        // Update cumulativeIndex
        cumulativeIndexLU_RAY = uint128(calcLinearCumulative_RAY()); // TODO: add check

        // update borrow APY
        // TODO: add case to check with quotas
        _borrowRate = uint128(
            interestRateModel.calcBorrowRate(
                updatedExpectedLiquidityLU + (supportsQuotas ? _calcOutstandingQuotaRevenue() : 0),
                availableLiquidityChanged == 0
                    ? availableLiquidity()
                    : uint256(int256(availableLiquidity()) + availableLiquidityChanged),
                checkOptimalBorrowing
            )
        ); // F:[P4-16]
        timestampLU = uint64(block.timestamp); // F:[P4-16]
    }

    /// POOL QUOTA KEEPER ONLY
    function changeQuotaRevenue(int128 _quotaRevenueChange) external override poolQuotaKeeperOnly {
        _updateQuotaRevenue(uint128(int128(quotaRevenue) + _quotaRevenueChange)); // F:[P4-17]
    }

    function updateQuotaRevenue(uint128 newQuotaRevenue) external override poolQuotaKeeperOnly {
        _updateQuotaRevenue(newQuotaRevenue); // F:[P4-17]
    }

    function _updateQuotaRevenue(uint128 _newQuotaRevenue) internal {
        _expectedLiquidityLU += _calcOutstandingQuotaRevenue(); // F:[P4-17]

        lastQuotaRevenueUpdate = uint40(block.timestamp); // F:[P4-17]
        quotaRevenue = _newQuotaRevenue; // F:[P4-17]
    }

    // GETTERS

    /// @dev Calculates the current borrow rate, RAY format
    function borrowRate() external view returns (uint256) {
        return uint256(_borrowRate);
    }

    function supplyRate() external view returns (uint256) {
        return totalSupply() == 0
            ? uint256(_borrowRate)
            : (
                ((uint256(_borrowRate) * _totalBorrowed) + (quotaRevenue * RAY) / PERCENTAGE_FACTOR)
                    * (PERCENTAGE_FACTOR - withdrawFee)
            ) / totalSupply() / PERCENTAGE_FACTOR; // F:[P4-28]
    }

    ///  @dev Total borrowed amount (includes principal only)
    function totalBorrowed() external view returns (uint256) {
        return uint256(_totalBorrowed);
    }

    //
    // CONFIGURATION
    //

    /// @dev Forbids a Credit Manager to borrow
    /// @param _creditManager Address of the Credit Manager
    function setCreditManagerLimit(address _creditManager, uint256 _limit)
        external
        controllerOnly // F:[P4-18]
        nonZeroAddress(_creditManager)
    {
        /// Reverts if _creditManager is not registered in ContractRE#gister
        if (!ContractsRegister(AddressProvider(addressProvider).getContractsRegister()).isCreditManager(_creditManager))
        {
            revert CreditManagerNotRegsiterException(); // F:[P4-19]
        }

        /// Checks if creditManager is already in list
        if (!creditManagerSet.contains(_creditManager)) {
            /// Reverts if c redit manager has different underlying asset
            if (address(this) != ICreditManagerV2(_creditManager).pool()) {
                revert IncompatibleCreditManagerException(); // F:[P4-20]
            }

            creditManagerSet.add(_creditManager); // F:[P4-21]
            emit NewCreditManagerConnected(_creditManager); // F:[P4-21]
        }

        CreditManagerDebt storage cmDebt = creditManagersDebt[_creditManager]; // F:[P4-21]
        cmDebt.limit = _convertToU128(_limit); // F:[P4-21]
        emit BorrowLimitChanged(_creditManager, _limit); // F:[P4-21]
    }

    /// @dev Sets the new interest rate model for the pool
    /// @param _interestRateModel Address of the new interest rate model contract
    function updateInterestRateModel(address _interestRateModel)
        public
        configuratorOnly // F:[P4-18]
        nonZeroAddress(_interestRateModel)
    {
        interestRateModel = IInterestRateModel(_interestRateModel); // F:[P4-22]

        _updateBaseParameters(0, 0, false); // F:[P4-22]

        emit NewInterestRateModel(_interestRateModel); // F:[P4-22]
    }

    /// @dev Sets the new pool quota keeper
    /// @param _poolQuotaKeeper Address of the new poolQuotaKeeper copntract
    function connectPoolQuotaManager(address _poolQuotaKeeper)
        public
        configuratorOnly // F:[P4-18]
        nonZeroAddress(_poolQuotaKeeper)
    {
        if (poolQuotaKeeper != address(0)) {
            _updateQuotaRevenue(quotaRevenue); // F:[P4-23]
        }

        poolQuotaKeeper = _poolQuotaKeeper; // F:[P4-23]

        emit NewPoolQuotaKeeper(_poolQuotaKeeper); // F:[P4-03,23]
    }

    /// @dev Sets a new expected liquidity limit
    /// @param limit New expected liquidity limit
    function setExpectedLiquidityLimit(uint256 limit)
        external
        controllerOnly // F:[P4-18]
    {
        _setExpectedLiquidityLimit(limit); // F:[P4-7,24]
    }

    function _setExpectedLiquidityLimit(uint256 limit) internal {
        _expectedLiquidityLimit = _convertToU128(limit); // F:[P4-24]
        emit NewExpectedLiquidityLimit(limit); // F:[P4-03,24]
    }

    function setTotalBorrowedLimit(uint256 limit)
        external
        controllerOnly // F:[P4-18]
    {
        _setTotalBorrowedLimit(limit); // F:[P4-25]
    }

    function _setTotalBorrowedLimit(uint256 limit) internal {
        _totalBorrowedLimit = _convertToU128(limit); // F:[P4-25]
        emit NewTotalBorrowedLimit(limit); // F:[P4-03,25]
    }

    /// @dev Sets a new withdrawal fee
    /// @param _withdrawFee The new fee amount, in bp
    function setWithdrawFee(uint16 _withdrawFee)
        public
        controllerOnly // F:[P4-18]
    {
        if (_withdrawFee > MAX_WITHDRAW_FEE) {
            revert IncorrectWithdrawalFeeException(); // F:[P4-26]
        }
        withdrawFee = _withdrawFee; // F:[P4-26]
        emit NewWithdrawFee(_withdrawFee); // F:[P4-26]
    }

    //
    // GETTERS
    //
    function creditManagers() external view returns (address[] memory) {
        return creditManagerSet.values();
    }

    /// @dev Total borrowed for particular credit manager
    function creditManagerBorrowed(address _creditManager) external view returns (uint256) {
        CreditManagerDebt storage cmDebt = creditManagersDebt[_creditManager];
        return cmDebt.totalBorrowed;
    }

    /// @dev Borrow limit for particular credit manager
    function creditManagerLimit(address _creditManager) external view returns (uint256) {
        CreditManagerDebt storage cmDebt = creditManagersDebt[_creditManager]; // F:[P4-21]
        return _convertToU256(cmDebt.limit); // F:[P4-21]
    }

    /// @dev How much current credit manager can borrow
    function creditManagerCanBorrow(address _creditManager) external view returns (uint256 canBorrow) {
        if (_totalBorrowed > _totalBorrowedLimit) return 0; // F:[P4-27]
        unchecked {
            canBorrow =
                _totalBorrowedLimit == type(uint128).max ? type(uint256).max : _totalBorrowedLimit - _totalBorrowed;
        } // F:[P4-27]

        uint256 available = interestRateModel.availableToBorrow(expectedLiquidity(), availableLiquidity()); // F:[P4-27]

        if (canBorrow > available) {
            canBorrow = available; // F:[P4-27]
        }

        CreditManagerDebt memory cmDebt = creditManagersDebt[_creditManager];
        if (cmDebt.totalBorrowed >= cmDebt.limit) {
            return 0; // F:[P4-27]
        }

        unchecked {
            uint256 cmLimit = cmDebt.limit - cmDebt.totalBorrowed;
            if (canBorrow > cmLimit) {
                canBorrow = cmLimit; // F:[P4-27]
            }
        }
    }

    function expectedLiquidityLimit() external view override returns (uint256) {
        return _convertToU256(_expectedLiquidityLimit);
    }

    function expectedLiquidityLU() external view returns (uint256) {
        return _convertToU256(_expectedLiquidityLU);
    }

    function totalBorrowedLimit() external view override returns (uint256) {
        return _convertToU256(_totalBorrowedLimit);
    }

    //
    //  INTERNAL HELPERS
    //
    function _convertToU256(uint128 limit) internal pure returns (uint256) {
        return (limit == type(uint128).max) ? type(uint256).max : limit;
    }

    function _convertToU128(uint256 limit) internal pure returns (uint128) {
        return (limit == type(uint256).max) ? type(uint128).max : uint128(limit);
    }
}<|MERGE_RESOLUTION|>--- conflicted
+++ resolved
@@ -184,7 +184,7 @@
     /// @dev See {IERC4626-deposit}.
     function deposit(uint256 assets, address receiver)
         public
-        override(ERC4626, IERC4626)
+        override (ERC4626, IERC4626)
         whenNotPaused // F:[P4-4]
         nonReentrant
         nonZeroAddress(receiver)
@@ -214,7 +214,7 @@
     /// In this case, the shares will be minted without requiring any assets to be deposited.
     function mint(uint256 shares, address receiver)
         public
-        override(ERC4626, IERC4626)
+        override (ERC4626, IERC4626)
         whenNotPaused // F:[P4-4]
         nonReentrant
         nonZeroAddress(receiver)
@@ -248,7 +248,7 @@
     /// @dev  See {IERC4626-withdraw}.
     function withdraw(uint256 assets, address receiver, address owner)
         public
-        override(ERC4626, IERC4626)
+        override (ERC4626, IERC4626)
         whenNotPaused // F:[P4-4]
         nonReentrant
         nonZeroAddress(receiver)
@@ -262,7 +262,7 @@
     /// @dev See {IERC4626-redeem}.
     function redeem(uint256 shares, address receiver, address owner)
         public
-        override(ERC4626, IERC4626)
+        override (ERC4626, IERC4626)
         whenNotPaused // F:[P4-4]
         nonReentrant
         nonZeroAddress(receiver)
@@ -344,47 +344,47 @@
     }
 
     /// @dev See {IERC4626-totalAssets}.
-    function totalAssets() public view override(ERC4626, IERC4626) returns (uint256 assets) {
+    function totalAssets() public view override (ERC4626, IERC4626) returns (uint256 assets) {
         return expectedLiquidity();
     }
 
     /// @dev See {IERC4626-maxDeposit}.
-    function maxDeposit(address) public view override(ERC4626, IERC4626) returns (uint256) {
+    function maxDeposit(address) public view override (ERC4626, IERC4626) returns (uint256) {
         return (_expectedLiquidityLimit == type(uint128).max)
             ? type(uint256).max
             : _amountWithFee(_expectedLiquidityLimit - expectedLiquidity());
     }
 
     /// @dev See {IERC4626-previewDeposit}.
-    function previewDeposit(uint256 assets) public view override(ERC4626, IERC4626) returns (uint256) {
+    function previewDeposit(uint256 assets) public view override (ERC4626, IERC4626) returns (uint256) {
         return _convertToShares(_amountMinusFee(assets), Math.Rounding.Down); // TODO: add fee parameter
     }
 
     /// @dev See {IERC4626-maxMint}.
-    function maxMint(address) public view override(ERC4626, IERC4626) returns (uint256) {
+    function maxMint(address) public view override (ERC4626, IERC4626) returns (uint256) {
         uint128 limit = _expectedLiquidityLimit;
         return (limit == type(uint128).max) ? type(uint256).max : previewMint(limit - expectedLiquidity());
     }
 
     ///  @dev See {IERC4626-previewMint}.
-    function previewMint(uint256 shares) public view override(ERC4626, IERC4626) returns (uint256) {
+    function previewMint(uint256 shares) public view override (ERC4626, IERC4626) returns (uint256) {
         return _amountWithFee(_convertToAssets(shares, Math.Rounding.Up)); // We need to round up shares.mulDivUp(totalAssets(), supply);
     }
 
     /// @dev See {IERC4626-maxWithdraw}.
-    function maxWithdraw(address owner) public view override(ERC4626, IERC4626) returns (uint256) {
+    function maxWithdraw(address owner) public view override (ERC4626, IERC4626) returns (uint256) {
         return availableLiquidity().min(previewWithdraw(balanceOf(owner)));
     }
 
     /// @dev See {IERC4626-previewWithdraw}.
-    function previewWithdraw(uint256 assets) public view override(ERC4626, IERC4626) returns (uint256) {
+    function previewWithdraw(uint256 assets) public view override (ERC4626, IERC4626) returns (uint256) {
         return _convertToShares(
             (_amountWithFee(assets) * PERCENTAGE_FACTOR) / (PERCENTAGE_FACTOR - withdrawFee), Math.Rounding.Up
         );
     }
 
     /// @dev See {IERC4626-maxRedeem}.
-    function maxRedeem(address owner) public view override(ERC4626, IERC4626) returns (uint256 shares) {
+    function maxRedeem(address owner) public view override (ERC4626, IERC4626) returns (uint256 shares) {
         shares = balanceOf(owner);
         uint256 assets = _convertToAssets(shares, Math.Rounding.Down);
         uint256 assetsAvailable = availableLiquidity();
@@ -394,13 +394,8 @@
     }
 
     /// @dev See {IERC4626-previewRedeem}.
-<<<<<<< HEAD
     function previewRedeem(uint256 shares) public view override (ERC4626, IERC4626) returns (uint256 assets) {
         assets = _calcDeliveredAsstes(_convertToAssets(shares, Math.Rounding.Down)); // F:[P4-28]
-=======
-    function previewRedeem(uint256 shares) public view override(ERC4626, IERC4626) returns (uint256 assets) {
-        assets = _calcDeliveredAsstes(_convertToAssets(shares, Math.Rounding.Down));
->>>>>>> ac54a011
     }
 
     /// @dev Computes how much assets will de delivered takling intio account token fees & withdraw fee
