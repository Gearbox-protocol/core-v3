--- conflicted
+++ resolved
@@ -241,9 +241,7 @@
 /// @dev Thrown when trying to rescue funds from a credit account that is currently in use
 error CreditAccountIsInUseException();
 
-<<<<<<< HEAD
 /// @dev Thrown when trying to manually set total debt parameters in a CF that doesn't track them
 error TotalDebtNotTrackedException();
-=======
-error InsufficientBalanceException();
->>>>>>> d7c81bea
+
+error InsufficientBalanceException();