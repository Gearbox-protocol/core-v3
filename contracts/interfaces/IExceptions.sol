--- conflicted
+++ resolved
@@ -248,12 +248,8 @@
 /// @dev Thrown when attempting to set positive funding for a bot with 0 permissions
 error PositiveFundingForInactiveBotException();
 
-<<<<<<< HEAD
-error MasterCreditAccountAlreadyDeployed();
-=======
 /// @dev Thrown when trying to deploy second master credit account for a credit manager
 error MasterCreditAccountAlreadyDeployedException();
 
 /// @dev Thrown when trying to rescue funds from a credit account that is currently in use
-error CreditAccountIsInUseException();
->>>>>>> d97ba65f
+error CreditAccountIsInUseException();