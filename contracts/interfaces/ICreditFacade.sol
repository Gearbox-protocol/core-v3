// SPDX-License-Identifier: MIT
// Gearbox Protocol. Generalized leverage for DeFi protocols
// (c) Gearbox Holdings, 2022
pragma solidity ^0.8.10;

import {Balance} from "@gearbox-protocol/core-v2/contracts/libraries/Balances.sol";
import {MultiCall} from "@gearbox-protocol/core-v2/contracts/libraries/MultiCall.sol";
import {ICreditManagerV2} from "./ICreditManagerV2.sol";
import {QuotaUpdate} from "./IPoolQuotaKeeper.sol";
import {IVersion} from "@gearbox-protocol/core-v2/contracts/interfaces/IVersion.sol";

struct FullCheckParams {
    uint256[] collateralHints;
    uint16 minHealthFactor;
}

interface ICreditFacadeExtended {
    /// @dev Stores expected balances (computed as current balance + passed delta)
    ///      and compare with actual balances at the end of a multicall, reverts
    ///      if at least one is less than expected
    /// @param expected Array of expected balance changes
    /// @notice This is an extenstion function that does not exist in the Credit Facade
    ///         itself and can only be used within a multicall
    function revertIfReceivedLessThan(Balance[] memory expected) external;

    /// @dev Enables token in enabledTokenMask for the Credit Account of msg.sender
    /// @param token Address of token to enable
    function enableToken(address token) external;

    /// @dev Disables a token on the caller's Credit Account
    /// @param token Token to disable
    /// @notice This is an extenstion function that does not exist in the Credit Facade
    ///         itself and can only be used within a multicall
    function disableToken(address token) external;

    /// @dev Adds collateral to borrower's credit account
    /// @param onBehalfOf Address of the borrower whose account is funded
    /// @param token Address of a collateral token
    /// @param amount Amount to add
    function addCollateral(address onBehalfOf, address token, uint256 amount) external payable;

    /// @dev Increases debt for msg.sender's Credit Account
    /// - Borrows the requested amount from the pool
    /// - Updates the CA's borrowAmount / cumulativeIndexOpen
    ///   to correctly compute interest going forward
    /// - Performs a full collateral check
    ///
    /// @param amount Amount to borrow
    function increaseDebt(uint256 amount) external;

    /// @dev Decrease debt
    /// - Decreases the debt by paying the requested amount + accrued interest + fees back to the pool
    /// - It's also include to this payment interest accrued at the moment and fees
    /// - Updates cunulativeIndex to cumulativeIndex now
    ///
    /// @param amount Amount to increase borrowed amount
    function decreaseDebt(uint256 amount) external;

    /// @dev Update msg.sender's Credit Account quotas for multiple tokens
    /// @param quotaUpdates Requested quota updates, see `QuotaUpdate`
    function updateQuotas(QuotaUpdate[] memory quotaUpdates) external;

    /// @dev Set collateral hints for a full check
    /// @param collateralHints Array of token mask in the desired order of checking
    /// @param minHealthFactor Minimal HF threshold to pass the collateral check in PERCENTAGE format.
    ///                        Cannot be lower than PERCENTAGE_FACTOR.
    function setFullCheckParams(uint256[] memory collateralHints, uint16 minHealthFactor) external;
}

interface ICreditFacadeEvents {
    /// @dev Emits when BlacklistHelper is set for CreditFacade upon creation
    event BlacklistHelperSet(address indexed blacklistHelper);

    /// @dev Emits when a new Credit Account is opened through the
    ///      Credit Facade
    event OpenCreditAccount(
        address indexed onBehalfOf, address indexed creditAccount, uint256 borrowAmount, uint16 referralCode
    );

    /// @dev Emits when the account owner closes their CA normally
    event CloseCreditAccount(address indexed borrower, address indexed to);

    /// @dev Emits when a Credit Account is liquidated due to low health factor
    event LiquidateCreditAccount(
        address indexed borrower, address indexed liquidator, address indexed to, uint256 remainingFunds
    );

    /// @dev Emits when a Credit Account is liquidated due to expiry
    event LiquidateExpiredCreditAccount(
        address indexed borrower, address indexed liquidator, address indexed to, uint256 remainingFunds
    );

    /// @dev Emits when remaining funds in underlying currency are sent to blacklist helper
    ///      upon blacklisted borrower liquidation
    event UnderlyingSentToBlacklistHelper(address indexed borrower, uint256 amount);

    /// @dev Emits when the account owner increases CA's debt
    event IncreaseBorrowedAmount(address indexed borrower, uint256 amount);

    /// @dev Emits when the account owner reduces CA's debt
    event DecreaseBorrowedAmount(address indexed borrower, uint256 amount);

    /// @dev Emits when the account owner add new collateral to a CA
    event AddCollateral(address indexed onBehalfOf, address indexed token, uint256 value);

    /// @dev Emits when a multicall is started
    event MultiCallStarted(address indexed borrower);

    /// @dev Emits when a multicall is finished
    event MultiCallFinished();

    /// @dev Emits when Credit Account ownership is transferred
    event TransferAccount(address indexed oldOwner, address indexed newOwner);

    /// @dev Emits when the user changes approval for account transfers to itself from another address
    event TransferAccountAllowed(address indexed from, address indexed to, bool state);

    /// @dev Emits when the account owner enables a token on their CA
    event TokenEnabled(address indexed borrower, address indexed token);

    /// @dev Emits when the account owner disables a token on their CA
    event TokenDisabled(address indexed borrower, address indexed token);
}

<<<<<<< HEAD
interface ICreditFacade is ICreditFacadeEvents, IVersion {
=======
interface ICreditFacadeExceptions is ICreditManagerV2Exceptions {
    /// @dev Thrown if the CreditFacade is not expirable, and an aciton is attempted that
    ///      requires expirability
    error NotAllowedWhenNotExpirableException();

    /// @dev Thrown if whitelisted mode is enabled, and an action is attempted that is
    ///      not allowed in whitelisted mode
    error NotAllowedInWhitelistedMode();

    /// @dev Thrown if a user attempts to transfer a CA to an address that didn't allow it
    error AccountTransferNotAllowedException();

    /// @dev Thrown if a liquidator tries to liquidate an account with a health factor above 1
    error CantLiquidateWithSuchHealthFactorException();

    /// @dev Thrown if a liquidator tries to liquidate an account by expiry while a Credit Facade is not expired
    error CantLiquidateNonExpiredException();

    /// @dev Thrown if call data passed to a multicall is too short
    error IncorrectCallDataException();

    /// @dev Thrown inside account closure multicall if the borrower attempts an action that is forbidden on closing
    ///      an account
    error ForbiddenDuringClosureException();

    /// @dev Thrown if debt increase and decrease are subsequently attempted in one multicall
    error IncreaseAndDecreaseForbiddenInOneCallException();

    /// @dev Thrown if a selector that doesn't match any allowed function is passed to the Credit Facade
    ///      during a multicall
    error UnknownMethodException();

    /// @dev Thrown if a user tries to open an account or increase debt with increaseDebtForbidden mode on
    error IncreaseDebtForbiddenException();

    /// @dev Thrown if the account owner tries to transfer an unhealthy account
    error CantTransferLiquidatableAccountException();

    /// @dev Thrown if too much new debt was taken within a single block
    error BorrowedBlockLimitException();

    /// @dev Thrown if the new debt principal for a CA falls outside of borrowing limits
    error BorrowAmountOutOfLimitsException();

    /// @dev Thrown if one of the balances on a Credit Account is less than expected
    ///      at the end of a multicall, if revertIfReceivedLessThan was called
    error BalanceLessThanMinimumDesiredException(address);

    /// @dev Thrown if a user attempts to open an account on a Credit Facade that has expired
    error OpenAccountNotAllowedAfterExpirationException();

    /// @dev Thrown if expected balances are attempted to be set through revertIfReceivedLessThan twice
    error ExpectedBalancesAlreadySetException();

    /// @dev Thrown if a Credit Account has enabled forbidden tokens and the owner attempts to perform an action
    ///      that is not allowed with any forbidden tokens enabled
    error ActionProhibitedWithForbiddenTokensException();

    /// @dev Thrown when attempting to perform an action on behalf of a borrower that is blacklisted in the underlying token
    error NotAllowedForBlacklistedAddressException();

    /// @dev Thrown if botMulticall is called by an address that is not a bot for a specified borrower
    error NotApprovedBotException();

    /// @dev Thrown when the pool receives less funds than borrowAmountWithInterest on account closure
    error LiquiditySanityCheckException();
}

interface ICreditFacade is ICreditFacadeEvents, ICreditFacadeExceptions, IVersion {
>>>>>>> 95b124d6
    //
    // CREDIT ACCOUNT MANAGEMENT
    //

    /// @dev Opens credit account, borrows funds from the pool and pulls collateral
    /// without any additional action.
    /// @param amount The amount of collateral provided by the borrower
    /// @param onBehalfOf The address to open an account for. Transfers to it have to be allowed if
    /// msg.sender != obBehalfOf
    /// @param leverageFactor Percentage of the user's own funds to borrow. 100 is equal to 100% - borrows the same amount
    /// as the user's own collateral, equivalent to 2x leverage.
    /// @param referralCode Referral code that is used for potential rewards. 0 if no referral code provided.
    function openCreditAccount(uint256 amount, address onBehalfOf, uint16 leverageFactor, uint16 referralCode)
        external
        payable;

    /// @dev Opens a Credit Account and runs a batch of operations in a multicall
    /// @param borrowedAmount Debt size
    /// @param onBehalfOf The address to open an account for. Transfers to it have to be allowed if
    /// msg.sender != obBehalfOf
    /// @param calls The array of MultiCall structs encoding the required operations. Generally must have
    /// at least a call to addCollateral, as otherwise the health check at the end will fail.
    /// @param referralCode Referral code which is used for potential rewards. 0 if no referral code provided
    function openCreditAccountMulticall(
        uint256 borrowedAmount,
        address onBehalfOf,
        MultiCall[] calldata calls,
        uint16 referralCode
    ) external payable;

    /// @dev Runs a batch of transactions within a multicall and closes the account
    /// - Wraps ETH to WETH and sends it msg.sender if value > 0
    /// - Executes the multicall - the main purpose of a multicall when closing is to convert all assets to underlying
    /// in order to pay the debt.
    /// - Closes credit account:
    ///    + Checks the underlying balance: if it is greater than the amount paid to the pool, transfers the underlying
    ///      from the Credit Account and proceeds. If not, tries to transfer the shortfall from msg.sender.
    ///    + Transfers all enabled assets with non-zero balances to the "to" address, unless they are marked
    ///      to be skipped in skipTokenMask
    ///    + If convertWETH is true, converts WETH into ETH before sending to the recipient
    /// - Emits a CloseCreditAccount event
    ///
    /// @param to Address to send funds to during account closing
    /// @param skipTokenMask Uint-encoded bit mask where 1's mark tokens that shouldn't be transferred
    /// @param convertWETH If true, converts WETH into ETH before sending to "to"
    /// @param calls The array of MultiCall structs encoding the operations to execute before closing the account.
    function closeCreditAccount(address to, uint256 skipTokenMask, bool convertWETH, MultiCall[] calldata calls)
        external
        payable;

    /// @dev Runs a batch of transactions within a multicall and liquidates the account
    /// - Computes the total value and checks that hf < 1. An account can't be liquidated when hf >= 1.
    ///   Total value has to be computed before the multicall, otherwise the liquidator would be able
    ///   to manipulate it.
    /// - Wraps ETH to WETH and sends it to msg.sender (liquidator) if value > 0
    /// - Executes the multicall - the main purpose of a multicall when liquidating is to convert all assets to underlying
    ///   in order to pay the debt.
    /// - Liquidate credit account:
    ///    + Computes the amount that needs to be paid to the pool. If totalValue * liquidationDiscount < borrow + interest + fees,
    ///      only totalValue * liquidationDiscount has to be paid. Since liquidationDiscount < 1, the liquidator can take
    ///      totalValue * (1 - liquidationDiscount) as premium. Also computes the remaining funds to be sent to borrower
    ///      as totalValue * liquidationDiscount - amountToPool.
    ///    + Checks the underlying balance: if it is greater than amountToPool + remainingFunds, transfers the underlying
    ///      from the Credit Account and proceeds. If not, tries to transfer the shortfall from the liquidator.
    ///    + Transfers all enabled assets with non-zero balances to the "to" address, unless they are marked
    ///      to be skipped in skipTokenMask. If the liquidator is confident that all assets were converted
    ///      during the multicall, they can set the mask to uint256.max - 1, to only transfer the underlying
    ///    + If convertWETH is true, converts WETH into ETH before sending
    /// - Emits LiquidateCreditAccount event
    ///
    /// @param to Address to send funds to after liquidation
    /// @param skipTokenMask Uint-encoded bit mask where 1's mark tokens that shouldn't be transferred
    /// @param convertWETH If true, converts WETH into ETH before sending to "to"
    /// @param calls The array of MultiCall structs encoding the operations to execute before liquidating the account.
    function liquidateCreditAccount(
        address borrower,
        address to,
        uint256 skipTokenMask,
        bool convertWETH,
        MultiCall[] calldata calls
    ) external payable;

    /// @dev Runs a batch of transactions within a multicall and liquidates the account when
    /// this Credit Facade is expired
    /// The general flow of liquidation is nearly the same as normal liquidations, with two main differences:
    ///     - An account can be liquidated on an expired Credit Facade even with hf > 1. However,
    ///       no accounts can be liquidated through this function if the Credit Facade is not expired.
    ///     - Liquidation premiums and fees for liquidating expired accounts are reduced.
    /// It is still possible to normally liquidate an underwater Credit Account, even when the Credit Facade
    /// is expired.
    /// @param to Address to send funds to after liquidation
    /// @param skipTokenMask Uint-encoded bit mask where 1's mark tokens that shouldn't be transferred
    /// @param convertWETH If true, converts WETH into ETH before sending to "to"
    /// @param calls The array of MultiCall structs encoding the operations to execute before liquidating the account.
    /// @notice See more at https://dev.gearbox.fi/docs/documentation/credit/liquidation#liquidating-accounts-by-expiration
    function liquidateExpiredCreditAccount(
        address borrower,
        address to,
        uint256 skipTokenMask,
        bool convertWETH,
        MultiCall[] calldata calls
    ) external payable;

    /// @dev Adds collateral to borrower's credit account
    /// @param onBehalfOf Address of the borrower whose account is funded
    /// @param token Address of a collateral token
    /// @param amount Amount to add
    function addCollateral(address onBehalfOf, address token, uint256 amount) external payable;

    /// @dev Executes a batch of transactions within a Multicall, to manage an existing account
    ///  - Wraps ETH and sends it back to msg.sender, if value > 0
    ///  - Executes the Multicall
    ///  - Performs a fullCollateralCheck to verify that hf > 1 after all actions
    /// @param calls The array of MultiCall structs encoding the operations to execute.
    function multicall(MultiCall[] calldata calls) external payable;

    /// @dev Executes a batch of transactions within a Multicall from bot on behalf of a borrower
    ///  - Wraps ETH and sends it back to msg.sender, if value > 0
    ///  - Executes the Multicall
    ///  - Performs a fullCollateralCheck to verify that hf > 1 after all actions
    /// @param borrower Borrower the perform the multicall for
    /// @param calls The array of MultiCall structs encoding the operations to execute.
    function botMulticall(address borrower, MultiCall[] calldata calls) external payable;

    /// @dev Returns true if the borrower has an open Credit Account
    /// @param borrower Borrower address
    function hasOpenedCreditAccount(address borrower) external view returns (bool);

    /// @dev Approves account transfer from another user to msg.sender
    /// @param from Address for which account transfers are allowed/forbidden
    /// @param state True is transfer is allowed, false if forbidden
    function approveAccountTransfer(address from, bool state) external;

    // /// @dev Enables token in enabledTokenMask for the Credit Account of msg.sender
    // /// @param token Address of token to enable
    // function enableToken(address token) external;

    /// @dev Transfers credit account to another user
    /// By default, this action is forbidden, and the user has to approve transfers from sender to itself
    /// by calling approveAccountTransfer.
    /// This is done to prevent malicious actors from transferring compromised accounts to other users.
    /// @param to Address to transfer the account to
    function transferAccountOwnership(address to) external;

    //
    // GETTERS
    //

    /// @dev Calculates total value for provided Credit Account in underlying
    ///
    /// @param creditAccount Credit Account address
    /// @return total Total value in underlying
    /// @return twv Total weighted (discounted by liquidation thresholds) value in underlying
    function calcTotalValue(address creditAccount) external view returns (uint256 total, uint256 twv);

    /**
     * @dev Calculates health factor for the credit account
     *
     *          sum(asset[i] * liquidation threshold[i])
     *   Hf = --------------------------------------------
     *         borrowed amount + interest accrued + fees
     *
     *
     * More info: https://dev.gearbox.fi/developers/credit/economy#health-factor
     *
     * @param creditAccount Credit account address
     * @return hf = Health factor in bp (see PERCENTAGE FACTOR in Constants.sol)
     */
    function calcCreditAccountHealthFactor(address creditAccount) external view returns (uint256 hf);

    /// @dev Returns true if token is a collateral token and is not forbidden,
    /// otherwise returns false
    /// @param token Token to check
    function isTokenAllowed(address token) external view returns (bool);

    /// @dev Returns the CreditManager connected to this Credit Facade
    function creditManager() external view returns (ICreditManagerV2);

    /// @dev Returns true if 'from' is allowed to transfer Credit Accounts to 'to'
    /// @param from Sender address to check allowance for
    /// @param to Receiver address to check allowance for
    function transfersAllowed(address from, address to) external view returns (bool);

    /// @return maxBorrowedAmountPerBlock Maximal amount of new debt that can be taken per block
    /// @return isIncreaseDebtForbidden True if increasing debt is forbidden
    /// @return expirationDate Timestamp of the next expiration (for expirable Credit Facades only)
    function params()
        external
        view
        returns (uint128 maxBorrowedAmountPerBlock, bool isIncreaseDebtForbidden, uint40 expirationDate);

    /// @return minBorrowedAmount Minimal borrowed amount per credit account
    /// @return maxBorrowedAmount Maximal borrowed amount per credit account
    function limits() external view returns (uint128 minBorrowedAmount, uint128 maxBorrowedAmount);

    /// @return currentCumulativeLoss The total amount of loss accumulated since last reset
    /// @return maxCumulativeLoss The maximal amount of loss accumulated before the Credit Manager is paused
    function lossParams() external view returns (uint128 currentCumulativeLoss, uint128 maxCumulativeLoss);

    /// @dev Address of the DegenNFT that gatekeeps account openings in whitelisted mode
    function degenNFT() external view returns (address);

    /// @dev Address of the underlying asset
    function underlying() external view returns (address);

    /// @dev Address of the blacklist helper or address(0), if the underlying is not blacklistable
    function blacklistHelper() external view returns (address);

    /// @dev Whether the underlying of connected Credit Manager is blacklistable
    function isBlacklistableUnderlying() external view returns (bool);
}<|MERGE_RESOLUTION|>--- conflicted
+++ resolved
@@ -122,79 +122,7 @@
     event TokenDisabled(address indexed borrower, address indexed token);
 }
 
-<<<<<<< HEAD
 interface ICreditFacade is ICreditFacadeEvents, IVersion {
-=======
-interface ICreditFacadeExceptions is ICreditManagerV2Exceptions {
-    /// @dev Thrown if the CreditFacade is not expirable, and an aciton is attempted that
-    ///      requires expirability
-    error NotAllowedWhenNotExpirableException();
-
-    /// @dev Thrown if whitelisted mode is enabled, and an action is attempted that is
-    ///      not allowed in whitelisted mode
-    error NotAllowedInWhitelistedMode();
-
-    /// @dev Thrown if a user attempts to transfer a CA to an address that didn't allow it
-    error AccountTransferNotAllowedException();
-
-    /// @dev Thrown if a liquidator tries to liquidate an account with a health factor above 1
-    error CantLiquidateWithSuchHealthFactorException();
-
-    /// @dev Thrown if a liquidator tries to liquidate an account by expiry while a Credit Facade is not expired
-    error CantLiquidateNonExpiredException();
-
-    /// @dev Thrown if call data passed to a multicall is too short
-    error IncorrectCallDataException();
-
-    /// @dev Thrown inside account closure multicall if the borrower attempts an action that is forbidden on closing
-    ///      an account
-    error ForbiddenDuringClosureException();
-
-    /// @dev Thrown if debt increase and decrease are subsequently attempted in one multicall
-    error IncreaseAndDecreaseForbiddenInOneCallException();
-
-    /// @dev Thrown if a selector that doesn't match any allowed function is passed to the Credit Facade
-    ///      during a multicall
-    error UnknownMethodException();
-
-    /// @dev Thrown if a user tries to open an account or increase debt with increaseDebtForbidden mode on
-    error IncreaseDebtForbiddenException();
-
-    /// @dev Thrown if the account owner tries to transfer an unhealthy account
-    error CantTransferLiquidatableAccountException();
-
-    /// @dev Thrown if too much new debt was taken within a single block
-    error BorrowedBlockLimitException();
-
-    /// @dev Thrown if the new debt principal for a CA falls outside of borrowing limits
-    error BorrowAmountOutOfLimitsException();
-
-    /// @dev Thrown if one of the balances on a Credit Account is less than expected
-    ///      at the end of a multicall, if revertIfReceivedLessThan was called
-    error BalanceLessThanMinimumDesiredException(address);
-
-    /// @dev Thrown if a user attempts to open an account on a Credit Facade that has expired
-    error OpenAccountNotAllowedAfterExpirationException();
-
-    /// @dev Thrown if expected balances are attempted to be set through revertIfReceivedLessThan twice
-    error ExpectedBalancesAlreadySetException();
-
-    /// @dev Thrown if a Credit Account has enabled forbidden tokens and the owner attempts to perform an action
-    ///      that is not allowed with any forbidden tokens enabled
-    error ActionProhibitedWithForbiddenTokensException();
-
-    /// @dev Thrown when attempting to perform an action on behalf of a borrower that is blacklisted in the underlying token
-    error NotAllowedForBlacklistedAddressException();
-
-    /// @dev Thrown if botMulticall is called by an address that is not a bot for a specified borrower
-    error NotApprovedBotException();
-
-    /// @dev Thrown when the pool receives less funds than borrowAmountWithInterest on account closure
-    error LiquiditySanityCheckException();
-}
-
-interface ICreditFacade is ICreditFacadeEvents, ICreditFacadeExceptions, IVersion {
->>>>>>> 95b124d6
     //
     // CREDIT ACCOUNT MANAGEMENT
     //
