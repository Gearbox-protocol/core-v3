--- conflicted
+++ resolved
@@ -46,10 +46,6 @@
     uint256 cumulativeIndexNow;
     uint256 cumulativeIndexLastUpdate;
     uint128 cumulativeQuotaInterest;
-<<<<<<< HEAD
-=======
-    uint128 quotaProfits;
->>>>>>> 021f15d3
     uint256 accruedInterest;
     uint256 accruedFees;
     uint256 totalDebtUSD;
