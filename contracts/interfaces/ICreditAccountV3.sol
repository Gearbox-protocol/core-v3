--- conflicted
+++ resolved
@@ -21,23 +21,7 @@
 
     function safeTransfer(address token, address to, uint256 amount) external override;
 
-<<<<<<< HEAD
-    function execute(address target, bytes memory data) external override returns (bytes memory result);
-
-    function rescue(address target, bytes memory data) external;
-=======
-    /// @notice Executes function call from the account to the target contract with provided data,
-    ///         can only be called by the credit manager
-    /// @param target Contract to call
-    /// @param data Data to call the target contract with
-    /// @return result Call result
     function execute(address target, bytes calldata data) external override returns (bytes memory result);
 
-    /// @notice Executes function call from the account to the target contract with provided data,
-    ///         can only be called by the factory.
-    ///         Allows to rescue funds that were accidentally left on the account upon closure.
-    /// @param target Contract to call
-    /// @param data Data to call the target contract with
     function rescue(address target, bytes calldata data) external;
->>>>>>> 351a3b8c
 }