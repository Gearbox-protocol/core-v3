// SPDX-License-Identifier: MIT
// Gearbox Protocol. Generalized leverage for DeFi protocols
// (c) Gearbox Foundation, 2023.
pragma solidity ^0.8.17;

import {MultiCall} from "@gearbox-protocol/core-v2/contracts/libraries/MultiCall.sol";

import {IVersion} from "@gearbox-protocol/core-v2/contracts/interfaces/IVersion.sol";
import "./ICreditFacadeV3Multicall.sol";
import {AllowanceAction} from "../interfaces/ICreditConfiguratorV3.sol";

/// @notice Debt limits packed into a single slot
/// @param minDebt Minimum debt amount per credit account
/// @param maxDebt Maximum debt amount per credit account
struct DebtLimits {
    uint128 minDebt;
    uint128 maxDebt;
}

/// @notice Info on bad debt liquidation losses packed into a single slot
/// @param currentCumulativeLoss Current cumulative loss from bad debt liquidations
/// @param maxCumulativeLoss Max cumulative loss incurred before the facade gets paused
struct CumulativeLossParams {
    uint128 currentCumulativeLoss;
    uint128 maxCumulativeLoss;
}

/// @notice Collateral check params
/// @param collateralHints Optional array of token masks to check first to reduce the amount of computation
///        when known subset of account's collateral tokens covers all the debt
/// @param minHealthFactor Min account's health factor in bps in order not to revert
/// @param enabledTokensMaskAfter Bitmask of account's enabled collateral tokens after the multicall
struct FullCheckParams {
    uint256[] collateralHints;
    uint16 minHealthFactor;
    uint256 enabledTokensMaskAfter;
    bool reservePriceFeedCheck;
}

interface ICreditFacadeV3Events {
    /// @notice Emitted when a new credit account is opened
    event OpenCreditAccount(
        address indexed creditAccount, address indexed onBehalfOf, address indexed caller, uint256 referralCode
    );

    /// @notice Emitted when account is closed
    event CloseCreditAccount(address indexed creditAccount, address indexed borrower, address indexed to);

    /// @notice Emitted when account is liquidated
    event LiquidateCreditAccount(
        address indexed creditAccount,
        address indexed borrower,
        address indexed liquidator,
        address to,
        uint256 remainingFunds
    );

    /// @notice Emitted when account's debt is increased
    event IncreaseDebt(address indexed creditAccount, uint256 amount);

    /// @notice Emitted when account's debt is decreased
    event DecreaseDebt(address indexed creditAccount, uint256 amount);

    /// @notice Emitted when collateral is added to account
    event AddCollateral(address indexed creditAccount, address indexed token, uint256 value);

    /// @notice Emitted when a multicall is started
    event StartMultiCall(address indexed creditAccount, address indexed caller);

    /// @notice Emitted when a call from account to an external contract is made during a multicall
    event Execute(address indexed creditAccount, address indexed targetContract);

    /// @notice Emitted when a multicall is finished
    event FinishMultiCall();

    /// @notice Emitted when the mask of account's enabled tokens is updated
    event SetEnabledTokensMask(address indexed creditAccount, uint256 enabledTokensMask);
}

/// @title Credit facade V3 interface
interface ICreditFacadeV3 is IVersion, ICreditFacadeV3Events {
    function creditManager() external view returns (address);

    function degenNFT() external view returns (address);

    function weth() external view returns (address);

    function botList() external view returns (address);

    function withdrawalManager() external view returns (address);

    function maxDebtPerBlockMultiplier() external view returns (uint8);

    function maxQuotaMultiplier() external view returns (uint256);

    function maxApprovedBots() external view returns (uint256);

    function expirable() external view returns (bool);

    function expirationDate() external view returns (uint40);

    function debtLimits() external view returns (uint128 minDebt, uint128 maxDebt);

    function lossParams() external view returns (uint128 currentCumulativeLoss, uint128 maxCumulativeLoss);

    function forbiddenTokenMask() external view returns (uint256);

    function canLiquidateWhilePaused(address) external view returns (bool);

    // ------------------ //
    // ACCOUNT MANAGEMENT //
    // ------------------ //

    function openCreditAccount(address onBehalfOf, MultiCall[] calldata calls, uint256 referralCode)
        external
        payable
        returns (address creditAccount);

    function closeCreditAccount(
        address creditAccount,
        address to,
        uint256 tokensToTransferMask,
        bool convertToETH,
        MultiCall[] calldata calls
    ) external payable;

    function liquidateCreditAccount(
        address creditAccount,
        address to,
        uint256 tokensToTransferMask,
        bool convertToETH,
        MultiCall[] calldata calls
    ) external;

    function multicall(address creditAccount, MultiCall[] calldata calls) external payable;

    function botMulticall(address creditAccount, MultiCall[] calldata calls) external;

<<<<<<< HEAD
    function claimWithdrawals(address creditAccount, address to) external;

    function setBotPermissions(address creditAccount, address bot, uint192 permissions) external;
=======
    function setBotPermissions(
        address creditAccount,
        address bot,
        uint192 permissions,
        uint72 fundingAmount,
        uint72 weeklyFundingAllowance
    ) external;
>>>>>>> e8d84554

    // ------------- //
    // CONFIGURATION //
    // ------------- //

    function setExpirationDate(uint40 newExpirationDate) external;

    function setDebtLimits(uint128 newMinDebt, uint128 newMaxDebt, uint8 newMaxDebtPerBlockMultiplier) external;

    function setBotList(address newBotList) external;

    function setCumulativeLossParams(uint128 newMaxCumulativeLoss, bool resetCumulativeLoss) external;

    function setTokenAllowance(address token, AllowanceAction allowance) external;

    function setEmergencyLiquidator(address liquidator, AllowanceAction allowance) external;
}<|MERGE_RESOLUTION|>--- conflicted
+++ resolved
@@ -136,19 +136,7 @@
 
     function botMulticall(address creditAccount, MultiCall[] calldata calls) external;
 
-<<<<<<< HEAD
-    function claimWithdrawals(address creditAccount, address to) external;
-
     function setBotPermissions(address creditAccount, address bot, uint192 permissions) external;
-=======
-    function setBotPermissions(
-        address creditAccount,
-        address bot,
-        uint192 permissions,
-        uint72 fundingAmount,
-        uint72 weeklyFundingAllowance
-    ) external;
->>>>>>> e8d84554
 
     // ------------- //
     // CONFIGURATION //
