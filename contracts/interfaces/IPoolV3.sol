--- conflicted
+++ resolved
@@ -6,9 +6,7 @@
 
 import {IERC4626} from "@openzeppelin/contracts/interfaces/IERC4626.sol";
 
-<<<<<<< HEAD
-import {IVersion} from "@gearbox-protocol/core-v2/contracts/interfaces/IVersion.sol";
-=======
+
 import {IVersion} from "./IVersion.sol";
 
 /// @title Pool base interface
@@ -20,7 +18,7 @@
     function lendCreditAccount(uint256 borrowedAmount, address creditAccount) external;
     function repayCreditAccount(uint256 borrowedAmount, uint256 profit, uint256 loss) external;
 }
->>>>>>> 40cd153e
+
 
 interface IPoolV3Events {
     /// @notice Emitted when depositing liquidity with referral code
