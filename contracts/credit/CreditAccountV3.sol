--- conflicted
+++ resolved
@@ -18,14 +18,8 @@
     using SafeERC20 for IERC20;
     using Address for address;
 
-<<<<<<< HEAD
-    /// @dev Address of the Credit Manager this account is used for
-    /// @notice Note that V3 Credit Accounts are specific to their respective Credit Managers
-    address public immutable creditManager;
-=======
     /// @inheritdoc IVersion
     uint256 public constant override version = 3_00;
->>>>>>> d97ba65f
 
     /// @inheritdoc ICreditAccountV3
     address public immutable override factory;
