// SPDX-License-Identifier: BUSL-1.1
// Gearbox Protocol. Generalized leverage for DeFi protocols
// (c) Gearbox Holdings, 2023
pragma solidity ^0.8.17;
pragma abicoder v1;

import {IERC20} from "@openzeppelin/contracts/token/ERC20/IERC20.sol";
import {SafeERC20} from "@openzeppelin/contracts/token/ERC20/utils/SafeERC20.sol";
import {Address} from "@openzeppelin/contracts/utils/Address.sol";

import {ICreditAccountV3} from "../interfaces/ICreditAccountV3.sol";
import {CallerNotAccountFactoryException, CallerNotCreditManagerException} from "../interfaces/IExceptions.sol";

/// @title Credit account V3
contract CreditAccountV3 is ICreditAccountV3 {
    using SafeERC20 for IERC20;
    using Address for address;

    /// @notice Contract version
    uint256 public constant override version = 3_00;

    /// @notice Account factory this account was deployed with
    address public immutable override factory;

    /// @notice Credit manager this account is connected to
    address public immutable override creditManager;

    /// @dev Ensures that function caller is account factory
    modifier factoryOnly() {
        if (msg.sender != factory) {
            revert CallerNotAccountFactoryException();
        }
        _;
    }

    /// @dev Ensures that function caller is credit manager
    modifier creditManagerOnly() {
        if (msg.sender != creditManager) {
            revert CallerNotCreditManagerException();
        }
        _;
    }

    /// @notice Constructor
    /// @param _creditManager Credit manager to connect this account to
    constructor(address _creditManager) {
        creditManager = _creditManager; // U:[CA-1]
        factory = msg.sender; // U:[CA-1]
    }

    /// @notice Transfers tokens from the credit account, can only be called by the credit manager
    /// @param token Token to transfer
    /// @param to Transfer recipient
    /// @param amount Amount to transfer
    function safeTransfer(address token, address to, uint256 amount)
        external
        override
        creditManagerOnly // U:[CA-2]
    {
        IERC20(token).safeTransfer(to, amount); // U:[CA-3]
    }

<<<<<<< HEAD
    /// @notice Executes function call from the account to the target contract with provided data,
    ///         can only be called by the credit manager
    /// @param target Contract to call
    /// @param data Data to call the target contract with
    /// @return result Call result
    function execute(address target, bytes memory data)
=======
    /// @inheritdoc ICreditAccountV3
    function execute(address target, bytes calldata data)
>>>>>>> 351a3b8c
        external
        override
        creditManagerOnly // U:[CA-2]
        returns (bytes memory result)
    {
        result = target.functionCall(data); // U:[CA-4]
    }

<<<<<<< HEAD
    /// @notice Executes function call from the account to the target contract with provided data,
    ///         can only be called by the factory.
    ///         Allows to rescue funds that were accidentally left on the account upon closure.
    /// @param target Contract to call
    /// @param data Data to call the target contract with
    function rescue(address target, bytes memory data)
=======
    /// @inheritdoc ICreditAccountV3
    function rescue(address target, bytes calldata data)
>>>>>>> 351a3b8c
        external
        override
        factoryOnly // U:[CA-2]
    {
        target.functionCall(data); // U:[CA-5]
    }
}<|MERGE_RESOLUTION|>--- conflicted
+++ resolved
@@ -60,17 +60,12 @@
         IERC20(token).safeTransfer(to, amount); // U:[CA-3]
     }
 
-<<<<<<< HEAD
     /// @notice Executes function call from the account to the target contract with provided data,
     ///         can only be called by the credit manager
     /// @param target Contract to call
     /// @param data Data to call the target contract with
     /// @return result Call result
-    function execute(address target, bytes memory data)
-=======
-    /// @inheritdoc ICreditAccountV3
     function execute(address target, bytes calldata data)
->>>>>>> 351a3b8c
         external
         override
         creditManagerOnly // U:[CA-2]
@@ -79,17 +74,12 @@
         result = target.functionCall(data); // U:[CA-4]
     }
 
-<<<<<<< HEAD
     /// @notice Executes function call from the account to the target contract with provided data,
     ///         can only be called by the factory.
     ///         Allows to rescue funds that were accidentally left on the account upon closure.
     /// @param target Contract to call
     /// @param data Data to call the target contract with
-    function rescue(address target, bytes memory data)
-=======
-    /// @inheritdoc ICreditAccountV3
     function rescue(address target, bytes calldata data)
->>>>>>> 351a3b8c
         external
         override
         factoryOnly // U:[CA-2]
