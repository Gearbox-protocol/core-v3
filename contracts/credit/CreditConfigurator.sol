// SPDX-License-Identifier: BUSL-1.1
// Gearbox Protocol. Generalized leverage for DeFi protocols
// (c) Gearbox Holdings, 2022
pragma solidity ^0.8.10;

import {IERC20} from "@openzeppelin/contracts/token/ERC20/IERC20.sol";
import {EnumerableSet} from "@openzeppelin/contracts/utils/structs/EnumerableSet.sol";
import {Address} from "@openzeppelin/contracts/utils/Address.sol";

// LIBRARIES & CONSTANTS
import {
    DEFAULT_FEE_INTEREST,
    DEFAULT_FEE_LIQUIDATION,
    DEFAULT_LIQUIDATION_PREMIUM,
    DEFAULT_FEE_LIQUIDATION_EXPIRED,
    DEFAULT_LIQUIDATION_PREMIUM_EXPIRED,
    DEFAULT_LIMIT_PER_BLOCK_MULTIPLIER,
    UNIVERSAL_CONTRACT,
    WAD
} from "@gearbox-protocol/core-v2/contracts/libraries/Constants.sol";

import {PERCENTAGE_FACTOR} from "@gearbox-protocol/core-v2/contracts/libraries/PercentageMath.sol";

// CONTRACTS
import {ACLNonReentrantTrait} from "../core/ACLNonReentrantTrait.sol";
import {CreditFacade} from "./CreditFacade.sol";
import {CreditManager} from "./CreditManager.sol";

// INTERFACES
import {ICreditConfigurator, CollateralToken, CreditManagerOpts} from "../interfaces/ICreditConfigurator.sol";
import {IPriceOracleV2} from "@gearbox-protocol/core-v2/contracts/interfaces/IPriceOracle.sol";
import {IPoolService} from "@gearbox-protocol/core-v2/contracts/interfaces/IPoolService.sol";
import {IAddressProvider} from "@gearbox-protocol/core-v2/contracts/interfaces/IAddressProvider.sol";
import {IPoolQuotaKeeper} from "../interfaces/IPoolQuotaKeeper.sol";

// EXCEPTIONS
import {
    AddressIsNotContractException,
    IncorrectPriceFeedException,
    IncorrectTokenContractException,
    CallerNotPausableAdminException,
    TokenNotAllowedException
} from "../interfaces/IErrors.sol";
import {ICreditManagerV2, ICreditManagerV2Exceptions} from "../interfaces/ICreditManagerV2.sol";

/// @title CreditConfigurator
/// @notice This contract is used to configure CreditManagers and is the only one with the priviledge
/// to call access-restricted functions
/// @dev All functions can only by called by he Configurator as per ACL.
/// CreditManager blindly executes all requests from CreditConfigurator, so all sanity checks
/// are performed here.
contract CreditConfigurator is ICreditConfigurator, ACLNonReentrantTrait {
    using EnumerableSet for EnumerableSet.AddressSet;
    using Address for address;

    /// @dev Address provider (needed for upgrading the Price Oracle)
    IAddressProvider public override addressProvider;

    /// @dev Address of the Credit Manager
    CreditManager public override creditManager;

    /// @dev Address of the Credit Manager's underlying asset
    address public override underlying;

    /// @dev Array of the allowed contracts
    EnumerableSet.AddressSet private allowedContractsSet;

    /// @dev Contract version
    uint256 public constant version = 3_00;

    /// @dev Constructor has a special role in credit management deployment
    /// This is where the initial configuration is performed.
    /// The correct deployment flow is as follows:
    ///
    /// 1. Configures CreditManager fee parameters and sets underlying LT
    /// 2. Adds collateral tokens and sets their LTs
    /// 3. Connects creditFacade and priceOracle to the Credit Manager
    /// 4. Sets itself as creditConfigurator in Credit Manager
    ///
    /// @param _creditManager CreditManager contract instance
    /// @param _creditFacade CreditFacade contract instance
    /// @param opts Configuration parameters for CreditManager
    constructor(CreditManager _creditManager, CreditFacade _creditFacade, CreditManagerOpts memory opts)
        ACLNonReentrantTrait(address(IPoolService(_creditManager.poolService()).addressProvider()))
    {
        /// Sets contract addressees
        creditManager = _creditManager; // F:[CC-1]
        underlying = creditManager.underlying(); // F:[CC-1]

        addressProvider = IPoolService(_creditManager.poolService()).addressProvider(); // F:[CC-1]

        address currentConfigurator = creditManager.creditConfigurator(); // F: [CC-41]

        if (currentConfigurator != address(this)) {
            /// DEPLOYED FOR EXISTING CREDIT MANAGER

            address[] memory allowedContractsPrev = CreditConfigurator(currentConfigurator).allowedContracts(); // F: [CC-41]

            uint256 allowedContractsLen = allowedContractsPrev.length;
            for (uint256 i = 0; i < allowedContractsLen;) {
                allowedContractsSet.add(allowedContractsPrev[i]); // F: [CC-41]

                unchecked {
                    ++i;
                }
            }
        } else {
            /// DEPLOYED FOR NEW CREDIT MANAGER

            /// Sets limits and fees for the Credit Manager
            _setParams(
                DEFAULT_FEE_INTEREST,
                DEFAULT_FEE_LIQUIDATION,
                PERCENTAGE_FACTOR - DEFAULT_LIQUIDATION_PREMIUM,
                DEFAULT_FEE_LIQUIDATION_EXPIRED,
                PERCENTAGE_FACTOR - DEFAULT_LIQUIDATION_PREMIUM_EXPIRED
            ); // F:[CC-1]

            /// Adds collateral tokens and sets their liquidation thresholds
            /// The underlying must not be in this list, since its LT is set separately in _setParams
            uint256 len = opts.collateralTokens.length;
            for (uint256 i = 0; i < len;) {
                address token = opts.collateralTokens[i].token;

                addCollateralToken(token); // F:[CC-1]

                _setLiquidationThreshold(token, opts.collateralTokens[i].liquidationThreshold); // F:[CC-1]

                unchecked {
                    ++i;
                }
            }

            // Connects creditFacade and priceOracle
            creditManager.upgradeCreditFacade(address(_creditFacade)); // F:[CC-1]

            emit CreditFacadeUpgraded(address(_creditFacade)); // F: [CC-1A]
            emit PriceOracleUpgraded(address(creditManager.priceOracle())); // F: [CC-1A]

            _setLimitPerBlock(uint128(DEFAULT_LIMIT_PER_BLOCK_MULTIPLIER * opts.maxBorrowedAmount)); // F:[CC-1]

            _setLimits(opts.minBorrowedAmount, opts.maxBorrowedAmount); // F:[CC-1]
        }
    }

    //
    // CONFIGURATION: TOKEN MANAGEMENT
    //

    /// @dev Adds token to the list of allowed collateral tokens, and sets the LT
    /// @param token Address of token to be added
    /// @param liquidationThreshold Liquidation threshold for account health calculations
    function addCollateralToken(address token, uint16 liquidationThreshold)
        external
        override
        configuratorOnly // F:[CC-2]
    {
        addCollateralToken(token); // F:[CC-3,4]
        _setLiquidationThreshold(token, liquidationThreshold); // F:[CC-4]
    }

    /// @dev Makes all sanity checks and adds the token to the collateral token list
    /// @param token Address of token to be added
    function addCollateralToken(address token) internal nonZeroAddress(token) {
        // Checks that token != address(0)

        if (!token.isContract()) revert AddressIsNotContractException(token); // F:[CC-3]

        // Checks that the contract has balanceOf method
        try IERC20(token).balanceOf(address(this)) returns (uint256) {}
        catch {
            revert IncorrectTokenContractException(); // F:[CC-3]
        }

        // Checks that the token has a correct priceFeed in priceOracle
        try IPriceOracleV2(creditManager.priceOracle()).convertToUSD(WAD, token) returns (uint256) {}
        catch {
            revert IncorrectPriceFeedException(); // F:[CC-3]
        }

        // creditManager has an additional check that the token is not added yet
        creditManager.addToken(token); // F:[CC-4]

        emit TokenAllowed(token); // F:[CC-4]
    }

    /// @dev Sets a liquidation threshold for any token except the underlying
    /// @param token Token address
    /// @param liquidationThreshold in PERCENTAGE_FORMAT (100% = 10000)
    function setLiquidationThreshold(address token, uint16 liquidationThreshold)
        external
        controllerOnly // F:[CC-2B]
    {
        _setLiquidationThreshold(token, liquidationThreshold); // F:[CC-5]
    }

    /// @dev IMPLEMENTAION: setLiquidationThreshold
    function _setLiquidationThreshold(address token, uint16 liquidationThreshold) internal {
        // Checks that the token is not underlying, since its LT is determined by Credit Manager params
        if (token == underlying) revert SetLTForUnderlyingException(); // F:[CC-5]

        (, uint16 ltUnderlying) = creditManager.collateralTokens(0);
        // Sanity check for the liquidation threshold. The LT should be less than underlying
        if (liquidationThreshold > ltUnderlying) {
            revert IncorrectLiquidationThresholdException();
        } // F:[CC-5]

        uint16 currentLT = creditManager.liquidationThresholds(token);

        if (currentLT != liquidationThreshold) {
            // Sets the LT in Credit Manager, where token existence is checked
            creditManager.setLiquidationThreshold(token, liquidationThreshold); // F:[CC-6]
            emit TokenLiquidationThresholdUpdated(token, liquidationThreshold); // F:[CC-6]
        }
    }

    /// @dev Schedules an LT ramping for any token except underlying
    /// @param liquidationThresholdFinal Liquidation threshold after ramping
    /// @param timestampRampStart Timestamp when ramping starts
    /// @param rampDuration Duration of ramping
    function rampLiquidationThreshold(
        address token,
        uint16 liquidationThresholdFinal,
        uint40 timestampRampStart,
        uint24 rampDuration
    ) external controllerOnly {
        // Checks that the token is not underlying, since its LT is determined by Credit Manager params
        if (token == underlying) revert SetLTForUnderlyingException();

        (, uint16 ltUnderlying) = creditManager.collateralTokens(0);
        // Sanity check for the liquidation threshold. The LT should be less than underlying
        if (liquidationThresholdFinal > ltUnderlying) {
            revert IncorrectLiquidationThresholdException();
        }

        uint16 currentLT = creditManager.liquidationThresholds(token);

        if (currentLT != liquidationThresholdFinal) {
            // Sets the LT in Credit Manager, where token existence is checked
            creditManager.rampLiquidationThreshold(token, liquidationThresholdFinal, timestampRampStart, rampDuration);
            emit TokenLiquidationThresholdRampScheduled(
                token, currentLT, liquidationThresholdFinal, timestampRampStart, timestampRampStart + rampDuration
            );
        }
    }

    /// @dev Allow a known collateral token if it was forbidden before.
    /// @param token Address of collateral token
    function allowToken(address token)
        external
        configuratorOnly // F:[CC-2]
    {
        // Gets token masks. Reverts if the token was not added as collateral or is the underlying
        uint256 tokenMask = _getAndCheckTokenMaskForSettingLT(token); // F:[CC-7]

        // Gets current forbidden mask
        uint256 forbiddenTokenMask = creditManager.forbiddenTokenMask(); // F:[CC-8,9]

        // If the token was forbidden before, flips the corresponding bit in the mask,
        // otherwise no actions done.
        // Skipping case: F:[CC-8]
        if (forbiddenTokenMask & tokenMask != 0) {
            forbiddenTokenMask ^= tokenMask; // F:[CC-9]
            creditManager.setForbidMask(forbiddenTokenMask); // F:[CC-9]
            emit TokenAllowed(token); // F:[CC-9]
        }
    }

    /// @dev Forbids a collateral token.
    /// Forbidden tokens are counted as collateral during health checks, however, they cannot be enabled
    /// or received as a result of adapter operation anymore. This means that a token can never be
    /// acquired through adapter operations after being forbidden.
    /// @param token Address of collateral token to forbid
    function forbidToken(address token)
        external
        controllerOnly // F:[CC-2B]
    {
        // Gets token masks. Reverts if the token was not added as collateral or is the underlying
        uint256 tokenMask = _getAndCheckTokenMaskForSettingLT(token); // F:[CC-7]

        // Gets current forbidden mask
        uint256 forbiddenTokenMask = creditManager.forbiddenTokenMask();

        // If the token was not forbidden before, flips the corresponding bit in the mask,
        // otherwise no actions done.
        // Skipping case: F:[CC-10]
        if (forbiddenTokenMask & tokenMask == 0) {
            forbiddenTokenMask |= tokenMask; // F:[CC-11]
            creditManager.setForbidMask(forbiddenTokenMask); // F:[CC-11]
            emit TokenForbidden(token); // F:[CC-11]
        }
    }

    /// @dev Marks the token as limited, which enables quota logic and additional interest for it
    /// @param token Token to make limited
    /// @notice This action is irreversible!
    function makeTokenLimited(address token) external configuratorOnly {
        // Verifies whether the quota keeper has a token registered as quotable
        IPoolQuotaKeeper quotaKeeper = creditManager.poolQuotaKeeper();

        if (!quotaKeeper.isQuotedToken(token)) {
            revert TokenIsNotQuotedException();
        }

        // Gets token masks. Reverts if the token was not added as collateral or is the underlying
        uint256 tokenMask = _getAndCheckTokenMaskForSettingLT(token);

        // Gets current limited mask
        uint256 limitedTokenMask = creditManager.limitedTokenMask();

        // If the token was not limited before, flips the corresponding bit in the mask,
        // otherwise no actions done.
        if (limitedTokenMask & tokenMask == 0) {
            limitedTokenMask |= tokenMask;
            creditManager.setLimitedMask(limitedTokenMask);
            emit TokenLimited(token);
        }
    }

    /// @dev Sanity check to verify that the token is a collateral token and
    /// is not the underlying
    function _getAndCheckTokenMaskForSettingLT(address token) internal view returns (uint256 tokenMask) {
        // Gets tokenMask for the token
        tokenMask = creditManager.tokenMasksMap(token); // F:[CC-7]

        // tokenMask can't be 0, since this means that the token is not a collateral token
        // tokenMask can't be 1, since this mask is reserved for underlying

        if (tokenMask == 0 || tokenMask == 1) {
            revert TokenNotAllowedException();
        } // F:[CC-7]
    }

    //
    // CONFIGURATION: CONTRACTS & ADAPTERS MANAGEMENT
    //

    /// @dev Adds pair [contract <-> adapter] to the list of allowed contracts
    /// or updates adapter address if a contract already has a connected adapter
    /// @param targetContract Address of allowed contract
    /// @param adapter Adapter address
    function allowContract(address targetContract, address adapter)
        external
        override
        configuratorOnly // F:[CC-2]
    {
        _allowContract(targetContract, adapter);
    }

    /// @dev IMPLEMENTATION: allowContract
    function _allowContract(address targetContract, address adapter) internal nonZeroAddress(targetContract) {
        // Checks that targetContract or adapter != address(0)

        if (!targetContract.isContract() && (targetContract != UNIVERSAL_CONTRACT)) {
            revert AddressIsNotContractException(targetContract);
        } // F:[CC-12A]

        // Checks that the adapter is an actual contract and has the correct Credit Manager and is an actual contract
        _revertIfContractIncompatible(adapter); // F:[CC-12]

        // Additional check that adapter or targetContract is not
        // creditManager or creditFacade.
        // creditManager and creditFacade are security-critical, and calling them through adapters
        // can have undforseen consequences.
        if (
            targetContract == address(creditManager) || targetContract == address(creditFacade())
                || adapter == address(creditManager) || adapter == address(creditFacade())
        ) revert CreditManagerOrFacadeUsedAsTargetContractsException(); // F:[CC-13]

        // Checks that adapter is not used for another target
        if (creditManager.adapterToContract(adapter) != address(0)) {
            revert AdapterUsedTwiceException();
        } // F:[CC-14]

        // If there is an existing adapter for the target contract, it has to be removed
        address currentAdapter = creditManager.contractToAdapter(targetContract);
        if (currentAdapter != address(0)) {
            creditManager.changeContractAllowance(currentAdapter, address(0)); // F: [CC-15A]
        }

        // Sets a link between adapter and targetContract in creditFacade and creditManager
        creditManager.changeContractAllowance(adapter, targetContract); // F:[CC-15]

        // adds contract to the list of allowed contracts
        allowedContractsSet.add(targetContract); // F:[CC-15]

        emit ContractAllowed(targetContract, adapter); // F:[CC-15]
    }

    /// @dev Forbids contract as a target for calls from Credit Accounts
    /// Internally, mappings that determine the adapter <> targetContract link
    /// Are reset to zero addresses
    /// @param targetContract Address of a contract to be forbidden
    function forbidContract(address targetContract)
        external
        override
        controllerOnly // F:[CC-2B]
        nonZeroAddress(targetContract) // F:[CC-12]
    {
        // Checks that targetContract has a connected adapter
        address adapter = creditManager.contractToAdapter(targetContract);
        if (adapter == address(0)) {
            revert ContractIsNotAnAllowedAdapterException();
        } // F:[CC-16]

        // Sets both contractToAdapter[targetContract] and adapterToContract[adapter]
        // To address(0), which would make Credit Manager revert on attempts to
        // call the respective targetContract using the adapter
        creditManager.changeContractAllowance(adapter, address(0)); // F:[CC-17]
        creditManager.changeContractAllowance(address(0), targetContract); // F:[CC-17]

        // removes contract from the list of allowed contracts
        allowedContractsSet.remove(targetContract); // F:[CC-17]

        emit ContractForbidden(targetContract); // F:[CC-17]
    }

    /// @dev Removes the link between passed adapter and its contract
    ///      Useful to remove "orphaned" adapters, i.e. adapters that were replaced but still point
    ///      to the contract for some reason. This allows users to still execute actions through the old adapter,
    ///      even though that is not intended.
    function forbidAdapter(address adapter)
        external
        override
        configuratorOnly
        nonZeroAddress(adapter) // F: [CC-40]
    {
        /// If the adapter already has no linked target contract, then there is nothing to change
        address targetContract = creditManager.adapterToContract(adapter);
        if (targetContract == address(0)) {
            revert ContractIsNotAnAllowedAdapterException(); // F: [CC-40]
        }

        /// Removes the adapter => target contract link only
        creditManager.changeContractAllowance(adapter, address(0)); // F: [CC-40]

        emit AdapterForbidden(adapter); // F: [CC-40]
    }

    //
    // CREDIT MANAGER MGMT
    //

    /// @dev Sets borrowed amount limits in Credit Facade
    /// @param _minBorrowedAmount Minimum borrowed amount
    /// @param _maxBorrowedAmount Maximum borrowed amount
    function setLimits(uint128 _minBorrowedAmount, uint128 _maxBorrowedAmount)
        external
        controllerOnly // F:[CC-2B]
    {
        _setLimits(_minBorrowedAmount, _maxBorrowedAmount);
    }

    /// @dev IMPLEMENTATION: setLimits
    function _setLimits(uint128 _minBorrowedAmount, uint128 _maxBorrowedAmount) internal {
        // Performs sanity checks on limits:
        // maxBorrowedAmount must not be less than minBorrowedAmount
        // maxBorrowedAmount must not be larger than maximal borrowed amount per block
        (uint128 blockLimit,,) = creditFacade().params();
        if (_minBorrowedAmount > _maxBorrowedAmount || _maxBorrowedAmount > blockLimit) {
            revert IncorrectLimitsException();
        } // F:[CC-18]

        // Sets limits in Credit Facade
        creditFacade().setCreditAccountLimits(_minBorrowedAmount, _maxBorrowedAmount); // F:[CC-19]
        emit LimitsUpdated(_minBorrowedAmount, _maxBorrowedAmount); // F:[CC-1A,19]
    }

    /// @dev Sets fees for creditManager
    /// @param _feeInterest Percent which protocol charges additionally for interest rate
    /// @param _feeLiquidation The fee that is paid to the pool from liquidation
    /// @param _liquidationPremium Discount for totalValue which is given to liquidator
    /// @param _feeLiquidationExpired The fee that is paid to the pool from liquidation when liquidating an expired account
    /// @param _liquidationPremiumExpired Discount for totalValue which is given to liquidator when liquidating an expired account
    function setFees(
        uint16 _feeInterest,
        uint16 _feeLiquidation,
        uint16 _liquidationPremium,
        uint16 _feeLiquidationExpired,
        uint16 _liquidationPremiumExpired
    )
        external
        configuratorOnly // F:[CC-2]
    {
        // Checks that feeInterest and (liquidationPremium + feeLiquidation) are in range [0..10000]
        if (
            _feeInterest >= PERCENTAGE_FACTOR || (_liquidationPremium + _feeLiquidation) >= PERCENTAGE_FACTOR
                || (_liquidationPremiumExpired + _feeLiquidationExpired) >= PERCENTAGE_FACTOR
        ) revert IncorrectFeesException(); // FT:[CC-23]

        _setParams(
            _feeInterest,
            _feeLiquidation,
            PERCENTAGE_FACTOR - _liquidationPremium,
            _feeLiquidationExpired,
            PERCENTAGE_FACTOR - _liquidationPremiumExpired
        ); // FT:[CC-24,25,26]
    }

    /// @dev Does sanity checks on fee params and sets them in CreditManager
    function _setParams(
        uint16 _feeInterest,
        uint16 _feeLiquidation,
        uint16 _liquidationDiscount,
        uint16 _feeLiquidationExpired,
        uint16 _liquidationDiscountExpired
    ) internal {
        // Computes the underlying LT and updates it if required

        uint16 newLTUnderlying = uint16(_liquidationDiscount - _feeLiquidation); // FT:[CC-25]
        (, uint16 ltUnderlying) = creditManager.collateralTokens(0);

        if (newLTUnderlying != ltUnderlying) {
            _updateLiquidationThreshold(newLTUnderlying); // F:[CC-25]
            emit TokenLiquidationThresholdUpdated(underlying, newLTUnderlying); // F: [CC-1A,25]
        }

        (
            uint16 _feeInterestCurrent,
            uint16 _feeLiquidationCurrent,
            uint16 _liquidationDiscountCurrent,
            uint16 _feeLiquidationExpiredCurrent,
            uint16 _liquidationDiscountExpiredCurrent
        ) = creditManager.fees();

        // Checks that at least one parameter was changed
        if (
            (_feeInterest != _feeInterestCurrent) || (_feeLiquidation != _feeLiquidationCurrent)
                || (_liquidationDiscount != _liquidationDiscountCurrent)
                || (_feeLiquidationExpired != _feeLiquidationExpiredCurrent)
                || (_liquidationDiscountExpired != _liquidationDiscountExpiredCurrent)
        ) {
            // updates params in creditManager
            creditManager.setParams(
                _feeInterest, _feeLiquidation, _liquidationDiscount, _feeLiquidationExpired, _liquidationDiscountExpired
            );

            emit FeesUpdated(
                _feeInterest,
                _feeLiquidation,
                PERCENTAGE_FACTOR - _liquidationDiscount,
                _feeLiquidationExpired,
                PERCENTAGE_FACTOR - _liquidationDiscountExpired
            ); // FT:[CC-1A,26]
        }
    }

    /// @dev Updates Liquidation threshold for the underlying asset
    /// @param ltUnderlying New LT for the underlying
    function _updateLiquidationThreshold(uint16 ltUnderlying) internal {
        creditManager.setLiquidationThreshold(underlying, ltUnderlying); // F:[CC-25]

        // An LT of an ordinary collateral token cannot be larger than the LT of underlying
        // As such, all LTs need to be checked and reduced if needed
        uint256 len = creditManager.collateralTokensCount();
        for (uint256 i = 1; i < len;) {
            (address token, uint16 lt) = creditManager.collateralTokens(i);
            if (lt > ltUnderlying) {
                creditManager.setLiquidationThreshold(token, ltUnderlying); // F:[CC-25]
                emit TokenLiquidationThresholdUpdated(token, ltUnderlying); // F:[CC-1A,25]
            }

            unchecked {
                ++i;
            }
        }
    }

    //
    // CONTRACT UPGRADES
    //

    /// @dev Upgrades the price oracle in the Credit Manager, taking the address
    /// from the address provider
    function upgradePriceOracle()
        external
        configuratorOnly // F:[CC-2]
    {
        address priceOracle = addressProvider.getPriceOracle();
        address currentPriceOracle = address(creditManager.priceOracle());

        // Checks that the price oracle is actually new to avoid emitting redundant events
        if (priceOracle != currentPriceOracle) {
            creditManager.upgradePriceOracle(priceOracle); // F: [CC-28]
            emit PriceOracleUpgraded(priceOracle); // F:[CC-28]
        }
    }

    /// @dev Upgrades the Credit Facade corresponding to the Credit Manager
    /// @param _creditFacade address of the new CreditFacade
    /// @param migrateParams Whether the previous CreditFacade's parameter need to be copied
    function upgradeCreditFacade(address _creditFacade, bool migrateParams)
        external
        configuratorOnly // F:[CC-2]
    {
        // Checks that the Credit Facade is actually changed, to avoid
        // any redundant actions and events
        if (_creditFacade == address(creditFacade())) {
            return;
        }

        // Sanity checks that the address is a contract and has correct Credit Manager
        _revertIfContractIncompatible(_creditFacade); // F:[CC-29]

        // Retrieves all parameters in case they need
        // to be migrated
        (uint128 limitPerBlock, bool isIncreaseDebtFobidden, uint40 expirationDate) = creditFacade().params();

        (uint128 minBorrowedAmount, uint128 maxBorrowedAmount) = creditFacade().limits();

        bool expirable = creditFacade().expirable();

        address botList = creditFacade().botList();

        // Sets Credit Facade to the new address
        creditManager.upgradeCreditFacade(_creditFacade); // F:[CC-30]

        if (migrateParams) {
            // Copies all limits and restrictions on borrowing
            _setLimitPerBlock(limitPerBlock); // F:[CC-30]
            _setLimits(minBorrowedAmount, maxBorrowedAmount); // F:[CC-30]
            _setIncreaseDebtForbidden(isIncreaseDebtFobidden); // F:[CC-30]

            // Copies the expiration date if the contract is expirable
            if (expirable) _setExpirationDate(expirationDate); // F: [CC-30]

            if (botList != address(0)) _setBotList(botList);
        }

        emit CreditFacadeUpgraded(_creditFacade); // F:[CC-30]
    }

    /// @dev Upgrades the Credit Configurator for a connected Credit Manager
    /// @param _creditConfigurator New Credit Configurator's address
    /// @notice After this function executes, this Credit Configurator no longer
    ///         has admin access to the Credit Manager
    function upgradeCreditConfigurator(address _creditConfigurator)
        external
        configuratorOnly // F:[CC-2]
    {
        if (_creditConfigurator == address(this)) {
            return;
        }

        _revertIfContractIncompatible(_creditConfigurator); // F:[CC-29]

        creditManager.setConfigurator(_creditConfigurator); // F:[CC-31]
        emit CreditConfiguratorUpgraded(_creditConfigurator); // F:[CC-31]
    }

    /// @dev Performs sanity checks that the address is a contract compatible
    /// with the current Credit Manager
    function _revertIfContractIncompatible(address _contract)
        internal
        view
        nonZeroAddress(_contract) // F:[CC-12,29]
    {
        // Checks that the address is a contract
        if (!_contract.isContract()) {
            revert AddressIsNotContractException(_contract);
        } // F:[CC-12A,29]

        // Checks that the contract has a creditManager() function, which returns a correct value
        try CreditFacade(_contract).creditManager() returns (ICreditManagerV2 cm) {
            if (cm != creditManager) revert IncompatibleContractException(); // F:[CC-12B,29]
        } catch {
            revert IncompatibleContractException(); // F:[CC-12B,29]
        }
    }

    /// @dev Enables or disables borrowing
    /// In Credit Facade (and, consequently, the Credit Manager)
    /// @param _mode Prohibits borrowing if true, and allows borrowing otherwise
    function setIncreaseDebtForbidden(bool _mode) external {
        if (!_acl.isPausableAdmin(msg.sender)) {
            revert CallerNotPausableAdminException();
        }
        _setIncreaseDebtForbidden(_mode);
    }

    /// @dev IMPLEMENTATION: setIncreaseDebtForbidden
    function _setIncreaseDebtForbidden(bool _mode) internal {
        (, bool isIncreaseDebtForbidden,) = creditFacade().params(); // F:[CC-32]

        // Checks that the mode is actually changed to avoid redundant events
        if (_mode != isIncreaseDebtForbidden) {
            creditFacade().setIncreaseDebtForbidden(_mode); // F:[CC-32]
            emit IncreaseDebtForbiddenModeChanged(_mode); // F:[CC-32]
        }
    }

    /// @dev Sets the max cumulative loss, which is a threshold of total loss that triggers a system pause
    function setMaxCumulativeLoss(uint128 _maxCumulativeLoss)
        external
        configuratorOnly // F: [CC-02]
    {
        (, uint128 maxCumulativeLossCurrent) = creditFacade().lossParams();

        if (_maxCumulativeLoss != maxCumulativeLossCurrent) {
            creditFacade().setMaxCumulativeLoss(_maxCumulativeLoss);
            emit NewMaxCumulativeLoss(_maxCumulativeLoss);
        }
    }

    /// @dev Resets the current cumulative loss
    function resetCumulativeLoss()
        external
        configuratorOnly // F: [CC-02]
    {
        creditFacade().resetCumulativeLoss();
        emit CumulativeLossReset();
    }

    /// @dev Sets the maximal borrowed amount per block
    /// @param newLimit The new max borrowed amount per block
    function setLimitPerBlock(uint128 newLimit)
        external
        controllerOnly // F:[CC-2B]
    {
        _setLimitPerBlock(newLimit); // F:[CC-33]
    }

    /// @dev IMPLEMENTATION: _setLimitPerBlock
    function _setLimitPerBlock(uint128 newLimit) internal {
        (uint128 maxBorrowedAmountPerBlock,,) = creditFacade().params();
        (, uint128 maxBorrowedAmount) = creditFacade().limits();

        // Performs a sanity check that the new limit is not less
        // than the max borrowed amount per account
        if (newLimit < maxBorrowedAmount) revert IncorrectLimitsException(); // F:[CC-33]

        // Checks that the limit was actually changed to avoid redundant events
        if (maxBorrowedAmountPerBlock != newLimit) {
            creditFacade().setLimitPerBlock(newLimit); // F:[CC-33]
            emit LimitPerBlockUpdated(newLimit); // F:[CC-1A,33]
        }
    }

    /// @dev Sets expiration date in a CreditFacade connected
    /// To a CreditManager with an expirable pool
    /// @param newExpirationDate The timestamp of the next expiration
    /// @notice See more at https://dev.gearbox.fi/docs/documentation/credit/liquidation#liquidating-accounts-by-expiration
    function setExpirationDate(uint40 newExpirationDate)
        external
        configuratorOnly // F: [CC-38]
    {
        _setExpirationDate(newExpirationDate); // F: [CC-34]
    }

    /// @dev IMPLEMENTATION: setExpirationDate
    function _setExpirationDate(uint40 newExpirationDate) internal {
        (,, uint40 expirationDate) = creditFacade().params();

        // Sanity checks on the new expiration date
        // The new expiration date must be later than the previous one
        // The new expiration date cannot be earlier than now
        if (expirationDate >= newExpirationDate || block.timestamp > newExpirationDate) {
            revert IncorrectExpirationDateException();
        } // F: [CC-34]

        creditFacade().setExpirationDate(newExpirationDate); // F: [CC-34]
        emit ExpirationDateUpdated(newExpirationDate); // F: [CC-34]
    }

    /// @dev Sets the maximal amount of enabled tokens per Credit Account
    /// @param maxEnabledTokens The new maximal number of enabled tokens
    /// @notice A large number of enabled collateral tokens on a Credit Account
    /// can make liquidations and health checks prohibitively expensive in terms of gas,
    /// hence the number is limited
    function setMaxEnabledTokens(uint8 maxEnabledTokens)
        external
        controllerOnly // F:[CC-2B]
    {
        _setMaxEnabledTokens(maxEnabledTokens); // F: [CC-37]
    }

    /// @dev IMPLEMENTATION: setMaxEnabledTokens
    function _setMaxEnabledTokens(uint8 maxEnabledTokens) internal {
        uint256 maxEnabledTokensCurrent = creditManager.maxAllowedEnabledTokenLength();

        // Checks that value is actually changed, to avoid redundant checks
        if (maxEnabledTokens != maxEnabledTokensCurrent) {
            creditManager.setMaxEnabledTokens(maxEnabledTokens); // F: [CC-37]
            emit MaxEnabledTokensUpdated(maxEnabledTokens); // F: [CC-37]
        }
    }

    /// @dev Sets the bot list contract
    /// @param botList The address of the new bot list
    function setBotList(address botList) external configuratorOnly {
        _setBotList(botList);
    }

<<<<<<< HEAD
    /// @dev IMPLEMENTATION: setBotList
    function _setBotList(address botList) internal {
=======
    function _setBotList(address botList) internal nonZeroAddress(botList) {
>>>>>>> 5dd3b9fa
        address currentBotList = creditFacade().botList();

        if (botList != currentBotList) {
            creditFacade().setBotList(botList);
            emit BotListUpdated(botList);
        }
    }

    /// @dev Adds an address to the list of emergency liquidators
    /// @param liquidator The address to add to the list
    /// @notice Emergency liquidators are trusted addresses
    /// that are able to liquidate positions while the contracts are paused,
    /// e.g. when there is a risk of bad debt while an exploit is being patched.
    /// In the interest of fairness, emergency liquidators do not receive a premium
    /// And are compensated by the Gearbox DAO separately.
    function addEmergencyLiquidator(address liquidator)
        external
        configuratorOnly // F: [CC-38]
    {
        _addEmergencyLiquidator(liquidator);
    }

    /// @dev IMPLEMENTATION: addEmergencyLiquidator
    function _addEmergencyLiquidator(address liquidator) internal {
        bool statusCurrent = creditManager.canLiquidateWhilePaused(liquidator);

        // Checks that the address is not already in the list,
        // to avoid redundant events
        if (!statusCurrent) {
            creditManager.addEmergencyLiquidator(liquidator); // F: [CC-38]
            emit EmergencyLiquidatorAdded(liquidator); // F: [CC-38]
        }
    }

    /// @dev Removex an address frp, the list of emergency liquidators
    /// @param liquidator The address to remove from the list
    function removeEmergencyLiquidator(address liquidator)
        external
        configuratorOnly // F: [CC-38]
    {
        _removeEmergencyLiquidator(liquidator);
    }

    /// @dev IMPLEMENTATION: removeEmergencyLiquidator
    function _removeEmergencyLiquidator(address liquidator) internal {
        bool statusCurrent = creditManager.canLiquidateWhilePaused(liquidator);

        // Checks that the address is in the list
        // to avoid redundant events
        if (statusCurrent) {
            creditManager.removeEmergencyLiquidator(liquidator); // F: [CC-38]
            emit EmergencyLiquidatorRemoved(liquidator); // F: [CC-38]
        }
    }

    //
    // GETTERS
    //

    /// @dev Returns all allowed contracts
    function allowedContracts() external view override returns (address[] memory result) {
        uint256 len = allowedContractsSet.length();
        result = new address[](len);
        for (uint256 i; i < len;) {
            result[i] = allowedContractsSet.at(i);
            unchecked {
                ++i;
            }
        }
    }

    /// @dev Returns the Credit Facade currently connected to the Credit Manager
    function creditFacade() public view override returns (CreditFacade) {
        return CreditFacade(creditManager.creditFacade());
    }
}<|MERGE_RESOLUTION|>--- conflicted
+++ resolved
@@ -791,12 +791,9 @@
         _setBotList(botList);
     }
 
-<<<<<<< HEAD
-    /// @dev IMPLEMENTATION: setBotList
-    function _setBotList(address botList) internal {
-=======
+
     function _setBotList(address botList) internal nonZeroAddress(botList) {
->>>>>>> 5dd3b9fa
+
         address currentBotList = creditFacade().botList();
 
         if (botList != currentBotList) {
