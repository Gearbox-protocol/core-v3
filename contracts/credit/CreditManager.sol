// SPDX-License-Identifier: BUSL-1.1
// Gearbox Protocol. Generalized leverage for DeFi protocols
// (c) Gearbox Holdings, 2022
pragma solidity ^0.8.17;

// LIBRARIES
import { Address } from "@openzeppelin/contracts/utils/Address.sol";
import { IERC20 } from "@openzeppelin/contracts/token/ERC20/IERC20.sol";
import { SafeERC20 } from "@openzeppelin/contracts/token/ERC20/utils/SafeERC20.sol";
import { SafeCast } from "@openzeppelin/contracts/utils/math/SafeCast.sol";

import { ACLNonReentrantTrait } from "../core/ACLNonReentrantTrait.sol";

// INTERFACES
import { IAccountFactory } from "../interfaces/IAccountFactory.sol";
import { ICreditAccount } from "../interfaces/ICreditAccount.sol";
import { IPoolService } from "../interfaces/IPoolService.sol";
import { IPool4626 } from "../interfaces/IPool4626.sol";
import { IWETHGateway } from "../interfaces/IWETHGateway.sol";
import { ICreditManagerV2, ClosureAction } from "../interfaces/ICreditManagerV2.sol";
import { IAddressProvider } from "../interfaces/IAddressProvider.sol";
import { IPriceOracleV2 } from "../interfaces/IPriceOracle.sol";
import { IPoolQuotaKeeper, QuotaUpdate, TokenLT } from "../interfaces/IPoolQuotaKeeper.sol";
import { IVersion } from "../interfaces/IVersion.sol";

// CONSTANTS
import { RAY } from "../libraries/Constants.sol";
import { PERCENTAGE_FACTOR } from "../libraries/PercentageMath.sol";
import { DEFAULT_FEE_INTEREST, DEFAULT_FEE_LIQUIDATION, DEFAULT_LIQUIDATION_PREMIUM, LEVERAGE_DECIMALS, ALLOWANCE_THRESHOLD, UNIVERSAL_CONTRACT } from "../libraries/Constants.sol";

uint256 constant ADDR_BIT_SIZE = 160;
uint256 constant INDEX_PRECISION = 10**9;

struct Slot1 {
    /// @dev Interest fee charged by the protocol: fee = interest accrued * feeInterest
    uint16 feeInterest;
    /// @dev Liquidation fee charged by the protocol: fee = totalValue * feeLiquidation
    uint16 feeLiquidation;
    /// @dev Multiplier used to compute the total value of funds during liquidation.
    /// At liquidation, the borrower's funds are discounted, and the pool is paid out of discounted value
    /// The liquidator takes the difference between the discounted and actual values as premium.
    uint16 liquidationDiscount;
    /// @dev Liquidation fee charged by the protocol during liquidation by expiry. Typically lower than feeLiquidation.
    uint16 feeLiquidationExpired;
    /// @dev Multiplier used to compute the total value of funds during liquidation by expiry. Typically higher than
    /// liquidationDiscount (meaning lower premium).
    uint16 liquidationDiscountExpired;
    /// @dev Price oracle used to evaluate assets on Credit Accounts.
    IPriceOracleV2 priceOracle;
    /// @dev Liquidation threshold for the underlying token.
    uint16 ltUnderlying;
}

/// @title Credit Manager
/// @notice Encapsulates the business logic for managing Credit Accounts
///
/// More info: https://dev.gearbox.fi/developers/credit/credit_manager
contract CreditManager is ICreditManagerV2, ACLNonReentrantTrait {
    using SafeERC20 for IERC20;
    using Address for address payable;
    using SafeCast for uint256;

    /// @dev True if current operation is emergency liquidaiton
    bool public emergencyLiquidation;

    /// @dev The maximal number of enabled tokens on a single Credit Account
    uint8 public override maxAllowedEnabledTokenLength = 12;

    /// @dev Address of the connected Credit Facade
    address public override creditFacade;

    /// @dev Stores fees & parameters commonly used together for gas savings
    Slot1 internal slot1;

    /// @dev A map from borrower addresses to Credit Account addresses
    mapping(address => address) public override creditAccounts;

    /// @dev Factory contract for Credit Accounts
    IAccountFactory public immutable _accountFactory;

    /// @dev Address of the underlying asset
    address public immutable override underlying;

    /// @dev Address of the connected pool
    address public immutable override pool;

    /// @dev Address of WETH
    address public immutable override wethAddress;

    /// @dev Address of WETH Gateway
    address public immutable wethGateway;

    /// @dev Address of the connected Credit Configurator
    address public creditConfigurator;

    /// @dev Map of token's bit mask to its address and LT compressed into a single uint256
    /// @notice Use collateralTokens(uint256 i) to get uncompressed values.
    mapping(uint256 => uint256) internal collateralTokensCompressed;

    /// @dev Total number of known collateral tokens.
    uint256 public collateralTokensCount;

    /// @dev Internal map of token addresses to their indidivual masks.
    /// @notice A mask is a uint256 that has only 1 non-zero bit in the position correspondingto
    ///         the token's index (i.e., tokenMask = 2 ** index)
    ///         Masks are used to efficiently check set inclusion, since it only involves
    ///         a single AND and comparison to zero
    mapping(address => uint256) internal tokenMasksMapInternal;

    /// @dev Bit mask encoding a set of forbidden tokens
    uint256 public override forbiddenTokenMask;

    /// @dev Maps Credit Accounts to bit masks encoding their enabled token sets
    /// Only enabled tokens are counted as collateral for the Credit Account
    /// @notice An enabled token mask encodes an enabled token by setting
    ///         the bit at the position equal to token's index to 1
    mapping(address => uint256) public override enabledTokensMap;

    /// @dev Maps allowed adapters to their respective target contracts.
    mapping(address => address) public override adapterToContract;

    /// @dev Maps 3rd party contracts to their respective adapters
    mapping(address => address) public override contractToAdapter;

    /// @dev Maps addresses to their status as emergency liquidator.
    /// @notice Emergency liquidators are trusted addresses
    /// that are able to liquidate positions while the contracts are paused,
    /// e.g. when there is a risk of bad debt while an exploit is being patched.
    /// In the interest of fairness, emergency liquidators do not receive a premium
    /// And are compensated by the Gearbox DAO separately.
    mapping(address => bool) public override canLiquidateWhilePaused;

    /// @dev Stores address of the Universal adapter
    /// @notice See more at https://dev.gearbox.fi/docs/documentation/integrations/universal
    address public universalAdapter;

    /// QUOTA-RELATED PARAMS

    /// @dev Whether the CM supports quota-related logic
    bool public immutable supportsQuotas;

    /// @dev Mask of tokens to apply quotas for
    uint256 public limitedTokenMask;

    mapping(address => uint256) public cumulativeQuotaPremiums;

    /// @dev contract version
    uint256 public constant override version = 2_10;

    //
    // MODIFIERS
    //

    /// @dev Restricts calls to Credit Facade or allowed adapters
    modifier adaptersOrCreditFacadeOnly() {
        if (
            adapterToContract[msg.sender] == address(0) &&
            msg.sender != creditFacade
        ) {
            revert AdaptersOrCreditFacadeOnlyException();
        } //
        _;
    }

    /// @dev Restricts calls to Credit Facade only
    modifier creditFacadeOnly() {
        if (msg.sender != creditFacade) revert CreditFacadeOnlyException();
        _;
    }

    /// @dev Restricts calls to Credit Configurator only
    modifier creditConfiguratorOnly() {
        if (msg.sender != creditConfigurator) {
            revert CreditConfiguratorOnlyException();
        }
        _;
    }

    modifier whenNotPausedOrEmergency() {
        require(!paused() || emergencyLiquidation, "Pausable: paused");
        _;
    }

    /// @dev Constructor
    /// @param _pool Address of the pool to borrow funds from
    constructor(address _pool)
        ACLNonReentrantTrait(address(IPoolService(_pool).addressProvider()))
    {
        IAddressProvider addressProvider = IPoolService(_pool)
            .addressProvider();

        pool = _pool; // F:[CM-1]

        address _underlying = IPoolService(pool).underlyingToken(); // F:[CM-1]
        underlying = _underlying; // F:[CM-1]

        try IPool4626(pool).supportQuotaPremiums() returns (bool sq) {
            supportsQuotas = sq;
        } catch {}

        // The underlying is the first token added as collateral
        _addToken(_underlying); // F:[CM-1]

        wethAddress = addressProvider.getWethToken(); // F:[CM-1]
        wethGateway = addressProvider.getWETHGateway(); // F:[CM-1]

        // Price oracle is stored in Slot1, as it is accessed frequently with fees
        slot1.priceOracle = IPriceOracleV2(addressProvider.getPriceOracle()); // F:[CM-1]
        _accountFactory = IAccountFactory(addressProvider.getAccountFactory()); // F:[CM-1]
        creditConfigurator = msg.sender; // F:[CM-1]
    }

    //
    // CREDIT ACCOUNT MANAGEMENT
    //

    ///  @dev Opens credit account and borrows funds from the pool.
    /// - Takes Credit Account from the factory;
    /// - Requests the pool to lend underlying to the Credit Account
    ///
    /// @param borrowedAmount Amount to be borrowed by the Credit Account
    /// @param onBehalfOf The owner of the newly opened Credit Account
    function openCreditAccount(uint256 borrowedAmount, address onBehalfOf)
        external
        override
        whenNotPaused // F:[CM-5]
        nonReentrant
        creditFacadeOnly // F:[CM-2]
        returns (address)
    {
        // Takes a Credit Account from the factory and sets initial parameters
        // The Credit Account will be connected to this Credit Manager until closing
        address creditAccount = _accountFactory.takeCreditAccount(
            borrowedAmount,
            IPoolService(pool).calcLinearCumulative_RAY()
        ); // F:[CM-8]

        // Requests the pool to transfer tokens the Credit Account
        IPoolService(pool).lendCreditAccount(borrowedAmount, creditAccount); // F:[CM-8]

        // Checks that the onBehalfOf does not already have an account, and records it as owner
        _safeCreditAccountSet(onBehalfOf, creditAccount); // F:[CM-7]

        // Initializes the enabled token mask for Credit Account to 1 (only the underlying is enabled)
        enabledTokensMap[creditAccount] = 1; // F:[CM-8]

        if (supportsQuotas) cumulativeQuotaPremiums[creditAccount] = 1; // TODO: Add test

        // Returns the address of the opened Credit Account
        return creditAccount; // F:[CM-8]
    }

    ///  @dev Closes a Credit Account - covers both normal closure and liquidation
    /// - Checks whether the contract is paused, and, if so, if the payer is an emergency liquidator.
    ///   Only emergency liquidators are able to liquidate account while the CM is paused.
    ///   Emergency liquidations do not pay a liquidator premium or liquidation fees.
    /// - Calculates payments to various recipients on closure:
    ///    + Computes amountToPool, which is the amount to be sent back to the pool.
    ///      This includes the principal, interest and fees, but can't be more than
    ///      total position value
    ///    + Computes remainingFunds during liquidations - these are leftover funds
    ///      after paying the pool and the liquidator, and are sent to the borrower
    ///    + Computes protocol profit, which includes interest and liquidation fees
    ///    + Computes loss if the totalValue is less than borrow amount + interest
    /// - Checks the underlying token balance:
    ///    + if it is larger than amountToPool, then the pool is paid fully from funds on the Credit Account
    ///    + else tries to transfer the shortfall from the payer - either the borrower during closure, or liquidator during liquidation
    /// - Send assets to the "to" address, as long as they are not included into skipTokenMask
    /// - If convertWETH is true, the function converts WETH into ETH before sending
    /// - Returns the Credit Account back to factory
    ///
    /// @param borrower Borrower address
    /// @param closureActionType Whether the account is closed, liquidated or liquidated due to expiry
    /// @param totalValue Portfolio value for liqution, 0 for ordinary closure
    /// @param payer Address which would be charged if credit account has not enough funds to cover amountToPool
    /// @param to Address to which the leftover funds will be sent
    /// @param skipTokenMask Tokenmask contains 1 for tokens which needed to be skipped for sending
    /// @param convertWETH If true converts WETH to ETH
    function closeCreditAccount(
        address borrower,
        ClosureAction closureActionType,
        uint256 totalValue,
        address payer,
        address to,
        uint256 skipTokenMask,
        bool convertWETH
    )
        external
        override
        nonReentrant
        creditFacadeOnly // F:[CM-2]
        returns (uint256 remainingFunds)
    {
        // If the contract is paused and the payer is the emergency liquidator,
        // changes closure action to LIQUIDATE_PAUSED, so that the premium is nullified
        // If the payer is not an emergency liquidator, reverts
        if (paused()) {
            if (
                canLiquidateWhilePaused[payer] &&
                (closureActionType == ClosureAction.LIQUIDATE_ACCOUNT ||
                    closureActionType ==
                    ClosureAction.LIQUIDATE_EXPIRED_ACCOUNT)
            ) {
                closureActionType = ClosureAction.LIQUIDATE_PAUSED; // F: [CM-12, 13]
            } else {
                revert("Pausable: paused");
            } // F:[CM-5]
        }

        // Checks that the Credit Account exists for the borrower
        address creditAccount = getCreditAccountOrRevert(borrower); // F:[CM-6, 9, 10]

        // Sets borrower's Credit Account to zero address in the map
        // This needs to be done before other actions, to prevent inconsistent state
        // in the middle of closing transaction - e.g., _transferAssetsTo can be used to report a lower
        // value of a CA to third parties before the end of the function execution, since it
        // gives up control flow when some assets are already removed from the account
        delete creditAccounts[borrower]; // F:[CM-9]

        // Makes all computations needed to close credit account
        uint256 amountToPool;
        uint256 borrowedAmount;

        {
            uint256 profit;
            uint256 loss;
            uint256 borrowedAmountWithInterest;
            uint256 quotaPremiums;

            if (supportsQuotas) {
                TokenLT[] memory tokens = getLimitedTokens(creditAccount);

                /// Check the tokens.len >0
                quotaPremiums = cumulativeQuotaPremiums[creditAccount];

                if (tokens.length > 0) {
                    quotaPremiums += poolQuotaKeeper().closeCreditAccount(
                        creditAccount,
                        tokens
                    );
                }
            }

            (
                borrowedAmount,
                borrowedAmountWithInterest,

            ) = _calcCreditAccountAccruedInterest(creditAccount, quotaPremiums); // F:

            (amountToPool, remainingFunds, profit, loss) = calcClosePayments(
                totalValue,
                closureActionType,
                borrowedAmount,
                borrowedAmountWithInterest
            ); // F:[CM-10,11,12]

            uint256 underlyingBalance = IERC20(underlying).balanceOf(
                creditAccount
            );

            // If there is an underlying surplus, transfers it to the "to" address
            if (underlyingBalance > amountToPool + remainingFunds + 1) {
                unchecked {
                    _safeTokenTransfer(
                        creditAccount,
                        underlying,
                        to,
                        underlyingBalance - amountToPool - remainingFunds - 1,
                        convertWETH
                    ); // F:[CM-10,12,16]
                }
                // If there is an underlying shortfall, attempts to transfer it from the payer
            } else {
                unchecked {
                    IERC20(underlying).safeTransferFrom(
                        payer,
                        creditAccount,
                        amountToPool + remainingFunds - underlyingBalance + 1
                    ); // F:[CM-11,13]
                }
            }

            // Transfers the due funds to the pool
            _safeTokenTransfer(
                creditAccount,
                underlying,
                pool,
                amountToPool,
                false
            ); // F:[CM-10,11,12,13]

            // Signals to the pool that debt has been repaid. The pool relies
            // on the Credit Manager to repay the debt correctly, and does not
            // check internally whether the underlying was actually transferred
            IPoolService(pool).repayCreditAccount(borrowedAmount, profit, loss); // F:[CM-10,11,12,13]
        }

        // transfer remaining funds to the borrower [liquidations only]
        if (remainingFunds > 1) {
            _safeTokenTransfer(
                creditAccount,
                underlying,
                borrower,
                remainingFunds,
                false
            ); // F:[CM-13,18]
        }

        // Tokens in skipTokenMask are disabled before transferring all assets
        uint256 enabledTokensMask = enabledTokensMap[creditAccount] &
            ~skipTokenMask; // F:[CM-14]
        _transferAssetsTo(creditAccount, to, convertWETH, enabledTokensMask); // F:[CM-14,17,19]

        // Returns Credit Account to the factory
        _accountFactory.returnCreditAccount(creditAccount); // F:[CM-9]
    }

    /// TODO: Fix decrease debt logic to account for cumulativeQuotaPremiums

    /// @dev Manages debt size for borrower:
    ///
    /// - Increase debt:
    ///   + Increases debt by transferring funds from the pool to the credit account
    ///   + Updates the cumulative index to keep interest the same. Since interest
    ///     is always computed dynamically as borrowedAmount * (cumulativeIndexNew / cumulativeIndexOpen - 1),
    ///     cumulativeIndexOpen needs to be updated, as the borrow amount has changed
    ///
    /// - Decrease debt:
    ///   + Repays debt partially + all interest and fees accrued thus far
    ///   + Updates cunulativeIndex to cumulativeIndex now
    ///
    /// @param creditAccount Address of the Credit Account to change debt for
    /// @param amount Amount to increase / decrease the principal by
    /// @param increase True to increase principal, false to decrease
    /// @return newBorrowedAmount The new debt principal
    function manageDebt(
        address creditAccount,
        uint256 amount,
        bool increase
    )
        external
        whenNotPaused // F:[CM-5]
        nonReentrant
        creditFacadeOnly // F:[CM-2]
        returns (uint256 newBorrowedAmount)
    {
        (
            uint256 borrowedAmount,
            uint256 cumulativeIndexAtOpen_RAY,
            uint256 cumulativeIndexNow_RAY
        ) = _getCreditAccountParameters(creditAccount);

        uint256 newCumulativeIndex;
        if (increase) {
            newBorrowedAmount = borrowedAmount + amount;

            // Computes the new cumulative index to keep the interest
            // unchanged with different principal

            newCumulativeIndex = _calcNewCumulativeIndex(
                borrowedAmount,
                amount,
                cumulativeIndexNow_RAY,
                cumulativeIndexAtOpen_RAY,
                true
            );

            // Requests the pool to lend additional funds to the Credit Account
            IPoolService(pool).lendCreditAccount(amount, creditAccount); // F:[CM-20]
        } else {
            // Decrease
            uint256 amountRepaid = amount;
            uint256 amountProfit = 0;

            if (supportsQuotas) {
                (amountRepaid, amountProfit) = _computeQuotasAmountDebtIncrease(
                    creditAccount,
                    amountRepaid,
                    amountProfit
                );
            }

            if (amountRepaid == 0) {
                // Do nothig if amount was spent for quota repaying
                newBorrowedAmount = borrowedAmount;
            } else {
                // Computes the interest accrued thus far
                uint256 interestAccrued = (borrowedAmount *
                    cumulativeIndexNow_RAY) /
                    cumulativeIndexAtOpen_RAY -
                    borrowedAmount; // F:[CM-21]

                // Computes profit, taken as a percentage of the interest rate
                uint256 profit = (interestAccrued * slot1.feeInterest) /
                    PERCENTAGE_FACTOR; // F:[CM-21]

                if (amountRepaid >= interestAccrued + profit) {
                    // If the amount covers all of the interest and fees, they are
                    // paid first, and the remainder is used to pay the principal
                    newBorrowedAmount =
                        borrowedAmount +
                        interestAccrued +
                        profit -
                        amount;

                    amountRepaid -= interestAccrued + profit;
                    amountProfit += profit;

                    // Since interest is fully repaid, the Credit Account's cumulativeIndexAtOpen
                    // is set to the current cumulative index - which means interest starts accruing
                    // on the new principal from zero
                    newCumulativeIndex = cumulativeIndexNow_RAY; // F:[CM-21]
                } else {
                    // If the amount is not enough to cover interest and fees,
                    // then the sum is split between dao fees and pool profits pro-rata. Since the fee is the percentage
                    // of interest, this ensures that the new fee is consistent with the
                    // new pending interest

                    uint256 amountToPool = (amountRepaid * PERCENTAGE_FACTOR) /
                        (PERCENTAGE_FACTOR + slot1.feeInterest);
                    uint256 amountToDao = amountRepaid - amountToPool;

                    amountRepaid = 0;
                    amountProfit += amountToDao;

                    // Since interest and fees are paid out first, the principal
                    // remains unchanged
                    newBorrowedAmount = borrowedAmount;

                    // Since the interest was only repaid partially, we need to recompute the
                    // cumulativeIndexAtOpen, so that "borrowAmount * (indexNow / indexAtOpenNew - 1)"
                    // is equal to interestAccrued - amountToInterest
                    newCumulativeIndex = _calcNewCumulativeIndex(
                        borrowedAmount,
                        amountToPool,
                        cumulativeIndexNow_RAY,
                        cumulativeIndexAtOpen_RAY,
                        false
                    );
                }
            }

<<<<<<< HEAD
=======
            if (amountRepaid > 0) {
                // Computes the interest accrued thus far
                uint256 interestAccrued = (borrowedAmount *
                    cumulativeIndexNow_RAY) /
                    cumulativeIndexAtOpen_RAY -
                    borrowedAmount; // F:[CM-21]

                // Computes profit, taken as a percentage of the interest rate
                uint256 profit = (interestAccrued * slot1.feeInterest) /
                    PERCENTAGE_FACTOR; // F:[CM-21]

                if (amountRepaid >= interestAccrued + profit) {
                    // If the amount covers all of the interest and fees, they are
                    // paid first, and the remainder is used to pay the principal
                    newBorrowedAmount =
                        borrowedAmount +
                        interestAccrued +
                        profit -
                        amount;

                    amountRepaid -= interestAccrued + profit;
                    amountProfit += profit;

                    // Since interest is fully repaid, the Credit Account's cumulativeIndexAtOpen
                    // is set to the current cumulative index - which means interest starts accruing
                    // on the new principal from zero
                    newCumulativeIndex = IPoolService(pool)
                        .calcLinearCumulative_RAY(); // F:[CM-21]
                } else {
                    // If the amount is not enough to cover interest and fees,
                    // then the sum is split between dao fees and pool profits pro-rata. Since the fee is the percentage
                    // of interest, this ensures that the new fee is consistent with the
                    // new pending interest

                    uint256 amountToPool = (amountRepaid * PERCENTAGE_FACTOR) /
                        (PERCENTAGE_FACTOR + slot1.feeInterest);
                    uint256 amountToDao = amountRepaid - amountToPool;

                    amountRepaid = 0;
                    amountProfit += amountToDao;

                    // Since interest and fees are paid out first, the principal
                    // remains unchanged
                    newBorrowedAmount = borrowedAmount;

                    // Since the interest was only repaid partially, we need to recompute the
                    // cumulativeIndexAtOpen, so that "borrowAmount * (indexNow / indexAtOpenNew - 1)"
                    // is equal to interestAccrued - amountToInterest
                    newCumulativeIndex = _calcNewCumulativeIndex(
                        borrowedAmount,
                        amountToPool,
                        cumulativeIndexNow_RAY,
                        cumulativeIndexAtOpen_RAY,
                        false
                    );
                }
            } else {
                newBorrowedAmount = borrowedAmount;
                newCumulativeIndex = cumulativeIndexAtOpen_RAY;
            }

>>>>>>> d4e086ef
            // Pays the amount back to the pool
            ICreditAccount(creditAccount).safeTransfer(
                underlying,
                pool,
                amount
            ); // F:[CM-21]

            IPoolService(pool).repayCreditAccount(
                amountRepaid,
                amountProfit,
                0
            ); // F:[CM-21]
        }
        //
        // Sets new parameters on the Credit Account if they were changed
        if (
            newBorrowedAmount != borrowedAmount ||
            newCumulativeIndex != cumulativeIndexAtOpen_RAY
        ) {
            ICreditAccount(creditAccount).updateParameters(
                newBorrowedAmount,
                newCumulativeIndex
            ); // F:[CM-20. 21]
        }
    }

    function _computeQuotasAmountDebtIncrease(
        address creditAccount,
        uint256 _amountRepaid,
        uint256 _amountProfit
    ) internal returns (uint256 amountRepaid, uint256 amountProfit) {
        amountRepaid = _amountRepaid;
        amountProfit = _amountProfit;

        uint16 fee = slot1.feeInterest;
        uint256 quotaFeesAccrued = cumulativeQuotaPremiums[creditAccount];

        TokenLT[] memory tokens = getLimitedTokens(creditAccount);
        if (tokens.length > 0) {
            quotaFeesAccrued += poolQuotaKeeper().accrueQuotaPremiums(
                creditAccount,
                tokens
            );
        }

        if (quotaFeesAccrued > 2) {
            uint256 quotaProfit = (quotaFeesAccrued * fee) / PERCENTAGE_FACTOR;

            if (amountRepaid >= quotaFeesAccrued + quotaProfit) {
                amountRepaid -= quotaFeesAccrued + quotaProfit;
                amountProfit += quotaProfit;
                cumulativeQuotaPremiums[creditAccount] = 1;
            } else {
                uint256 amountToPool = (amountRepaid * PERCENTAGE_FACTOR) /
                    (PERCENTAGE_FACTOR + fee);

                amountRepaid = 0;
                amountProfit += amountRepaid - amountToPool;

                cumulativeQuotaPremiums[creditAccount] =
                    quotaFeesAccrued -
                    amountToPool +
                    1;
            }
        }
    }

    function _setCumulativeQuotaPremiums(address creditAccount, uint256 amount)
        internal
    {
        cumulativeQuotaPremiums[creditAccount] = amount;
    }

    /// @dev Calculates the new cumulative index when debt is updated
    /// @param borrowedAmount Current debt principal
    /// @param delta Absolute value of total debt amount change
    /// @param cumulativeIndexNow Current cumulative index of the pool
    /// @param cumulativeIndexOpen Last updated cumulative index recorded for the corresponding debt position
    /// @param isIncrease Whether the debt is increased or decreased
    /// @notice Handles two potential cases:
    ///         * Debt principal is increased by delta - in this case, the principal is changed
    ///           but the interest / fees have to stay the same
    ///         * Interest is decreased by delta - in this case, the principal stays the same,
    ///           but the interest changes. The delta is assumed to have fee repayment excluded.
    ///         The debt decrease case where delta > interest + fees is trivial and should be handled outside
    ///         this function.
    function _calcNewCumulativeIndex(
        uint256 borrowedAmount,
        uint256 delta,
        uint256 cumulativeIndexNow,
        uint256 cumulativeIndexOpen,
        bool isIncrease
    ) internal pure returns (uint256 newCumulativeIndex) {
        if (isIncrease) {
            // In case of debt increase, the principal increases by exactly delta, but interest has to be kept unchanged
            // newCumulativeIndex is proven to be the solution to
            // borrowedAmount * (cumulativeIndexNow / cumulativeIndexOpen - 1) ==
            // == (borrowedAmount + delta) * (cumulativeIndexNow / newCumulativeIndex - 1)

            uint256 newBorrowedAmount = borrowedAmount + delta;

            newCumulativeIndex = ((cumulativeIndexNow *
                newBorrowedAmount *
                INDEX_PRECISION) /
                ((INDEX_PRECISION * cumulativeIndexNow * borrowedAmount) /
                    cumulativeIndexOpen +
                    INDEX_PRECISION *
                    delta));
        } else {
            // In case of debt decrease, the principal is the same, but the interest is reduced exactly by delta
            // newCumulativeIndex is proven to be the solution to
            // borrowedAmount * (cumulativeIndexNow / cumulativeIndexOpen - 1) - delta ==
            // == borrowedAmount * (cumulativeIndexNow / newCumulativeIndex - 1)

            newCumulativeIndex =
                (INDEX_PRECISION * cumulativeIndexNow * cumulativeIndexOpen) /
                (INDEX_PRECISION *
                    cumulativeIndexNow -
                    (INDEX_PRECISION * delta * cumulativeIndexOpen) /
                    borrowedAmount);
        }
    }

    /// @dev Adds collateral to borrower's credit account
    /// @param payer Address of the account which will be charged to provide additional collateral
    /// @param creditAccount Address of the Credit Account
    /// @param token Collateral token to add
    /// @param amount Amount to add
    function addCollateral(
        address payer,
        address creditAccount,
        address token,
        uint256 amount
    )
        external
        whenNotPaused // F:[CM-5]
        nonReentrant
        creditFacadeOnly // F:[CM-2]
    {
        // Checks that the token is not forbidden
        // And enables it so that it is counted in collateral
        _checkAndEnableToken(creditAccount, token); // F:[CM-22]

        IERC20(token).safeTransferFrom(payer, creditAccount, amount); // F:[CM-22]
    }

    /// @dev Transfers Credit Account ownership to another address
    /// @param from Address of previous owner
    /// @param to Address of new owner
    function transferAccountOwnership(address from, address to)
        external
        override
        whenNotPausedOrEmergency // F:[CM-5]
        nonReentrant
        creditFacadeOnly // F:[CM-2]
    {
        address creditAccount = getCreditAccountOrRevert(from); // F:[CM-6]
        delete creditAccounts[from]; // F:[CM-24]

        _safeCreditAccountSet(to, creditAccount); // F:[CM-23, 24]
    }

    /// @dev Requests the Credit Account to approve a collateral token to another contract.

    /// @param targetContract Spender to change allowance for
    /// @param token Collateral token to approve
    /// @param amount New allowance amount
    function approveCreditAccount(
        address targetContract,
        address token,
        uint256 amount
    )
        external
        override
        whenNotPausedOrEmergency // F:[CM-5]
        nonReentrant
    {
        // This function can only be called by connected adapters (must be a correct adapter/contract pair),
        // Credit Facade or Universal Adapter
        if (
            (adapterToContract[msg.sender] != targetContract &&
                msg.sender != creditFacade &&
                msg.sender != universalAdapter) || targetContract == address(0)
        ) {
            revert AdaptersOrCreditFacadeOnlyException(); // F:[CM-3,25]
        }

        // Checks that the token is a collateral token
        // Forbidden tokens can be approved, since users need that to
        // sell them off
        if (tokenMasksMap(token) == 0) revert TokenNotAllowedException(); // F:

        /// Token approval is multicall-only, so the Credit Account must
        /// belong to the Credit Facade at this point
        address creditAccount = getCreditAccountOrRevert(creditFacade); // F:[CM-6]

        // Attempts to set allowance directly to the required amount
        // If unsuccessful, assumes that the token requires setting allowance to zero first
        if (!_approve(token, targetContract, creditAccount, amount, false)) {
            _approve(token, targetContract, creditAccount, 0, true); // F:
            _approve(token, targetContract, creditAccount, amount, true);
        }
    }

    /// @dev Internal function used to approve token from a Credit Account
    /// Uses Credit Account's execute to properly handle both ERC20-compliant and
    /// non-compliant (no returned value from "approve") tokens
    function _approve(
        address token,
        address targetContract,
        address creditAccount,
        uint256 amount,
        bool revertIfFailed
    ) internal returns (bool) {
        // Makes a low-level call to approve from the Credit Account
        // and parses the value. If nothing or true was returned,
        // assumes that the call succeeded
        try
            ICreditAccount(creditAccount).execute(
                token,
                abi.encodeCall(IERC20.approve, (targetContract, amount))
            )
        returns (bytes memory result) {
            if (result.length == 0 || abi.decode(result, (bool)) == true) {
                return true;
            }
        } catch {}

        // On the first try, failure is allowed to handle tokens
        // that prohibit changing allowance from non-zero value;
        // After that, failure results in a revert
        if (revertIfFailed) revert AllowanceFailedException();
        return false;
    }

    /// @dev Requests a Credit Account to make a low-level call with provided data
    /// This is the intended pathway for state-changing interactions with 3rd-party protocols
    /// @param targetContract Contract to be called
    /// @param data Data to pass with the call
    function executeOrder(address targetContract, bytes memory data)
        external
        override
        whenNotPausedOrEmergency // F:[CM-5]
        nonReentrant
        returns (bytes memory)
    {
        // Checks that msg.sender is the adapter associated with the passed
        // target contract. The exception is the Universal Adapter, which
        // can potentially call any target.
        if (
            adapterToContract[msg.sender] != targetContract ||
            targetContract == address(0)
        ) {
            if (msg.sender != universalAdapter) {
                revert TargetContractNotAllowedException();
            } // F:[CM-28]
        }

        /// Order execution is multicall-only, so the Credit Account must
        /// belong to the Credit Facade at this point
        address creditAccount = getCreditAccountOrRevert(creditFacade); // F:[CM-6]

        // Emits an event
        emit ExecuteOrder(creditAccount, targetContract); // F:[CM-29]

        // Returned data is provided as-is to the caller;
        // It is expected that is is parsed and returned as a correct type
        // by the adapter itself.
        return ICreditAccount(creditAccount).execute(targetContract, data); // F:[CM-29]
    }

    //
    // COLLATERAL VALIDITY AND ACCOUNT HEALTH CHECKS
    //

    /// @dev Enables a token on a Credit Account, including it
    /// into account health and total value calculations
    /// @param creditAccount Address of a Credit Account to enable the token for
    /// @param token Address of the token to be enabled
    function checkAndEnableToken(address creditAccount, address token)
        external
        override
        whenNotPausedOrEmergency
        adaptersOrCreditFacadeOnly // F:[CM-3]
        nonReentrant
    {
        _checkAndEnableToken(creditAccount, token); // F:[CM-30]
    }

    /// @dev IMPLEMENTATION: checkAndEnableToken
    /// @param creditAccount Address of a Credit Account to enable the token for
    /// @param token Address of the token to be enabled
    function _checkAndEnableToken(address creditAccount, address token)
        internal
    {
        uint256 tokenMask = tokenMasksMap(token); // F:[CM-30,31]

        // Checks that the token is valid collateral recognized by the system
        // and that it is not forbidden
        if (tokenMask == 0 || forbiddenTokenMask & tokenMask != 0) {
            revert TokenNotAllowedException();
        } // F:[CM-30]

        // Performs an inclusion check using token masks,
        // to avoid accidentally disabling the token
        if (enabledTokensMap[creditAccount] & tokenMask == 0) {
            enabledTokensMap[creditAccount] |= tokenMask;
        } // F:[CM-31]
    }

    /// @dev Performs a full health check on an account, summing up
    /// value of all enabled collateral tokens
    /// @param creditAccount Address of the Credit Account to check
    function fullCollateralCheck(address creditAccount)
        external
        override
        adaptersOrCreditFacadeOnly // F:[CM-3]
        nonReentrant
    {
        _fullCollateralCheck(creditAccount);
    }

    /// @dev IMPLEMENTATION: fullCollateralCheck
    /// @param creditAccount Address of the Credit Account to check
    function _fullCollateralCheck(address creditAccount) internal {
        IPriceOracleV2 _priceOracle = slot1.priceOracle;

        uint256 enabledTokenMask = enabledTokensMap[creditAccount];
        uint256 checkedTokenMask = enabledTokenMask;
        uint256 borrowAmountPlusInterestRateUSD;
        uint256 len;
        uint256 twvUSD;
        unchecked {
            uint256 quotaPremiums;
            if (supportsQuotas) {
                TokenLT[] memory tokens = getLimitedTokens(creditAccount);

                if (tokens.length > 0) {
                    /// If credit account has any connected token - then check that
                    (twvUSD, quotaPremiums) = poolQuotaKeeper()
                        .computeQuotedCollateralUSD(
                            address(this),
                            creditAccount,
                            address(_priceOracle),
                            tokens
                        );

                    // TODO: check that we removed all tokens
                    checkedTokenMask = checkedTokenMask & (~limitedTokenMask);
                }

                quotaPremiums += cumulativeQuotaPremiums[creditAccount];
            }

            // The total weighted value of a Credit Account has to be compared
            // with the entire debt sum, including interest and fees
            (
                ,
                ,
                uint256 borrowedAmountWithInterestAndFees
            ) = _calcCreditAccountAccruedInterest(creditAccount, quotaPremiums);

            borrowAmountPlusInterestRateUSD = _priceOracle.convertToUSD(
                borrowedAmountWithInterestAndFees * PERCENTAGE_FACTOR,
                underlying
            );

            len = _getMaxIndex(checkedTokenMask) + 1;

            // If quoted tokens fully cover the debt, we can stop here
            // after performing some additional cleanup
            if (twvUSD >= borrowAmountPlusInterestRateUSD) {
                _afterFullCheck(creditAccount, enabledTokenMask, false);

                return;
            }
        }

        uint256 tokenMask;

        bool atLeastOneTokenWasDisabled;

        for (uint256 i; i < len; ) {
            // The order of evaluation is adjusted to optimize for
            // farming, as it is the largest expected use case
            // Since farming positions are at the end of the collateral token list
            // the loop moves through token masks in descending order (except underlying, which is
            // checked first)
            unchecked {
                tokenMask = i == 0 ? 1 : 1 << (len - i);
            }

            // CASE enabledTokenMask & tokenMask == 0 F:[CM-38]
            if (checkedTokenMask & tokenMask != 0) {
                (
                    address token,
                    uint16 liquidationThreshold
                ) = collateralTokensByMask(tokenMask);
                uint256 balance = IERC20(token).balanceOf(creditAccount);

                // Collateral calculations are only done if there is a non-zero balance
                if (balance > 1) {
                    twvUSD +=
                        _priceOracle.convertToUSD(balance, token) *
                        liquidationThreshold;

                    // Full collateral check evaluates a Credit Account's health factor lazily;
                    // Once the TWV computed thus far exceeds the debt, the check is considered
                    // successful, and the function returns without evaluating any further collateral
                    if (twvUSD >= borrowAmountPlusInterestRateUSD) {
                        // The _afterFullCheck hook does some cleanup, such as disabling
                        // zero-balance tokens
                        _afterFullCheck(
                            creditAccount,
                            enabledTokenMask,
                            atLeastOneTokenWasDisabled
                        );

                        return; // F:[CM-40]
                    }
                    // Zero-balance tokens are disabled; this is done by flipping the
                    // bit in enabledTokenMask, which is then written into storage at the
                    // very end, to avoid redundant storage writes
                } else {
                    enabledTokenMask ^= tokenMask; // F:[CM-39]
                    atLeastOneTokenWasDisabled = true; // F:[CM-39]
                }
            }

            unchecked {
                ++i;
            }
        }
        revert NotEnoughCollateralException();
    }

    function _afterFullCheck(
        address creditAccount,
        uint256 enabledTokenMask,
        bool atLeastOneTokenWasDisabled
    ) internal {
        uint256 totalTokensEnabled = _calcEnabledTokens(enabledTokenMask);
        if (totalTokensEnabled > maxAllowedEnabledTokenLength) {
            revert TooManyEnabledTokensException();
        } else {
            // Saves enabledTokensMask if at least one token was disabled
            if (atLeastOneTokenWasDisabled) {
                enabledTokensMap[creditAccount] = enabledTokenMask; // F:[CM-39]
            }
        }
    }

    function getLimitedTokens(address creditAccount)
        public
        view
        returns (TokenLT[] memory tokens)
    {
        uint256 limitMask = enabledTokensMap[creditAccount] & limitedTokenMask;

        if (limitMask > 0) {
            tokens = new TokenLT[](maxAllowedEnabledTokenLength + 1);

            uint256 maxIndex = _getMaxIndex(limitMask);
            uint256 tokenMask;

            uint256 j;

            unchecked {
                for (uint256 i = 1; tokenMask <= maxIndex; ++i) {
                    tokenMask = 1 << i;
                    if (limitMask & tokenMask != 0) {
                        (address token, uint16 lt) = collateralTokensByMask(
                            tokenMask
                        );
                        tokens[j] = TokenLT({ token: token, lt: lt });
                        ++j;
                    }
                }
            }
        }
    }

    /// @dev Checks that the number of enabled tokens on a Credit Account
    ///      does not violate the maximal enabled token limit
    /// @param creditAccount Account to check enabled tokens for
    function checkEnabledTokensLength(address creditAccount)
        external
        view
        override
        adaptersOrCreditFacadeOnly // F: [CM-2]
    {
        uint256 enabledTokenMask = enabledTokensMap[creditAccount];
        uint256 totalTokensEnabled = _calcEnabledTokens(enabledTokenMask);

        if (totalTokensEnabled > maxAllowedEnabledTokenLength) {
            revert TooManyEnabledTokensException();
        }
    }

    /// @dev Calculates the number of enabled tokens, based on the
    ///      provided token mask
    /// @param enabledTokenMask Bit mask encoding a set of enabled tokens
    function _calcEnabledTokens(uint256 enabledTokenMask)
        internal
        pure
        returns (uint256 totalTokensEnabled)
    {
        // Bit mask is a number encoding enabled tokens as 1's;
        // Therefore, to count the number of enabled tokens, we simply
        // need to keep shifting the mask by one bit and checking if the rightmost bit is 1,
        // until the whole mask is 0;
        // Since bit shifting is overflow-safe and the loop has at most 256 steps,
        // the whole function can be marked as unsafe to optimize gas
        unchecked {
            while (enabledTokenMask > 0) {
                totalTokensEnabled += enabledTokenMask & 1;
                enabledTokenMask = enabledTokenMask >> 1;
            }
        }
    }

    /// @dev Disables a token on a credit account
    /// @notice Usually called by adapters to disable spent tokens during a multicall,
    ///         but can also be called separately from the Credit Facade to remove
    ///         unwanted tokens
    function disableToken(address creditAccount, address token)
        external
        override
        whenNotPausedOrEmergency // F:[CM-5]
        adaptersOrCreditFacadeOnly // F:[CM-3]
        nonReentrant
        returns (bool)
    {
        return _disableToken(creditAccount, token);
    }

    /// @dev IMPLEMENTATION: disableToken
    function _disableToken(address creditAccount, address token)
        internal
        returns (bool wasChanged)
    {
        // The enabled token mask encodes all enabled tokens as 1,
        // therefore the corresponding bit is set to 0 to disable it
        uint256 tokenMask = tokenMasksMap(token);
        if (enabledTokensMap[creditAccount] & tokenMask != 0) {
            enabledTokensMap[creditAccount] &= ~tokenMask; // F:[CM-46]
            wasChanged = true;
        }
    }

    //
    // QUOTAS MANAGEMENT
    //

    /// @dev Updates credit account's quotas for multiple tokens
    /// @param creditAccount Address of credit account
    /// @param quotaUpdates Requested quota updates, see `QuotaUpdate`
    function updateQuotas(
        address creditAccount,
        QuotaUpdate[] memory quotaUpdates
    ) external override creditFacadeOnly {
        (
            uint256 caPremiumChange,
            bool[] memory statusChanges,
            bool statusWasChanged
        ) = poolQuotaKeeper().updateQuotas(creditAccount, quotaUpdates);

        cumulativeQuotaPremiums[creditAccount] += caPremiumChange;

        if (statusWasChanged) {
            uint256 len = quotaUpdates.length;
            uint256 enabledTokensMask = enabledTokensMap[creditAccount];

            for (uint256 i = 0; i < len; ) {
                if (statusChanges[i]) {
                    enabledTokensMask ^= tokenMasksMap(quotaUpdates[i].token);
                }

                unchecked {
                    ++i;
                }
            }

            uint256 totalTokensEnabled = _calcEnabledTokens(enabledTokensMask);
            if (totalTokensEnabled > maxAllowedEnabledTokenLength) {
                revert TooManyEnabledTokensException();
            }

            enabledTokensMap[creditAccount] = enabledTokensMask;
        }
    }

    /// @dev Checks if the contract is paused; if true, checks that the caller is emergency liquidator
    /// and temporarily enables a special emergencyLiquidator mode to allow liquidation.
    /// @notice Some whenNotPausedOrEmergency functions in CreditManager need to be executable to perform
    /// multicalls during liquidations. emergencyLiquidation mode is enabled temporarily
    /// (for the span of a single multicall) to override
    /// the paused state and allow a special privileged role to liquidate unhealthy positions, if the
    /// contracts are paused due to an emergency.
    /// @notice To save gas, emergency liquidation setting is skipped when the CM is not paused.
    ///
    ///
    /// @param caller Address of CreditFacade caller
    /// @param state True to enable and false to disable emergencyLiqudation mde
    /// @return True if contract paused otherwise false. If the contract is not paused, there is no need
    /// to call this function to disable the emergencyLiquidation mode.
    function checkEmergencyPausable(address caller, bool state)
        external
        creditFacadeOnly // F:[CM-2]
        returns (bool)
    {
        bool pausable = paused(); // F: [CM-67]
        if (pausable && canLiquidateWhilePaused[caller]) {
            emergencyLiquidation = state; // F: [CM-67]
        }
        return pausable; // F: [CM-67]
    }

    //
    // INTERNAL HELPERS
    //

    /// @dev Transfers all enabled assets from a Credit Account to the "to" address
    /// @param creditAccount Credit Account to transfer assets from
    /// @param to Recipient address
    /// @param convertWETH Whether WETH must be converted to ETH before sending
    /// @param enabledTokensMask A bit mask encoding enabled tokens. All of the tokens included
    ///        in the mask will be transferred. If any tokens need to be skipped, they must be
    ///        excluded from the mask beforehand.
    function _transferAssetsTo(
        address creditAccount,
        address to,
        bool convertWETH,
        uint256 enabledTokensMask
    ) internal {
        // Since underlying should have been transferred to "to" before this function is called
        // (if there is a surplus), its tokenMask of 1 is skipped
        uint256 tokenMask = 2;

        // Since enabledTokensMask encodes all enabled tokens as 1,
        // tokenMask > enabledTokensMask is equivalent to the last 1 bit being passed
        // The loop can be ended at this point
        while (tokenMask <= enabledTokensMask) {
            // enabledTokensMask & tokenMask == tokenMask when the token is enabled,
            // and 0 otherwise
            if (enabledTokensMask & tokenMask != 0) {
                (address token, ) = collateralTokensByMask(tokenMask); // F:[CM-44]
                uint256 amount = IERC20(token).balanceOf(creditAccount); // F:[CM-44]
                if (amount > 1) {
                    // 1 is subtracted from amount to leave a non-zero value
                    // in the balance mapping, optimizing future writes
                    // Since the amount is checked to be more than 1,
                    // the block can be marked as unchecked

                    // F:[CM-44]
                    unchecked {
                        _safeTokenTransfer(
                            creditAccount,
                            token,
                            to,
                            amount - 1,
                            convertWETH
                        ); // F:[CM-44]
                    }
                }
            }

            // The loop iterates by moving 1 bit to the left,
            // which corresponds to moving on to the next token
            tokenMask = tokenMask << 1; // F:[CM-44]
        }
    }

    /// @dev Requests the Credit Account to transfer a token to another address
    ///      Able to unwrap WETH before sending, if requested
    /// @param creditAccount Address of the sender Credit Account
    /// @param token Address of the token
    /// @param to Recipient address
    /// @param amount Amount to transfer
    function _safeTokenTransfer(
        address creditAccount,
        address token,
        address to,
        uint256 amount,
        bool convertToETH
    ) internal {
        if (convertToETH && token == wethAddress) {
            ICreditAccount(creditAccount).safeTransfer(
                token,
                wethGateway,
                amount
            ); // F:[CM-45]
            IWETHGateway(wethGateway).unwrapWETH(to, amount); // F:[CM-45]
        } else {
            ICreditAccount(creditAccount).safeTransfer(token, to, amount); // F:[CM-45]
        }
    }

    /// @dev Sets the Credit Account owner while checking that they do not
    ///      have an account already
    /// @param borrower The new owner of the Credit Account
    /// @param creditAccount The Credit Account address
    function _safeCreditAccountSet(address borrower, address creditAccount)
        internal
    {
        if (borrower == address(0) || creditAccounts[borrower] != address(0)) {
            revert ZeroAddressOrUserAlreadyHasAccountException();
        } // F:[CM-7]
        creditAccounts[borrower] = creditAccount; // F:[CM-7]
    }

    //
    // GETTERS
    //

    /// @dev Computes amounts that must be sent to various addresses before closing an account
    /// @param totalValue Credit Accounts total value in underlying
    /// @param closureActionType Type of account closure
    ///        * CLOSE_ACCOUNT: The account is healthy and is closed normally
    ///        * LIQUIDATE_ACCOUNT: The account is unhealthy and is being liquidated to avoid bad debt
    ///        * LIQUIDATE_EXPIRED_ACCOUNT: The account has expired and is being liquidated (lowered liquidation premium)
    ///        * LIQUIDATE_PAUSED: The account is liquidated while the system is paused due to emergency (no liquidation premium)
    /// @param borrowedAmount Credit Account's debt principal
    /// @param borrowedAmountWithInterest Credit Account's debt principal + interest
    /// @return amountToPool Amount of underlying to be sent to the pool
    /// @return remainingFunds Amount of underlying to be sent to the borrower (only applicable to liquidations)
    /// @return profit Protocol's profit from fees (if any)
    /// @return loss Protocol's loss from bad debt (if any)
    function calcClosePayments(
        uint256 totalValue,
        ClosureAction closureActionType,
        uint256 borrowedAmount,
        uint256 borrowedAmountWithInterest
    )
        public
        view
        override
        returns (
            uint256 amountToPool,
            uint256 remainingFunds,
            uint256 profit,
            uint256 loss
        )
    {
        // The amount to be paid to pool is computed with fees included
        // The pool will compute the amount of Diesel tokens to treasury
        // based on profit
        amountToPool =
            borrowedAmountWithInterest +
            ((borrowedAmountWithInterest - borrowedAmount) *
                slot1.feeInterest) /
            PERCENTAGE_FACTOR; // F:[CM-43]

        if (
            closureActionType == ClosureAction.LIQUIDATE_ACCOUNT ||
            closureActionType == ClosureAction.LIQUIDATE_EXPIRED_ACCOUNT ||
            closureActionType == ClosureAction.LIQUIDATE_PAUSED
        ) {
            // LIQUIDATION CASE
            uint256 totalFunds;

            // During liquidation, totalValue of the account is discounted
            // by (1 - liquidationPremium). This means that totalValue * liquidationPremium
            // is removed from all calculations and can be claimed by the liquidator at the end of transaction

            // The liquidation premium depends on liquidation type:
            // * For normal unhealthy account liquidations, usual premium applies
            // * For expiry liquidations, the premium is typically reduced,
            //   since the account does not risk bad debt, so the liquidation
            //   is not as urgent
            // * For emergency (paused) liquidations, there is not premium.
            //   This is done in order to preserve fairness, as emergency liquidator
            //   is a priviledged role. Any compensation to the emergency liquidator must
            //   be coordinated with the DAO out of band.

            if (closureActionType == ClosureAction.LIQUIDATE_ACCOUNT) {
                // UNHEALTHY ACCOUNT CASE
                totalFunds =
                    (totalValue * slot1.liquidationDiscount) /
                    PERCENTAGE_FACTOR; // F:[CM-43]

                amountToPool +=
                    (totalValue * slot1.feeLiquidation) /
                    PERCENTAGE_FACTOR; // F:[CM-43]
            } else if (
                closureActionType == ClosureAction.LIQUIDATE_EXPIRED_ACCOUNT
            ) {
                // EXPIRED ACCOUNT CASE
                totalFunds =
                    (totalValue * slot1.liquidationDiscountExpired) /
                    PERCENTAGE_FACTOR; // F:[CM-43]

                amountToPool +=
                    (totalValue * slot1.feeLiquidationExpired) /
                    PERCENTAGE_FACTOR; // F:[CM-43]
            } else {
                // PAUSED CASE
                totalFunds = totalValue; // F: [CM-43]
                amountToPool +=
                    (totalValue * slot1.feeLiquidation) /
                    PERCENTAGE_FACTOR; // F:[CM-43]
            }

            // If there are any funds left after all respective payments (this
            // includes the liquidation premium, since totalFunds is already
            // discounted from totalValue), they are recorded to remainingFunds
            // and will later be sent to the borrower.

            // If totalFunds is not sufficient to cover the entire payment to pool,
            // the Credit Manager will repay what it can. When totalFunds >= debt + interest,
            // this simply means that part of protocol fees will be waived (profit is reduced). Otherwise,
            // there is bad debt (loss > 0).

            // Since values are compared to each other before subtracting,
            // this can be marked as unchecked to optimize gas

            unchecked {
                if (totalFunds > amountToPool) {
                    remainingFunds = totalFunds - amountToPool - 1; // F:[CM-43]
                } else {
                    amountToPool = totalFunds; // F:[CM-43]
                }

                if (totalFunds >= borrowedAmountWithInterest) {
                    profit = amountToPool - borrowedAmountWithInterest; // F:[CM-43]
                } else {
                    loss = borrowedAmountWithInterest - amountToPool; // F:[CM-43]
                }
            }
        } else {
            // CLOSURE CASE

            // During closure, it is assumed that the user has enough to cover
            // the principal + interest + fees. closeCreditAccount, thus, will
            // attempt to charge them the entire amount.

            // Since in this case amountToPool + borrowedAmountWithInterest + fee,
            // this block can be marked as unchecked

            unchecked {
                profit = amountToPool - borrowedAmountWithInterest; // F:[CM-43]
            }
        }
    }

    /// @dev Returns the collateral token at requested index and its liquidation threshold
    /// @param id The index of token to return
    function collateralTokens(uint256 id)
        public
        view
        returns (address token, uint16 liquidationThreshold)
    {
        // Collateral tokens are stored under their masks rather than
        // indicies, so this is simply a convenience function that wraps
        // the getter by mask
        return collateralTokensByMask(1 << id);
    }

    /// @dev Returns the collateral token with requested mask and its liquidationThreshold
    /// @param tokenMask Token mask corresponding to the token
    function collateralTokensByMask(uint256 tokenMask)
        public
        view
        override
        returns (address token, uint16 liquidationThreshold)
    {
        // The underlying is a special case and its mask is always 1
        if (tokenMask == 1) {
            token = underlying; // F:[CM-47]
            liquidationThreshold = slot1.ltUnderlying;
        } else {
            // The address and LT of a collateral token are compressed into a single uint256
            // The first 160 bits of the number is the address, and any bits after that are interpreted as LT
            uint256 collateralTokenCompressed = collateralTokensCompressed[
                tokenMask
            ]; // F:[CM-47]

            // Unsafe downcasting is justified, since the right 160 bits of collateralTokenCompressed
            // always stores the uint160 encoded address and the extra bits need to be cut
            token = address(uint160(collateralTokenCompressed)); // F:[CM-47]
            liquidationThreshold = (collateralTokenCompressed >> ADDR_BIT_SIZE)
                .toUint16(); // F:[CM-47]
        }
    }

    /// @dev Returns the address of a borrower's Credit Account, or reverts if there is none.
    /// @param borrower Borrower's address
    function getCreditAccountOrRevert(address borrower)
        public
        view
        override
        returns (address result)
    {
        result = creditAccounts[borrower]; // F:[CM-48]
        if (result == address(0)) revert HasNoOpenedAccountException(); // F:[CM-48]
    }

    /// @dev Calculates the debt accrued by a Credit Account
    /// @param creditAccount Address of the Credit Account
    /// @return borrowedAmount The debt principal
    /// @return borrowedAmountWithInterest The debt principal + accrued interest
    /// @return borrowedAmountWithInterestAndFees The debt principal + accrued interest and protocol fees
    function calcCreditAccountAccruedInterest(address creditAccount)
        external
        view
        override
        returns (
            uint256 borrowedAmount,
            uint256 borrowedAmountWithInterest,
            uint256 borrowedAmountWithInterestAndFees
        )
    {
        uint256 quotaPremiums;

        if (supportsQuotas) {
            TokenLT[] memory tokens = getLimitedTokens(creditAccount);

            quotaPremiums = cumulativeQuotaPremiums[creditAccount];

            if (tokens.length > 0) {
                quotaPremiums += poolQuotaKeeper().outstandingQuotaPremiums(
                    address(this),
                    creditAccount,
                    tokens
                );
            }
        }

        return _calcCreditAccountAccruedInterest(creditAccount, quotaPremiums);
    }

    /// @dev IMPLEMENTATION: calcCreditAccountAccruedInterest
    /// @param creditAccount Address of the Credit Account
    /// @param quotaPremiums Total quota premiums accrued, computed elsewhere
    /// @return borrowedAmount The debt principal
    /// @return borrowedAmountWithInterest The debt principal + accrued interest
    /// @return borrowedAmountWithInterestAndFees The debt principal + accrued interest and protocol fees
    function _calcCreditAccountAccruedInterest(
        address creditAccount,
        uint256 quotaPremiums
    )
        internal
        view
        returns (
            uint256 borrowedAmount,
            uint256 borrowedAmountWithInterest,
            uint256 borrowedAmountWithInterestAndFees
        )
    {
        uint256 cumulativeIndexAtOpen_RAY;
        uint256 cumulativeIndexNow_RAY;
        (
            borrowedAmount,
            cumulativeIndexAtOpen_RAY,
            cumulativeIndexNow_RAY
        ) = _getCreditAccountParameters(creditAccount); // F:[CM-49]

        // Interest is never stored and is always computed dynamically
        // as the difference between the current cumulative index of the pool
        // and the cumulative index recorded in the Credit Account
        borrowedAmountWithInterest =
            (borrowedAmount * cumulativeIndexNow_RAY) /
            cumulativeIndexAtOpen_RAY +
            quotaPremiums; // F:[CM-49]

        // Fees are computed as a percentage of interest
        borrowedAmountWithInterestAndFees =
            borrowedAmountWithInterest +
            ((borrowedAmountWithInterest - borrowedAmount) *
                slot1.feeInterest) /
            PERCENTAGE_FACTOR; // F: [CM-49]
    }

    /// @dev Returns the parameters of the Credit Account required to calculate debt
    /// @param creditAccount Address of the Credit Account
    /// @return borrowedAmount Debt principal amount
    /// @return cumulativeIndexAtOpen_RAY The cumulative index value used to calculate
    ///         interest in conjunction  with current pool index. Not necessarily the index
    ///         value at the time of account opening, since it can be updated by manageDebt.
    /// @return cumulativeIndexNow_RAY Current cumulative index of the pool
    function _getCreditAccountParameters(address creditAccount)
        internal
        view
        returns (
            uint256 borrowedAmount,
            uint256 cumulativeIndexAtOpen_RAY,
            uint256 cumulativeIndexNow_RAY
        )
    {
        borrowedAmount = ICreditAccount(creditAccount).borrowedAmount(); // F:[CM-49,50]
        cumulativeIndexAtOpen_RAY = ICreditAccount(creditAccount)
            .cumulativeIndexAtOpen(); // F:[CM-49,50]
        cumulativeIndexNow_RAY = IPoolService(pool).calcLinearCumulative_RAY(); // F:[CM-49,50]
    }

    /// @dev Returns the liquidation threshold for the provided token
    /// @param token Token to retrieve the LT for
    function liquidationThresholds(address token)
        public
        view
        override
        returns (uint16 lt)
    {
        // Underlying is a special case and its LT is stored separately
        if (token == underlying) return slot1.ltUnderlying; // F:[CM-47]

        uint256 tokenMask = tokenMasksMap(token);
        if (tokenMask == 0) revert TokenNotAllowedException();
        (, lt) = collateralTokensByMask(tokenMask); // F:[CM-47]
    }

    /// @dev Returns the mask for the provided token
    /// @param token Token to returns the mask for
    function tokenMasksMap(address token)
        public
        view
        override
        returns (uint256 mask)
    {
        mask = (token == underlying) ? 1 : tokenMasksMapInternal[token];
    }

    /// @dev Returns the largest token index out of enabled tokens, based on a mask
    /// @param mask Bit mask encoding enabled tokens
    /// @return index Largest index out of the set of enabled tokens
    function _getMaxIndex(uint256 mask) internal pure returns (uint256 index) {
        if (mask == 1) return 0;

        // Performs a binary search within the range of all token indices
        // If right-shifting a mask by n turns it into 1, then n is the largest index

        uint256 high = 256;
        uint256 low = 1;

        while (true) {
            index = (high + low) >> 1;
            uint256 testMask = 1 << index;

            if (testMask & mask != 0 && (mask >> index == 1)) break;

            if (testMask >= mask) {
                high = index;
            } else {
                low = index;
            }
        }
    }

    /// @dev Returns the fee parameters of the Credit Manager
    /// @return feeInterest Percentage of interest taken by the protocol as profit
    /// @return feeLiquidation Percentage of account value taken by the protocol as profit
    ///         during unhealthy account liquidations
    /// @return liquidationDiscount Multiplier that reduces the effective totalValue during unhealthy account liquidations,
    ///         allowing the liquidator to take the unaccounted for remainder as premium. Equal to (1 - liquidationPremium)
    /// @return feeLiquidationExpired Percentage of account value taken by the protocol as profit
    ///         during expired account liquidations
    /// @return liquidationDiscountExpired Multiplier that reduces the effective totalValue during expired account liquidations,
    ///         allowing the liquidator to take the unaccounted for remainder as premium. Equal to (1 - liquidationPremiumExpired)
    function fees()
        external
        view
        override
        returns (
            uint16 feeInterest,
            uint16 feeLiquidation,
            uint16 liquidationDiscount,
            uint16 feeLiquidationExpired,
            uint16 liquidationDiscountExpired
        )
    {
        feeInterest = slot1.feeInterest; // F:[CM-51]
        feeLiquidation = slot1.feeLiquidation; // F:[CM-51]
        liquidationDiscount = slot1.liquidationDiscount; // F:[CM-51]
        feeLiquidationExpired = slot1.feeLiquidationExpired; // F:[CM-51]
        liquidationDiscountExpired = slot1.liquidationDiscountExpired; // F:[CM-51]
    }

    /// @dev Returns the price oracle used to evaluate collateral tokens
    function priceOracle() external view override returns (IPriceOracleV2) {
        return slot1.priceOracle;
    }

    /// @dev Address of the connected pool
    /// @notice [DEPRECATED]: use pool() instead.
    function poolService() external view returns (address) {
        return pool;
    }

    function poolQuotaKeeper() public view returns (IPoolQuotaKeeper) {
        return IPoolQuotaKeeper(IPool4626(pool).poolQuotaKeeper());
    }

    //
    // CONFIGURATION
    //
    // The following function change vital Credit Manager parameters
    // and can only be called by the Credit Configurator
    //

    /// @dev Adds a token to the list of collateral tokens
    /// @param token Address of the token to add
    function addToken(address token)
        external
        creditConfiguratorOnly // F:[CM-4]
    {
        _addToken(token); // F:[CM-52]
    }

    /// @dev IMPLEMENTATION: addToken
    /// @param token Address of the token to add
    function _addToken(address token) internal {
        // Checks that the token is not already known (has an associated token mask)
        if (tokenMasksMapInternal[token] > 0) {
            revert TokenAlreadyAddedException();
        } // F:[CM-52]

        // Checks that there aren't too many tokens
        // Since token masks are 256 bit numbers with each bit corresponding to 1 token,
        // only at most 256 are supported
        if (collateralTokensCount >= 256) revert TooManyTokensException(); // F:[CM-52]

        // The tokenMask of a token is a bit mask with 1 at position corresponding to its index
        // (i.e. 2 ** index or 1 << index)
        uint256 tokenMask = 1 << collateralTokensCount;
        tokenMasksMapInternal[token] = tokenMask; // F:[CM-53]
        collateralTokensCompressed[tokenMask] = uint256(uint160(token)); // F:[CM-47]
        collateralTokensCount++; // F:[CM-47]
    }

    /// @dev Sets fees and premiums
    /// @param _feeInterest Percentage of interest taken by the protocol as profit
    /// @param _feeLiquidation Percentage of account value taken by the protocol as profit
    ///         during unhealthy account liquidations
    /// @param _liquidationDiscount Multiplier that reduces the effective totalValue during unhealthy account liquidations,
    ///         allowing the liquidator to take the unaccounted for remainder as premium. Equal to (1 - liquidationPremium)
    /// @param _feeLiquidationExpired Percentage of account value taken by the protocol as profit
    ///         during expired account liquidations
    /// @param _liquidationDiscountExpired Multiplier that reduces the effective totalValue during expired account liquidations,
    ///         allowing the liquidator to take the unaccounted for remainder as premium. Equal to (1 - liquidationPremiumExpired)
    function setParams(
        uint16 _feeInterest,
        uint16 _feeLiquidation,
        uint16 _liquidationDiscount,
        uint16 _feeLiquidationExpired,
        uint16 _liquidationDiscountExpired
    )
        external
        creditConfiguratorOnly // F:[CM-4]
    {
        slot1.feeInterest = _feeInterest; // F:[CM-51]
        slot1.feeLiquidation = _feeLiquidation; // F:[CM-51]
        slot1.liquidationDiscount = _liquidationDiscount; // F:[CM-51]
        slot1.feeLiquidationExpired = _feeLiquidationExpired; // F:[CM-51]
        slot1.liquidationDiscountExpired = _liquidationDiscountExpired; // F:[CM-51]
    }

    //
    // CONFIGURATION
    //

    /// @dev Sets the liquidation threshold for a collateral token
    /// @notice Liquidation thresholds are weights used to compute
    ///         TWV with. They denote the risk of the token, with
    ///         more volatile and unpredictable tokens having lower LTs.
    /// @param token The collateral token to set the LT for
    /// @param liquidationThreshold The new LT
    function setLiquidationThreshold(address token, uint16 liquidationThreshold)
        external
        creditConfiguratorOnly // F:[CM-4]
    {
        // Underlying is a special case and its LT is stored in Slot1,
        // to be accessed frequently
        if (token == underlying) {
            // F:[CM-47]
            slot1.ltUnderlying = liquidationThreshold; // F:[CM-47]
        } else {
            uint256 tokenMask = tokenMasksMap(token); // F:[CM-47, 54]
            if (tokenMask == 0) revert TokenNotAllowedException();

            // Token address and liquidation threshold are encoded into a single uint256
            collateralTokensCompressed[tokenMask] =
                (collateralTokensCompressed[tokenMask] & type(uint160).max) |
                (uint256(liquidationThreshold) << 160); // F:[CM-47]
        }
    }

    /// @dev Sets the forbidden token mask
    /// @param _forbidMask The new bit mask encoding the tokens that are forbidden
    /// @notice Forbidden tokens are counted as collateral during health checks, however, they cannot be enabled
    ///         or received as a result of adapter operation anymore. This means that a token can never be
    ///         acquired through adapter operations after being forbidden. Accounts that have enabled forbidden tokens
    ///         also can't borrow any additional funds until they disable those tokens.
    function setForbidMask(uint256 _forbidMask)
        external
        creditConfiguratorOnly // F:[CM-4]
    {
        forbiddenTokenMask = _forbidMask; // F:[CM-55]
    }

    /// @dev Sets the maximal number of enabled tokens on a single Credit Account.
    /// @param newMaxEnabledTokens The new enabled token limit.
    function setMaxEnabledTokens(uint8 newMaxEnabledTokens)
        external
        creditConfiguratorOnly // F: [CM-4]
    {
        maxAllowedEnabledTokenLength = newMaxEnabledTokens; // F: [CC-37]
    }

    /// @dev Sets the link between an adapter and its corresponding targetContract
    /// @param adapter Address of the adapter to be used to access the target contract
    /// @param targetContract A 3rd-party contract for which the adapter is set
    /// @notice The function can be called with (adapter, address(0)) and (address(0), targetContract)
    ///         to disallow a particular target or adapter, since this would set values in respective
    ///         mappings to address(0).
    function changeContractAllowance(address adapter, address targetContract)
        external
        creditConfiguratorOnly
    {
        if (adapter != address(0)) {
            adapterToContract[adapter] = targetContract; // F:[CM-56]
        }
        if (targetContract != address(0)) {
            contractToAdapter[targetContract] = adapter; // F:[CM-56]
        }

        // The universal adapter can potentially target multiple contracts,
        // so it is set using a special vanity address
        if (targetContract == UNIVERSAL_CONTRACT) {
            universalAdapter = adapter; // F:[CM-56]
        }
    }

    /// @dev Sets the Credit Facade
    /// @param _creditFacade Address of the new Credit Facade
    function upgradeCreditFacade(address _creditFacade)
        external
        creditConfiguratorOnly // F:[CM-4]
    {
        creditFacade = _creditFacade;
    }

    /// @dev Sets the Price Oracle
    /// @param _priceOracle Address of the new Price Oracle
    function upgradePriceOracle(address _priceOracle)
        external
        creditConfiguratorOnly // F:[CM-4]
    {
        slot1.priceOracle = IPriceOracleV2(_priceOracle);
    }

    /// @dev Adds an address to the list of emergency liquidators
    /// @param liquidator Address to add to the list
    function addEmergencyLiquidator(address liquidator)
        external
        creditConfiguratorOnly // F:[CM-4]
    {
        canLiquidateWhilePaused[liquidator] = true;
    }

    /// @dev Removes an address from the list of emergency liquidators
    /// @param liquidator Address to remove from the list
    function removeEmergencyLiquidator(address liquidator)
        external
        creditConfiguratorOnly // F: [CM-4]
    {
        canLiquidateWhilePaused[liquidator] = false;
    }

    /// @dev Sets a new Credit Configurator
    /// @param _creditConfigurator Address of the new Credit Configurator
    function setConfigurator(address _creditConfigurator)
        external
        creditConfiguratorOnly // F:[CM-4]
    {
        creditConfigurator = _creditConfigurator; // F:[CM-58]
        emit NewConfigurator(_creditConfigurator); // F:[CM-58]
    }
}<|MERGE_RESOLUTION|>--- conflicted
+++ resolved
@@ -480,10 +480,7 @@
                 );
             }
 
-            if (amountRepaid == 0) {
-                // Do nothig if amount was spent for quota repaying
-                newBorrowedAmount = borrowedAmount;
-            } else {
+            if (amountRepaid > 0) {
                 // Computes the interest accrued thus far
                 uint256 interestAccrued = (borrowedAmount *
                     cumulativeIndexNow_RAY) /
@@ -509,67 +506,7 @@
                     // Since interest is fully repaid, the Credit Account's cumulativeIndexAtOpen
                     // is set to the current cumulative index - which means interest starts accruing
                     // on the new principal from zero
-                    newCumulativeIndex = cumulativeIndexNow_RAY; // F:[CM-21]
-                } else {
-                    // If the amount is not enough to cover interest and fees,
-                    // then the sum is split between dao fees and pool profits pro-rata. Since the fee is the percentage
-                    // of interest, this ensures that the new fee is consistent with the
-                    // new pending interest
-
-                    uint256 amountToPool = (amountRepaid * PERCENTAGE_FACTOR) /
-                        (PERCENTAGE_FACTOR + slot1.feeInterest);
-                    uint256 amountToDao = amountRepaid - amountToPool;
-
-                    amountRepaid = 0;
-                    amountProfit += amountToDao;
-
-                    // Since interest and fees are paid out first, the principal
-                    // remains unchanged
-                    newBorrowedAmount = borrowedAmount;
-
-                    // Since the interest was only repaid partially, we need to recompute the
-                    // cumulativeIndexAtOpen, so that "borrowAmount * (indexNow / indexAtOpenNew - 1)"
-                    // is equal to interestAccrued - amountToInterest
-                    newCumulativeIndex = _calcNewCumulativeIndex(
-                        borrowedAmount,
-                        amountToPool,
-                        cumulativeIndexNow_RAY,
-                        cumulativeIndexAtOpen_RAY,
-                        false
-                    );
-                }
-            }
-
-<<<<<<< HEAD
-=======
-            if (amountRepaid > 0) {
-                // Computes the interest accrued thus far
-                uint256 interestAccrued = (borrowedAmount *
-                    cumulativeIndexNow_RAY) /
-                    cumulativeIndexAtOpen_RAY -
-                    borrowedAmount; // F:[CM-21]
-
-                // Computes profit, taken as a percentage of the interest rate
-                uint256 profit = (interestAccrued * slot1.feeInterest) /
-                    PERCENTAGE_FACTOR; // F:[CM-21]
-
-                if (amountRepaid >= interestAccrued + profit) {
-                    // If the amount covers all of the interest and fees, they are
-                    // paid first, and the remainder is used to pay the principal
-                    newBorrowedAmount =
-                        borrowedAmount +
-                        interestAccrued +
-                        profit -
-                        amount;
-
-                    amountRepaid -= interestAccrued + profit;
-                    amountProfit += profit;
-
-                    // Since interest is fully repaid, the Credit Account's cumulativeIndexAtOpen
-                    // is set to the current cumulative index - which means interest starts accruing
-                    // on the new principal from zero
-                    newCumulativeIndex = IPoolService(pool)
-                        .calcLinearCumulative_RAY(); // F:[CM-21]
+                    newCumulativeIndex = cumulativeIndexAtOpen_RAY; // F:[CM-21]
                 } else {
                     // If the amount is not enough to cover interest and fees,
                     // then the sum is split between dao fees and pool profits pro-rata. Since the fee is the percentage
@@ -603,7 +540,6 @@
                 newCumulativeIndex = cumulativeIndexAtOpen_RAY;
             }
 
->>>>>>> d4e086ef
             // Pays the amount back to the pool
             ICreditAccount(creditAccount).safeTransfer(
                 underlying,
