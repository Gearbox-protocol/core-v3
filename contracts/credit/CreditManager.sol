--- conflicted
+++ resolved
@@ -325,12 +325,9 @@
             if (supportsQuotas) {
                 tokens = getLimitedTokens(creditAccount);
 
-<<<<<<< HEAD
-                uint256 quotaInterest = cumulativeQuotaInterest[creditAccount];
-=======
+
                 // TODO: Check that it never breaks
                 quotaInterest = cumulativeQuotaInterest[creditAccount] - 1;
->>>>>>> 5dd3b9fa
 
                 if (tokens.length > 0) {
                     quotaInterest += poolQuotaKeeper().closeCreditAccount(creditAccount, tokens); // F: [CMQ-6]
