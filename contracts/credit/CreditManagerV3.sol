// SPDX-License-Identifier: BUSL-1.1
// Gearbox Protocol. Generalized leverage for DeFi protocols
// (c) Gearbox Holdings, 2022
pragma solidity ^0.8.17;

// LIBRARIES
import {EnumerableSet} from "@openzeppelin/contracts/utils/structs/EnumerableSet.sol";
import {IERC20} from "@openzeppelin/contracts/token/ERC20/IERC20.sol";
import {SafeERC20} from "@openzeppelin/contracts/token/ERC20/utils/SafeERC20.sol";

// LIBS & TRAITS
import {UNDERLYING_TOKEN_MASK, BitMask} from "../libraries/BitMask.sol";
import {CreditLogic} from "../libraries/CreditLogic.sol";
import {CollateralLogic} from "../libraries/CollateralLogic.sol";
import {CreditAccountHelper} from "../libraries/CreditAccountHelper.sol";

import {ReentrancyGuardTrait} from "../traits/ReentrancyGuardTrait.sol";
import {SanityCheckTrait} from "../traits/SanityCheckTrait.sol";
import {IERC20Helper} from "../libraries/IERC20Helper.sol";

// INTERFACES
import {IAccountFactoryBase} from "../interfaces/IAccountFactoryV3.sol";
import {ICreditAccountBase} from "../interfaces/ICreditAccountV3.sol";
import {IPoolBase, IPoolV3} from "../interfaces/IPoolV3.sol";
import {ClaimAction, IWithdrawalManagerV3} from "../interfaces/IWithdrawalManagerV3.sol";
import {
    ICreditManagerV3,
    ClosureAction,
    CollateralTokenData,
    ManageDebtAction,
    CreditAccountInfo,
    RevocationPair,
    CollateralDebtData,
    CollateralCalcTask,
    WITHDRAWAL_FLAG
} from "../interfaces/ICreditManagerV3.sol";
import "../interfaces/IAddressProviderV3.sol";
import {IPriceOracleV2} from "@gearbox-protocol/core-v2/contracts/interfaces/IPriceOracleV2.sol";
import {IPoolQuotaKeeperV3} from "../interfaces/IPoolQuotaKeeperV3.sol";

// CONSTANTS
import {
    DEFAULT_FEE_INTEREST,
    DEFAULT_FEE_LIQUIDATION,
    DEFAULT_LIQUIDATION_PREMIUM,
    PERCENTAGE_FACTOR
} from "@gearbox-protocol/core-v2/contracts/libraries/Constants.sol";

// EXCEPTIONS
import "../interfaces/IExceptions.sol";

/// @title Credit Manager
/// @dev Encapsulates the business logic for managing Credit Accounts
///
/// More info: https://dev.gearbox.fi/developers/credit/credit_manager
contract CreditManagerV3 is ICreditManagerV3, SanityCheckTrait, ReentrancyGuardTrait {
    using EnumerableSet for EnumerableSet.AddressSet;
    using BitMask for uint256;
    using CreditLogic for CollateralTokenData;
    using CreditLogic for CollateralDebtData;
    using CollateralLogic for CollateralDebtData;
    using SafeERC20 for IERC20;
    using IERC20Helper for IERC20;
    using CreditAccountHelper for ICreditAccountBase;

    // IMMUTABLE PARAMS

    /// @inheritdoc IVersion
    uint256 public constant override version = 3_00;

    /// @notice Address provider
    /// @dev While not used in this contract outside the constructor,
    ///      it is routinely used by other connected contracts
    address public immutable override addressProvider;

    /// @notice Factory contract for Credit Accounts
    address public immutable accountFactory;

    /// @notice Address of the underlying asset
    address public immutable override underlying;

    /// @notice Address of the connected pool
    address public immutable override pool;

    /// @notice Address of WETH
    address public immutable override weth;

    /// @notice Whether the CM supports quota-related logic
    bool public immutable override supportsQuotas;

    /// @notice Address of the connected Credit Facade
    address public override creditFacade;

    /// @notice The maximal number of enabled tokens on a single Credit Account
    uint8 public override maxEnabledTokens = 12;

    /// @notice Liquidation threshold for the underlying token.
    uint16 internal ltUnderlying;

    /// @notice Interest fee charged by the protocol: fee = interest accrued * feeInterest (this includes quota interest)
    uint16 internal feeInterest;

    /// @notice Liquidation fee charged by the protocol: fee = totalValue * feeLiquidation
    uint16 internal feeLiquidation;

    /// @notice Multiplier used to compute the total value of funds during liquidation.
    /// At liquidation, the borrower's funds are discounted, and the pool is paid out of discounted value
    /// The liquidator takes the difference between the discounted and actual values as premium.
    uint16 internal liquidationDiscount;

    /// @notice Total number of known collateral tokens.
    uint8 public collateralTokensCount;

    /// @notice Liquidation fee charged by the protocol during liquidation by expiry. Typically lower than feeLiquidation.
    uint16 internal feeLiquidationExpired;

    /// @notice Multiplier used to compute the total value of funds during liquidation by expiry. Typically higher than
    /// liquidationDiscount (meaning lower premium).
    uint16 internal liquidationDiscountExpired;

    /// @notice Price oracle used to evaluate assets on Credit Accounts.
    address public override priceOracle;

    /// @notice Points to the currently processed Credit Account during multicall, otherwise keeps address(1) for gas savings
    /// CreditFacade is a trusted source, so it generally sends the CA as an input for account management functions
    /// _activeCreditAccount is used to avoid adapters having to manually pass the Credit Account
    address internal _activeCreditAccount;

    /// @notice Mask of tokens to apply quota logic for
    uint256 public override quotedTokensMask;

    /// @notice Contract that handles withdrawals
    address public immutable override withdrawalManager;

    /// @notice Address of the connected Credit Configurator
    address public creditConfigurator;

    /// COLLATERAL TOKENS DATA

    /// @notice Map of token's bit mask to its address and LT parameters in a single-slot struct
    mapping(uint256 => CollateralTokenData) internal collateralTokensData;

    /// @notice Internal map of token addresses to their indidivual masks.
    /// @dev A mask is a uint256 that has only 1 non-zero bit in the position corresponding to
    ///         the token's index (i.e., tokenMask = 2 ** index)
    ///         Masks are used to efficiently track set inclusion, since it only involves
    ///         a single AND and comparison to zero
    mapping(address => uint256) internal tokenMasksMapInternal;

    /// CONTRACTS & ADAPTERS

    /// @notice Maps allowed adapters to their respective target contracts.
    mapping(address => address) public override adapterToContract;

    /// @notice Maps 3rd party contracts to their respective adapters
    mapping(address => address) public override contractToAdapter;

    /// CREDIT ACCOUNT DATA

    /// @notice Contains infomation related to CA, such as accumulated interest,
    ///         enabled tokens, the current borrower and miscellaneous flags
    mapping(address => CreditAccountInfo) public creditAccountInfo;

    /// @notice Set of all currently active contracts
    EnumerableSet.AddressSet internal creditAccountsSet;

    //
    // MODIFIERS
    //

    /// @notice Restricts calls to Credit Facade only
    modifier creditFacadeOnly() {
        _checkCreditFacade();
        _;
    }

    /// @notice Internal function wrapping `creditFacadeOnly` modifier logic
    ///         Used to optimize contract size
    function _checkCreditFacade() private view {
        if (msg.sender != creditFacade) revert CallerNotCreditFacadeException();
    }

    /// @notice Restricts calls to Credit Configurator only
    modifier creditConfiguratorOnly() {
        _checkCreditConfigurator();
        _;
    }

    /// @notice Internal function wrapping `creditFacadeOnly` modifier logic
    ///         Used to optimize contract size
    function _checkCreditConfigurator() private view {
        if (msg.sender != creditConfigurator) {
            revert CallerNotConfiguratorException();
        }
    }

    /// @notice Constructor
    /// @param _addressProvider Address of the repository to get system-level contracts from
    /// @param _pool Address of the pool to borrow funds from
    constructor(address _addressProvider, address _pool) {
        addressProvider = _addressProvider;
        pool = _pool; // U:[CM-1]

        underlying = IPoolBase(_pool).underlyingToken(); // U:[CM-1]

        try IPoolV3(_pool).supportsQuotas() returns (bool sq) {
            supportsQuotas = sq; // I:[CMQ-1]
        } catch {}

        // The underlying is the first token added as collateral
        _addToken(underlying); // U:[CM-1]

        weth =
            IAddressProviderV3(addressProvider).getAddressOrRevert({key: AP_WETH_TOKEN, _version: NO_VERSION_CONTROL}); // U:[CM-1]
        priceOracle = IAddressProviderV3(addressProvider).getAddressOrRevert({key: AP_PRICE_ORACLE, _version: 2}); // U:[CM-1]
        accountFactory = IAddressProviderV3(addressProvider).getAddressOrRevert({
            key: AP_ACCOUNT_FACTORY,
            _version: NO_VERSION_CONTROL
        }); // U:[CM-1]
        withdrawalManager =
            IAddressProviderV3(addressProvider).getAddressOrRevert({key: AP_WITHDRAWAL_MANAGER, _version: 3_00}); // U:[CM-1]

        creditConfigurator = msg.sender; // U:[CM-1]

        _activeCreditAccount = address(1);
    }

    //
    // CREDIT ACCOUNT MANAGEMENT
    //

    ///  @notice Opens credit account and borrows funds from the pool.
    /// - Takes Credit Account from the factory;
    /// - Initializes `creditAccountInfo` fields
    /// - Requests the pool to lend underlying to the Credit Account
    ///
    /// @param debt Amount to be borrowed by the Credit Account
    /// @param onBehalfOf The owner of the newly opened Credit Account
    function openCreditAccount(uint256 debt, address onBehalfOf)
        external
        override
        nonZeroAddress(onBehalfOf) // todo: add check
        nonReentrant // U:[CM-5]
        creditFacadeOnly // // U:[CM-2]
        returns (address creditAccount)
    {
        creditAccount = IAccountFactoryBase(accountFactory).takeCreditAccount(0, 0); // U:[CM-6]

        CreditAccountInfo storage newCreditAccountInfo = creditAccountInfo[creditAccount];

        newCreditAccountInfo.debt = debt; // U:[CM-6]
        newCreditAccountInfo.cumulativeIndexLastUpdate = _poolCumulativeIndexNow(); // U:[CM-6]
        newCreditAccountInfo.since = uint64(block.number); // U:[CM-6]
        newCreditAccountInfo.flags = 0; // U:[CM-6]
        newCreditAccountInfo.borrower = onBehalfOf; // U:[CM-6]

        if (supportsQuotas) {
<<<<<<< HEAD
            newCreditAccountInfo.cumulativeQuotaInterest = 1;
            newCreditAccountInfo.quotaProfits = 0;
=======
            creditAccountInfo[creditAccount].cumulativeQuotaInterest = 1;
            creditAccountInfo[creditAccount].quotaProfits = 0;
>>>>>>> 73f9e151
        } // U:[CM-6]

        // Requests the pool to transfer tokens the Credit Account
        _poolLendCreditAccount(debt, creditAccount); // U:[CM-6]
        creditAccountsSet.add(creditAccount); // U:[CM-6]
    }

    ///  @notice Closes a Credit Account - covers both normal closure and liquidation
    /// - Calculates payments to various recipients on closure.
    ///    + amountToPool is the amount to be sent back to the pool.
    ///      This includes the principal, interest and fees, but can't be more than
    ///      total position value
    ///    + Computes remainingFunds during liquidations - these are leftover funds
    ///      after paying the pool and the liquidator, and are sent to the borrower
    ///    + Computes protocol profit, which includes interest and liquidation fees
    ///    + Computes loss if the totalValue is less than borrow amount + interest
    ///   remainingFunds and loss are only computed during liquidation, since they are
    ///   meaningless during normal account closure.
    /// - Checks the underlying token balance:
    ///    + if it is larger than amountToPool, then the pool is paid fully from funds on the Credit Account
    ///    + else tries to transfer the shortfall from the payer - either the borrower during closure, or liquidator during liquidation
    /// - Signals the pool that the debt is repaid
    /// - If liquidation: transfers `remainingFunds` to the borrower
    /// - If the account has active quotas, requests the PoolQuotaKeeper to reduce them to 0,
    ///   which is required for correctness of interest calculations
    /// - Send assets to the "to" address, as long as they are not included into skipTokenMask
    /// - Returns the Credit Account back to factory
    ///
    /// @param creditAccount Credit account address
    /// @param closureAction Whether the account is closed, liquidated or liquidated due to expiry
    // @param totalValue Portfolio value for liqution, 0 for ordinary closure
    /// @param payer Address which would be charged if credit account has not enough funds to cover amountToPool
    /// @param to Address to which the leftover funds will be sent
    /// @param skipTokensMask Tokenmask contains 1 for tokens which needed to be send directly
    /// @param convertToETH If true converts WETH to ETH
    function closeCreditAccount(
        address creditAccount,
        ClosureAction closureAction,
        CollateralDebtData memory collateralDebtData,
        address payer,
        address to,
        uint256 skipTokensMask,
        bool convertToETH
    )
        external
        override
        nonReentrant // U:[CM-5]
        creditFacadeOnly // U:[CM-2]
        returns (uint256 remainingFunds, uint256 loss)
    {
        // Checks that the Credit Account exists for the borrower
        address borrower = getBorrowerOrRevert(creditAccount); // U:[CM-7]

        if (creditAccountInfo[creditAccount].since == block.number) revert OpenCloseAccountInOneBlockException();

        // Sets borrower's Credit Account to zero address
        delete creditAccountInfo[creditAccount].borrower; // U:[CM-8]

        uint256 amountToPool;
        uint256 profit;

        // Computations for various closure amounts are isolated into the `CreditLogic` library
        // See `CreditLogic.calcClosePayments` and `CreditLogic.calcLiquidationPayments`
        if (closureAction == ClosureAction.CLOSE_ACCOUNT) {
            (amountToPool, profit) = collateralDebtData.calcClosePayments({amountWithFeeFn: _amountWithFee}); // U:[CM-8]
        } else {
            // During liquidation, totalValue of the account is discounted
            // by (1 - liquidationPremium). This means that totalValue * liquidationPremium
            // is removed from all calculations and can be claimed by the liquidator at the end of transaction

            // The liquidation premium depends on liquidation type:
            // * For normal unhealthy account or emergency liquidations, usual premium applies
            // * For expiry liquidations, the premium is typically reduced,
            //   since the account does not risk bad debt, so the liquidation
            //   is not as urgent

            (amountToPool, remainingFunds, profit, loss) = collateralDebtData.calcLiquidationPayments({
                liquidationDiscount: closureAction == ClosureAction.LIQUIDATE_ACCOUNT
                    ? liquidationDiscount
                    : liquidationDiscountExpired,
                feeLiquidation: closureAction == ClosureAction.LIQUIDATE_ACCOUNT ? feeLiquidation : feeLiquidationExpired,
                amountWithFeeFn: _amountWithFee,
                amountMinusFeeFn: _amountMinusFee
            }); // U:[CM-8]
        }
        {
            uint256 underlyingBalance = IERC20Helper.balanceOf({token: underlying, holder: creditAccount}); // U:[CM-8]

            // If there is an underlying shortfall, attempts to transfer it from the payer
            if (underlyingBalance < amountToPool + remainingFunds + 1) {
                unchecked {
                    IERC20(underlying).safeTransferFrom({
                        from: payer,
                        to: creditAccount,
                        value: _amountWithFee(amountToPool + remainingFunds + 1 - underlyingBalance)
                    }); // U:[CM-8]
                }
            }
        }

        // Transfers the due funds to the pool
        ICreditAccountBase(creditAccount).transfer({token: underlying, to: pool, amount: amountToPool}); // U:[CM-8]

        // Signals to the pool that debt has been repaid. The pool relies
        // on the Credit Manager to repay the debt correctly, and does not
        // check internally whether the underlying was actually transferred
        _poolRepayCreditAccount(collateralDebtData.debt, profit, loss); // U:[CM-8]

        // transfer remaining funds to the borrower [liquidations only]
        if (remainingFunds > 1) {
            _safeTokenTransfer({
                creditAccount: creditAccount,
                token: underlying,
                to: borrower,
                amount: remainingFunds,
                convertToETH: false
            }); // U:[CM-8]
        }

        // If the creditAccount has non-zero quotas, they need to be reduced to 0;
        // This is required to both free quota limits for other users and correctly
        // compute quota interest
        if (supportsQuotas && collateralDebtData.quotedTokens.length != 0) {
            /// In case of any loss, PQK sets limits to zero for all quoted tokens
            bool setLimitsToZero = loss > 0; // U:[CM-8] // I:[CMQ-8]

            IPoolQuotaKeeperV3(collateralDebtData._poolQuotaKeeper).removeQuotas({
                creditAccount: creditAccount,
                tokens: collateralDebtData.quotedTokens,
                setLimitsToZero: setLimitsToZero
            }); // U:[CM-8] I:[CMQ-6]
        }

        // All remaining assets on the account are transferred to the `to` address
        // If some asset cannot be transferred directly (e.g., `to` is blacklisted by USDC),
        // then an immediate withdrawal is added to withdrawal manager
        _batchTokensTransfer({
            creditAccount: creditAccount,
            to: to,
            convertToETH: convertToETH,
            tokensToTransferMask: collateralDebtData.enabledTokensMask.disable(skipTokensMask)
        }); // U:[CM-8, 9]

        // Returns Credit Account to the factory
        IAccountFactoryBase(accountFactory).returnCreditAccount({creditAccount: creditAccount}); // U:[CM-8]
        creditAccountsSet.remove(creditAccount); // U:[CM-8]
    }

    /// @notice Manages debt size for borrower:
    ///
    /// - Increase debt:
    ///   + Increases debt by transferring funds from the pool to the credit account
    ///   + Updates the cumulative index to keep interest the same. Since interest
    ///     is always computed dynamically as debt * (cumulativeIndexNew / cumulativeIndexOpen - 1),
    ///     cumulativeIndexOpen needs to be updated, as the debt amount has changed
    ///
    /// - Decrease debt:
    ///   + Repays the debt in the following order: quota interest + fees, normal interest + fees, debt;
    ///     In case of interest, if the (remaining) amount is not enough to cover it fully,
    ///     it is split pro-rata between interest and fees to preserve correct fee computations
    ///   + If there were non-zero quota interest, updates the quota interest after repayment
    ///   + If base interest was repaid, updates `cumulativeIndexLastUpdate`
    ///   + If debt was repaid, updates `debt`
    /// @dev For details on cumulativeIndex computations, see `CreditLogic.calcIncrease` and `CreditLogic.calcDecrease`
    ///
    /// @param creditAccount Address of the Credit Account to change debt for
    /// @param amount Amount to increase / decrease the total debt by
    /// @param enabledTokensMask The current enabledTokensMask (required for quota interest computation)
    /// @param action Whether to increase or decrease debt
    /// @return newDebt The new debt principal
    /// @return tokensToEnable The mask of tokens enabled after the operation
    /// @return tokensToDisable The mask of tokens disabled after the operation
    function manageDebt(address creditAccount, uint256 amount, uint256 enabledTokensMask, ManageDebtAction action)
        external
        nonReentrant // U:[CM-5]
        creditFacadeOnly // U:[CM-2]
        returns (uint256 newDebt, uint256 tokensToEnable, uint256 tokensToDisable)
    {
        uint256[] memory collateralHints;
        CreditAccountInfo storage currentCreditAccountInfo = creditAccountInfo[creditAccount];

        CollateralDebtData memory collateralDebtData = _calcDebtAndCollateral({
            creditAccount: creditAccount,
            enabledTokensMask: enabledTokensMask,
            collateralHints: collateralHints,
            minHealthFactor: PERCENTAGE_FACTOR,
            task: (action == ManageDebtAction.INCREASE_DEBT)
                ? CollateralCalcTask.GENERIC_PARAMS
                : CollateralCalcTask.DEBT_ONLY
        }); // U:[CM-10, 11]

        uint256 newCumulativeIndex;
        if (action == ManageDebtAction.INCREASE_DEBT) {
            /// INCREASE DEBT

            (newDebt, newCumulativeIndex) = CreditLogic.calcIncrease({
                amount: amount,
                debt: collateralDebtData.debt,
                cumulativeIndexNow: collateralDebtData.cumulativeIndexNow,
                cumulativeIndexLastUpdate: collateralDebtData.cumulativeIndexLastUpdate
            }); // U:[CM-10]

            _poolLendCreditAccount(amount, creditAccount); // U:[CM-10]

            tokensToEnable = UNDERLYING_TOKEN_MASK; // U:[CM-10]
        } else {
            // DECREASE DEBT

            // Pays the entire amount back to the pool
            ICreditAccountBase(creditAccount).transfer({token: underlying, to: pool, amount: amount}); // U:[CM-11]

            uint128 newCumulativeQuotaInterest;
            uint128 newQuotaProfits;
            {
                uint256 profit;

                uint128 quotaProfits = (supportsQuotas) ? currentCreditAccountInfo.quotaProfits : 0;

                (newDebt, newCumulativeIndex, profit, newCumulativeQuotaInterest, newQuotaProfits) = CreditLogic
                    .calcDecrease({
                    amount: _amountMinusFee(amount),
                    debt: collateralDebtData.debt,
                    cumulativeIndexNow: collateralDebtData.cumulativeIndexNow,
                    cumulativeIndexLastUpdate: collateralDebtData.cumulativeIndexLastUpdate,
                    cumulativeQuotaInterest: collateralDebtData.cumulativeQuotaInterest,
                    quotaProfits: quotaProfits,
                    feeInterest: feeInterest
                }); // U:[CM-11]

                /// @dev The amount of principal repaid is what is left after repaying all interest and fees
                ///      and is the difference between newDebt and debt
                _poolRepayCreditAccount(collateralDebtData.debt - newDebt, profit, 0); // U:[CM-11]
            }

            /// If quota logic is supported, we need to accrue quota interest in order to keep
            /// quota interest indexes in PQK and cumulativeQuotaInterest in Credit Manager consistent
            /// with each other, since this action caches all quota interest in Credit Manager
            if (supportsQuotas) {
                IPoolQuotaKeeperV3(collateralDebtData._poolQuotaKeeper).accrueQuotaInterest({
                    creditAccount: creditAccount,
                    tokens: collateralDebtData.quotedTokens
                });
<<<<<<< HEAD
                currentCreditAccountInfo.cumulativeQuotaInterest = newCumulativeQuotaInterest + 1; // U:[CM-11]
                currentCreditAccountInfo.quotaProfits = newQuotaProfits;
=======
                creditAccountInfo[creditAccount].cumulativeQuotaInterest = newCumulativeQuotaInterest + 1; // U:[CM-11]
                creditAccountInfo[creditAccount].quotaProfits = newQuotaProfits;
>>>>>>> 73f9e151
            }

            /// If the entire underlying balance was spent on repayment, it is disabled
            if (IERC20Helper.balanceOf({token: underlying, holder: creditAccount}) <= 1) {
                tokensToDisable = UNDERLYING_TOKEN_MASK; // U:[CM-11]
            }
        }

        currentCreditAccountInfo.debt = newDebt; // U:[CM-10, 11]
        currentCreditAccountInfo.cumulativeIndexLastUpdate = newCumulativeIndex; // U:[CM-10, 11]
    }

    /// @notice Transfer collateral from the payer to the credit account
    /// @param payer Address of the account which will be charged to provide additional collateral
    /// @param creditAccount Address of the Credit Account
    /// @param token Collateral token to add
    /// @param amount Amount to add
    function addCollateral(address payer, address creditAccount, address token, uint256 amount)
        external
        nonReentrant // U:[CM-5]
        creditFacadeOnly // U:[CM-2]
        returns (uint256 tokenMask)
    {
        tokenMask = getTokenMaskOrRevert({token: token}); // U:[CM-13]
        IERC20(token).safeTransferFrom({from: payer, to: creditAccount, value: amount}); // U:[CM-13]
    }

    ///
    /// APPROVALS
    ///

    /// @notice Requests the Credit Account to approve a collateral token to another contract.
    /// @param token Collateral token to approve
    /// @param amount New allowance amount
    function approveCreditAccount(address token, uint256 amount)
        external
        override
        nonReentrant // U:[CM-5]
    {
        address targetContract = _getTargetContractOrRevert(); // U:[CM-3]
        _approveSpender({
            creditAccount: getActiveCreditAccountOrRevert(),
            token: token,
            spender: targetContract,
            amount: amount
        }); // U:[CM-14]
    }

    /// @notice Revokes allowances for specified spender/token pairs
    /// @dev When used with an older account factory, the Credit Manager may receive
    ///      an account with existing allowances. If the user is not comfortable with
    ///      these allowances, they can revoke them.
    /// @param creditAccount Credit Account to revoke allowances for
    /// @param revocations Spender/token pairs to revoke allowances for
    function revokeAdapterAllowances(address creditAccount, RevocationPair[] calldata revocations)
        external
        override
        nonReentrant // U:[CM-5]
        creditFacadeOnly // U:[CM-2]
    {
        uint256 numRevocations = revocations.length;
        unchecked {
            for (uint256 i; i < numRevocations; ++i) {
                address spender = revocations[i].spender;
                address token = revocations[i].token;

                if (spender == address(0) || token == address(0)) {
                    revert ZeroAddressException(); // U:[CM-15]
                }
                uint256 allowance = IERC20(token).allowance(creditAccount, spender); // U:[CM-15]
                /// It checks that token is in collateral token list in _approveSpender function
                if (allowance > 1) {
                    _approveSpender({creditAccount: creditAccount, token: token, spender: spender, amount: 0}); // U:[CM-15]
                }
            }
        }
    }

    /// @notice Internal wrapper for approving tokens, used to optimize contract size, since approvals
    ///         are used in several functions
    /// @param creditAccount Address of the Credit Account
    /// @param token Token to give an approval for
    /// @param spender The address of the spender
    /// @param amount The new allowance amount
    function _approveSpender(address creditAccount, address token, address spender, uint256 amount) internal {
        // Checks that the token is a collateral token
        // Forbidden tokens can be approved, since users need that to
        // sell them off
        getTokenMaskOrRevert({token: token}); // U:[CM-15]

        // The approval logic is isolated into `CreditAccountHelper.safeApprove`. See the corresponding
        // library for details
        ICreditAccountBase(creditAccount).safeApprove({token: token, spender: spender, amount: amount}); // U:[CM-15]
    }

    /// @notice Requests a Credit Account to make a low-level call with provided data
    /// This is the intended pathway for state-changing interactions with 3rd-party protocols
    /// @param data Data to pass with the call
    function execute(bytes calldata data)
        external
        override
        nonReentrant // U:[CM-5]
        returns (bytes memory)
    {
        address targetContract = _getTargetContractOrRevert(); // U:[CM-3]

        // Returned data is provided as-is to the caller;
        // It is expected that is is parsed and returned as a correct type
        // by the adapter itself.
        address creditAccount = getActiveCreditAccountOrRevert(); // U:[CM-16]
        return ICreditAccountBase(creditAccount).execute(targetContract, data); // U:[CM-16]
    }

    /// @notice Returns the target contract associated with the calling address (which is assumed to be an adapter),
    ///      and reverts if there is none. Used to ensure that an adapter can only make calls to its own target
    function _getTargetContractOrRevert() internal view returns (address targetContract) {
        targetContract = adapterToContract[msg.sender]; // U:[CM-15, 16]
        if (targetContract == address(0)) {
            revert CallerNotAdapterException(); // U:[CM-3]
        }
    }

    /// @notice Sets the active credit account (credit account returned to adapters to work on) to the provided address
    /// @dev CreditFacade must always ensure that `_activeCreditAccount` is address(1) between calls
    function setActiveCreditAccount(address creditAccount)
        external
        override
        nonReentrant // U:[CM-5]
        creditFacadeOnly // U:[CM-2]
    {
        _activeCreditAccount = creditAccount;
    }

    /// @notice Returns the current active credit account
    function getActiveCreditAccountOrRevert() public view override returns (address creditAccount) {
        creditAccount = _activeCreditAccount;
        if (creditAccount == address(1)) revert ActiveCreditAccountNotSetException();
    }

    //
    // COLLATERAL VALIDITY AND ACCOUNT HEALTH CHECKS
    //

    /// @notice Performs a full health check on an account with a custom order of evaluated tokens and
    ///      a custom minimal health factor
    /// @param creditAccount Address of the Credit Account to check
    /// @param enabledTokensMask Current enabled token mask
    /// @param collateralHints Array of token masks in the desired order of evaluation
    /// @param minHealthFactor Minimal health factor of the account, in PERCENTAGE format
    function fullCollateralCheck(
        address creditAccount,
        uint256 enabledTokensMask,
        uint256[] memory collateralHints,
        uint16 minHealthFactor
    )
        external
        nonReentrant // U:[CM-5]
        creditFacadeOnly // U:[CM-2]
        returns (uint256)
    {
        if (minHealthFactor < PERCENTAGE_FACTOR) {
            revert CustomHealthFactorTooLowException(); // U:[CM-17]
        }

        /// Performs a generalized debt and collteral computation with the
        /// task FULL_COLLATERAL_CHECK_LAZY. This ensures that collateral computations
        /// stop as soon as it is determined that there is enough collateral to cover the debt,
        /// which is done in order to save gas
        CollateralDebtData memory collateralDebtData = _calcDebtAndCollateral({
            creditAccount: creditAccount,
            minHealthFactor: minHealthFactor,
            collateralHints: collateralHints,
            enabledTokensMask: enabledTokensMask,
            task: CollateralCalcTask.FULL_COLLATERAL_CHECK_LAZY
        }); // U:[CM-18]

        /// If the TWV value outputted by the collateral computation is less than
        /// total debt, the full collateral check has failed
        if (collateralDebtData.twvUSD < collateralDebtData.totalDebtUSD) {
            revert NotEnoughCollateralException(); // U:[CM-18]
        }

        uint256 enabledTokensMaskAfter = collateralDebtData.enabledTokensMask;
        /// During a multicall, all changes to enabledTokenMask are stored in-memory
        /// to avoid redundant storage writes. Saving to storage is only done at the end
        /// of a full collateral check, which is performed after every multicall
        _saveEnabledTokensMask(creditAccount, enabledTokensMaskAfter); // U:[CM-18]
        return enabledTokensMaskAfter;
    }

    /// @notice Returns whether the passed credit account is unhealthy given the provided minHealthFactor
    /// @param creditAccount Address of the credit account to check
    /// @param minHealthFactor The health factor below which the function would
    ///                        consider the account unhealthy
    function isLiquidatable(address creditAccount, uint16 minHealthFactor) external view override returns (bool) {
        uint256[] memory collateralHints;

        CollateralDebtData memory collateralDebtData = _calcDebtAndCollateral({
            creditAccount: creditAccount,
            enabledTokensMask: enabledTokensMaskOf(creditAccount),
            collateralHints: collateralHints,
            minHealthFactor: minHealthFactor,
            task: CollateralCalcTask.FULL_COLLATERAL_CHECK_LAZY
        }); // U:[CM-18]

        return collateralDebtData.twvUSD < collateralDebtData.totalDebtUSD; // U:[CM-18]
    }

    /// @notice Calculates parameters related to account's debt and collateral,
    ///         with level of detail dependent on `task`
    /// @dev Unlike previous versions, Gearbox V3 uses a generalized Credit Manager function to compute debt and collateral
    ///      that is then reused in other contracts (including third-party contracts, such as bots). This allows to ensure that account health
    ///      computation logic is uniform across the codebase. The returned collateralDebtData object is intended to be a complete set of
    ///      data required to track account health, but can be filled partially to avoid unnecessary computation where needed.
    /// @param creditAccount Credit Account to compute parameters for
    /// @param task Determines the parameters to compute:
    ///             * GENERIC_PARAMS - computes debt and raw base interest indexes
    ///             * DEBT_ONLY - computes all debt parameters, including totalDebt, accrued base/quota interest and associated fees;
    ///               if quota logic is enabled, also returns all data relevant to quota interest and collateral computations in the struct
    ///             * DEBT_COLLATERAL_WITHOUT_WITHDRAWALS - computes all debt parameters and the total value of collateral
    ///               (both weighted and unweighted, in USD and underlying).
    ///             * DEBT_COLLATERAL_CANCEL_WITHDRAWALS - same as above, but includes immature withdrawals into the total value of the Credit Account;
    ///               NB: The value of withdrawals is not included into the total weighted value, so they have no bearing on whether an account can be
    ///               liquidated. However, during liquidations it is prudent to return immature withdrawals to the Credit Account, to defend against attacks
    ///               that involve withdrawals combined with oracle manipulations. Hence, this collateral computation method is used for liquidations.
    ///             * DEBT_COLLATERAL_FORCE_CANCEL_WITHDRAWALS - same as above, but also includes mature withdrawals into the total value of the Credit Account;
    ///               NB: This method of calculation is used for emergency liquidations. Emergency liquidations are performed when the system is paused due to a
    ///               perceived security risk. Returning mature withdrawals is a contingency for the case where a malicious withdrawal is scheduled, the system
    ///               is paused, and the withdrawal matures while the DAO coordinates a response.
    /// @return collateralDebtData A struct containing debt and collateral parameters. It is filled based on the passed task.
    ///                            For more information on struct fields, see its definition along the `ICreditManagerV3` interface
    function calcDebtAndCollateral(address creditAccount, CollateralCalcTask task)
        external
        view
        override
        returns (CollateralDebtData memory collateralDebtData)
    {
        uint256[] memory collateralHints;

        /// @dev FULL_COLLATERAL_CHECK_LAZY is a special calculation type
        ///      that can only be used safely internally, since it can stop early
        ///      and possibly return incorrect TWV/TV values. Therefore, it is
        ///      prevented from being called internally
        if (task == CollateralCalcTask.FULL_COLLATERAL_CHECK_LAZY) {
            revert IncorrectParameterException(); // U:[CM-19]
        }

        collateralDebtData = _calcDebtAndCollateral({
            creditAccount: creditAccount,
            enabledTokensMask: enabledTokensMaskOf(creditAccount),
            collateralHints: collateralHints,
            minHealthFactor: PERCENTAGE_FACTOR,
            task: task
        }); // U:[CM-20]
    }

    /// @notice Implementation for `calcDebtAndCollateral`.
    /// @param creditAccount Credit Account to compute collateral for
    /// @param enabledTokensMask Current enabled tokens mask
    /// @param collateralHints Array of token masks in the desired order of evaluation.
    ///        Used to optimize the length of lazy evaluation by putting the most valuable
    ///        tokens on the account first.
    /// @param minHealthFactor The health factor to stop the lazy evaluation at
    /// @param task The type of calculation to perform (see `calcDebtAndCollateral` for details)
    function _calcDebtAndCollateral(
        address creditAccount,
        uint256 enabledTokensMask,
        uint256[] memory collateralHints,
        uint16 minHealthFactor,
        CollateralCalcTask task
    ) internal view returns (CollateralDebtData memory collateralDebtData) {
        CreditAccountInfo storage currentCreditAccountInfo = creditAccountInfo[creditAccount];

        /// GENERIC PARAMS
        /// The generic parameters include the debt principal and base interest current and LU indexes
        /// This is the minimal amount of debt data required to perform computations after increasing debt.
        collateralDebtData.debt = currentCreditAccountInfo.debt; // U:[CM-20]
        collateralDebtData.cumulativeIndexLastUpdate = currentCreditAccountInfo.cumulativeIndexLastUpdate; // U:[CM-20]
        collateralDebtData.cumulativeIndexNow = _poolCumulativeIndexNow(); // U:[CM-20]

        if (task == CollateralCalcTask.GENERIC_PARAMS) {
            return collateralDebtData;
        } // U:[CM-20]

        /// DEBT
        /// Debt parameters include accrued interest (with quota interest included, if applicable) and fees
        /// Parameters related to quoted tokens are cached inside the struct, since they are read from storage
        /// during quota interest computation and can be later reused to compute quota token collateral
        collateralDebtData.enabledTokensMask = enabledTokensMask; // U:[CM-21]

        if (supportsQuotas) {
            collateralDebtData._poolQuotaKeeper = poolQuotaKeeper(); // U:[CM-21]

            (
                collateralDebtData.quotedTokens,
                collateralDebtData.cumulativeQuotaInterest,
                collateralDebtData.quotas,
                collateralDebtData.quotedLts,
                collateralDebtData.quotedTokensMask
            ) = _getQuotedTokensData({
                creditAccount: creditAccount,
                enabledTokensMask: enabledTokensMask,
                collateralHints: collateralHints,
                _poolQuotaKeeper: collateralDebtData._poolQuotaKeeper
            }); // U:[CM-21]

            collateralDebtData.cumulativeQuotaInterest += currentCreditAccountInfo.cumulativeQuotaInterest - 1; // U:[CM-21]

            collateralDebtData.accruedInterest = collateralDebtData.cumulativeQuotaInterest;
            collateralDebtData.accruedFees = currentCreditAccountInfo.quotaProfits;
        }

        collateralDebtData.accruedInterest += CreditLogic.calcAccruedInterest({
            amount: collateralDebtData.debt,
            cumulativeIndexLastUpdate: collateralDebtData.cumulativeIndexLastUpdate,
            cumulativeIndexNow: collateralDebtData.cumulativeIndexNow
        }); // U:[CM-21] // I: [CMQ-07]

        collateralDebtData.accruedFees += (collateralDebtData.accruedInterest * feeInterest) / PERCENTAGE_FACTOR; // U:[CM-21]

        if (task == CollateralCalcTask.DEBT_ONLY) return collateralDebtData; // U:[CM-21]

        /// COLLATERAL
        /// Collateral values such as total value / total weighted value are computed and saved into the struct
        /// And zero-balance tokens encountered are removed from enabledTokensMask inside the struct as well
        /// If the task is FULL_COLLATERAL_CHECK_LAZY, then collateral value are only computed until twvUSD > totalDebtUSD,
        /// and any extra collateral on top of that is not included into the account's value
        address _priceOracle = priceOracle;

        collateralDebtData.totalDebtUSD = _convertToUSD({
            _priceOracle: _priceOracle,
            amountInToken: collateralDebtData.calcTotalDebt(),
            token: underlying
        }); // U:[CM-22]

        /// The logic for computing collateral is isolated into the `CreditLogic` library. See `CreditLogic.calcCollateral` for details.
        uint256 tokensToDisable;
        (collateralDebtData.totalValueUSD, collateralDebtData.twvUSD, tokensToDisable) = collateralDebtData
            .calcCollateral({
            creditAccount: creditAccount,
            underlying: underlying,
            lazy: task == CollateralCalcTask.FULL_COLLATERAL_CHECK_LAZY,
            minHealthFactor: minHealthFactor,
            collateralHints: collateralHints,
            priceOracle: _priceOracle,
            collateralTokenByMaskFn: _collateralTokenByMask,
            convertToUSDFn: _convertToUSD
        }); // U:[CM-22]

        collateralDebtData.enabledTokensMask = enabledTokensMask.disable(tokensToDisable); // U:[CM-22]

        if (task == CollateralCalcTask.FULL_COLLATERAL_CHECK_LAZY) {
            return collateralDebtData;
        }

        /// WITHDRAWALS
        /// Withdrawals are added to the total value of the account primarily for liquidation purposes,
        /// since we want to return withdrawals to the Credit Account but also need to ensure that
        /// they are included into remainingFunds.
        if ((task != CollateralCalcTask.DEBT_COLLATERAL_WITHOUT_WITHDRAWALS) && _hasWithdrawals(creditAccount)) {
            collateralDebtData.totalValueUSD += _getCancellableWithdrawalsValue({
                _priceOracle: _priceOracle,
                creditAccount: creditAccount,
                isForceCancel: task == CollateralCalcTask.DEBT_COLLATERAL_FORCE_CANCEL_WITHDRAWALS
            }); // U:[CM-23]
        }

        /// The underlying-denominated total value is also added for liquidation payments calculations, unless the data is computed
        /// for fullCollateralCheck, which doesn't need this
        collateralDebtData.totalValue = _convertFromUSD(_priceOracle, collateralDebtData.totalValueUSD, underlying); // U:[CM-22,23]
    }

    /// @notice Gathers all data on the Credit Account's quoted tokens and quota interest
    /// @param creditAccount Credit Account to return quoted token data for
    /// @param enabledTokensMask Current mask of enabled tokens
    /// @param _poolQuotaKeeper The PoolQuotaKeeper contract storing the quota and quota interest data
    /// @return quotaTokens An array of address of quoted tokens on the Credit Account
    /// @return outstandingQuotaInterest Quota interest that has not been saved in the Credit Manager
    /// @return quotas Current quotas on quoted tokens, in the same order as quoted tokens
    /// @return lts Current lts of quoted tokens, in the same order as quoted tokens
    /// @return _quotedTokensMask The mask of enabled quoted tokens on the account
    function _getQuotedTokensData(
        address creditAccount,
        uint256 enabledTokensMask,
        uint256[] memory collateralHints,
        address _poolQuotaKeeper
    )
        internal
        view
        returns (
            address[] memory quotaTokens,
            uint128 outstandingQuotaInterest,
            uint256[] memory quotas,
            uint16[] memory lts,
            uint256 _quotedTokensMask
        )
    {
        uint256 _maxEnabledTokens = maxEnabledTokens; // U:[CM-24]
        _quotedTokensMask = quotedTokensMask; // U:[CM-24]

        uint256 tokensToCheckMask = enabledTokensMask & _quotedTokensMask; // U:[CM-24]

        // If there are not quoted tokens on the account, then zero-length arrays are returned
        // This is desirable, as it makes it simple to check whether there are any quoted tokens
        if (tokensToCheckMask != 0) {
            quotaTokens = new address[](_maxEnabledTokens); // U:[CM-24]
            quotas = new uint256[](_maxEnabledTokens); // U:[CM-24]
            lts = new uint16[](_maxEnabledTokens); // U:[CM-24]

            uint256 j;

            uint256 len = collateralHints.length;

            //  Picks creditAccount on top of stack to remove stack to deep error
            address ca = creditAccount;
            unchecked {
                for (uint256 i; tokensToCheckMask != 0; ++i) {
                    uint256 tokenMask;

                    tokenMask = (i < len) ? collateralHints[i] : 1 << (i - len);

                    if (tokensToCheckMask & tokenMask != 0) {
                        if (j == _maxEnabledTokens) {
                            revert TooManyEnabledTokensException(); // U:[CM-24]
                        }

                        address token; // U:[CM-24]
                        (token, lts[j]) = _collateralTokenByMask({tokenMask: tokenMask, calcLT: true}); // U:[CM-24]

                        quotaTokens[j] = token; // U:[CM-24]

                        uint128 outstandingInterestDelta;
                        (quotas[j], outstandingInterestDelta) =
                            IPoolQuotaKeeperV3(_poolQuotaKeeper).getQuotaAndOutstandingInterest(ca, token); // U:[CM-24]

                        /// Quota interest is equal to quota * APY * time. Since quota is a uint96, this is unlikely to overflow in any realistic scenario.
                        outstandingQuotaInterest += outstandingInterestDelta; // U:[CM-24]

                        ++j; // U:[CM-24]
                    }
                    tokensToCheckMask = tokensToCheckMask.disable(tokenMask);
                }
            }
        }
    }

    //
    // QUOTAS MANAGEMENT
    //

    /// @notice Updates credit account's quotas for multiple tokens
    /// @param creditAccount Address of credit account
    /// @param token Address of quoted token
    /// @param quotaChange Change in quota in SIGNED format
    function updateQuota(address creditAccount, address token, int96 quotaChange, uint96 minQuota, uint96 maxQuota)
        external
        override
        nonReentrant // U:[CM-5]
        creditFacadeOnly // U:[CM-2]
        returns (int96 realQuotaChange, uint256 tokensToEnable, uint256 tokensToDisable)
    {
        /// The PoolQuotaKeeper returns the interest to be cached (quota interest is computed dynamically,
        /// so the cumulative index inside PQK needs to be updated before setting the new quota value).
        /// PQK also reports whether the quota was changed from zero to non-zero and vice versa, in order to
        /// safely enable and disable quoted tokens
        uint128 caInterestChange;
        bool enable;
        bool disable;
        uint128 tradingFees;

        (caInterestChange, tradingFees, realQuotaChange, enable, disable) = IPoolQuotaKeeperV3(poolQuotaKeeper())
            .updateQuota({
            creditAccount: creditAccount,
            token: token,
            quotaChange: quotaChange,
            minQuota: minQuota,
            maxQuota: maxQuota
        }); // U:[CM-25] // I: [CMQ-3]

        if (enable) {
            tokensToEnable = getTokenMaskOrRevert(token); // U:[CM-25]
        } else if (disable) {
            tokensToDisable = getTokenMaskOrRevert(token); // U:[CM-25]
        }

        creditAccountInfo[creditAccount].cumulativeQuotaInterest += caInterestChange; // U:[CM-25] // I: [CMQ-3]

        if (tradingFees != 0) {
            creditAccountInfo[creditAccount].quotaProfits += tradingFees;
        }
    }

    ///
    /// WITHDRAWALS
    ///

    /// @notice Schedules a delayed withdrawal of an asset from the account.
    /// @dev Withdrawals in Gearbox V3 are generally delayed for safety, and an intermediate WithdrawalManagerV3 contract
    ///      is used to store funds pending a withdrawal. When the withdrawal matures, a corresponding `claimWithdrawals` function
    ///      can be used to receive them outside the Gearbox system.
    /// @param creditAccount Credit Account to schedule a withdrawal for
    /// @param token Token to withdraw
    /// @param amount Amount to withdraw
    function scheduleWithdrawal(address creditAccount, address token, uint256 amount)
        external
        override
        nonReentrant // U:[CM-5]
        creditFacadeOnly // U:[CM-2]
        returns (uint256 tokensToDisable)
    {
        uint256 tokenMask = getTokenMaskOrRevert({token: token}); // U:[CM-26]

        // If the configured delay is zero, then sending funds to the WithdrawalManagerV3 can be skipped
        // and they can be sent directly to the user
        if (IWithdrawalManagerV3(withdrawalManager).delay() == 0) {
            address borrower = getBorrowerOrRevert({creditAccount: creditAccount});
            _safeTokenTransfer({
                creditAccount: creditAccount,
                token: token,
                to: borrower,
                amount: amount,
                convertToETH: false
            }); // U:[CM-27]
        } else {
            uint256 delivered = ICreditAccountBase(creditAccount).transferDeliveredBalanceControl({
                token: token,
                to: withdrawalManager,
                amount: amount
            }); // U:[CM-28]

            IWithdrawalManagerV3(withdrawalManager).addScheduledWithdrawal({
                creditAccount: creditAccount,
                token: token,
                amount: delivered,
                tokenIndex: tokenMask.calcIndex()
            }); // U:[CM-28]

            // WITHDRAWAL_FLAG is enabled on the account to efficiently determine
            // whether the account has pending withdrawals in the future
            _enableFlag({creditAccount: creditAccount, flag: WITHDRAWAL_FLAG});
        }

        if (IERC20Helper.balanceOf({token: token, holder: creditAccount}) <= 1) {
            tokensToDisable = tokenMask; // U:[CM-27]
        }
    }

    /// @notice Resolves pending withdrawals, with logic dependent on the passed action.
    /// @param creditAccount Credit Account to claim withdrawals for
    /// @param to Address to claim withdrawals to
    /// @param action Action to perform:
    ///               * CLAIM - claims mature withdrawals to `to`, leaving immature withdrawals as-is
    ///               * CANCEL - claims mature withdrawals and returns immature withdrawals to the credit account
    ///               * FORCE_CLAIM - claims all pending withdrawals, regardless of maturity
    ///               * FORCE_CANCEL - returns all pending withdrawals to the Credit Account regardless of maturity
    function claimWithdrawals(address creditAccount, address to, ClaimAction action)
        external
        override
        nonReentrant // U:[CM-5]
        creditFacadeOnly // U:[CM-2]
        returns (uint256 tokensToEnable)
    {
        if (_hasWithdrawals(creditAccount)) {
            bool hasScheduled;

            (hasScheduled, tokensToEnable) =
                IWithdrawalManagerV3(withdrawalManager).claimScheduledWithdrawals(creditAccount, to, action); // U:[CM-29]

            if (!hasScheduled) {
                // WITHDRAWAL_FLAG is disabled when there are no more pending withdrawals
                _disableFlag(creditAccount, WITHDRAWAL_FLAG); // U:[CM-29]
            }
        }
    }

    /// @notice Computes the value of cancellable withdrawals to add to Credit Account value
    /// @param _priceOracle Price Oracle to compute the value of withdrawn assets
    /// @param creditAccount Credit Account to compute value for
    /// @param isForceCancel Whether to cancel all withdrawals or only immature ones
    function _getCancellableWithdrawalsValue(address _priceOracle, address creditAccount, bool isForceCancel)
        internal
        view
        returns (uint256 totalValueUSD)
    {
        (address token1, uint256 amount1, address token2, uint256 amount2) =
            IWithdrawalManagerV3(withdrawalManager).cancellableScheduledWithdrawals(creditAccount, isForceCancel); // U:[CM-30]

        if (amount1 != 0) {
            totalValueUSD = _convertToUSD({_priceOracle: _priceOracle, amountInToken: amount1, token: token1}); // U:[CM-30]
        }
        if (amount2 != 0) {
            totalValueUSD += _convertToUSD({_priceOracle: _priceOracle, amountInToken: amount2, token: token2}); // U:[CM-30]
        }
    }

    //
    // TRANSFER HELPERS
    //

    /// @notice Transfers all enabled assets from a Credit Account to the "to" address
    /// @param creditAccount Credit Account to transfer assets from
    /// @param to Recipient address
    /// @param convertToETH Whether WETH must be converted to ETH before sending
    /// @param tokensToTransferMask A bit mask encoding tokens to be transfered. All of the tokens included
    ///        in the mask will be transferred. If any tokens need to be skipped, they must be
    ///        excluded from the mask beforehand.
    function _batchTokensTransfer(address creditAccount, address to, bool convertToETH, uint256 tokensToTransferMask)
        internal
    {
        // Since tokensToTransferMask encodes all enabled tokens as 1, tokenMask > enabledTokensMask is equivalent
        // to the last 1 bit being passed. The loop can be ended at this point
        unchecked {
            for (
                uint256 tokenMask = UNDERLYING_TOKEN_MASK; tokenMask <= tokensToTransferMask; tokenMask = tokenMask << 1
            ) {
                // enabledTokensMask & tokenMask == tokenMask when the token is enabled, and 0 otherwise
                if (tokensToTransferMask & tokenMask != 0) {
                    address token = getTokenByMask(tokenMask); // U:[CM-31]
                    uint256 amount = IERC20Helper.balanceOf({token: token, holder: creditAccount}); // U:[CM-31]
                    if (amount > 1) {
                        // 1 is subtracted from amount to leave a non-zero value in the balance mapping, optimizing future writes
                        // Since the amount is checked to be more than 1, the block can be marked as unchecked
                        _safeTokenTransfer({
                            creditAccount: creditAccount,
                            token: token,
                            to: to,
                            amount: amount - 1,
                            convertToETH: convertToETH
                        }); // U:[CM-31]
                    }
                }
            }
        }
    }

    /// @notice Requests the Credit Account to transfer a token to another address
    ///         If transfer fails (e.g., `to` gets blacklisted in the token), the token will be transferred
    ///         to withdrawal manager from which `to` can later claim it to an arbitrary address.
    /// @param creditAccount Address of the sender Credit Account
    /// @param token Address of the token
    /// @param to Recipient address
    /// @param amount Amount to transfer
    /// @param convertToETH If true, WETH will be transferred to withdrawal manager, from which Credit Facade can
    ///        claim it as ETH later in the transaction (ignored if token is not WETH)
    function _safeTokenTransfer(address creditAccount, address token, address to, uint256 amount, bool convertToETH)
        internal
    {
        if (convertToETH && token == weth) {
            ICreditAccountBase(creditAccount).transfer({token: token, to: withdrawalManager, amount: amount}); // U:[CM-31, 32]
            _addImmediateWithdrawal({token: token, to: msg.sender, amount: amount}); // U:[CM-31, 32]
        } else {
            try ICreditAccountBase(creditAccount).safeTransfer({token: token, to: to, amount: amount}) {
                // U:[CM-31, 32, 33]
            } catch {
                uint256 delivered = ICreditAccountBase(creditAccount).transferDeliveredBalanceControl({
                    token: token,
                    to: withdrawalManager,
                    amount: amount
                }); // U:[CM-33]
                _addImmediateWithdrawal({token: token, to: to, amount: delivered}); // U:[CM-33]
            }
        }
    }

    //
    // GETTERS
    //

    /// @notice Returns the mask for the provided token
    /// @param token Token to returns the mask for
    function getTokenMaskOrRevert(address token) public view override returns (uint256 tokenMask) {
        tokenMask = (token == underlying) ? 1 : tokenMasksMapInternal[token]; // U:[CM-34]
        if (tokenMask == 0) revert TokenNotAllowedException(); // U:[CM-34]
    }

    /// @notice Returns the collateral token with requested mask
    /// @param tokenMask Token mask corresponding to the token
    function getTokenByMask(uint256 tokenMask) public view override returns (address token) {
        (token,) = _collateralTokenByMask({tokenMask: tokenMask, calcLT: false}); // U:[CM-34]
    }

    /// @notice Returns the liquidation threshold for the provided token
    /// @param token Token to retrieve the LT for
    function liquidationThresholds(address token) public view override returns (uint16 lt) {
        uint256 tokenMask = getTokenMaskOrRevert(token);
        (, lt) = _collateralTokenByMask({tokenMask: tokenMask, calcLT: true}); // U:[CM-42]
    }

    /// @notice Returns the collateral token with requested mask and its liquidationThreshold
    /// @param tokenMask Token mask corresponding to the token
    function collateralTokenByMask(uint256 tokenMask)
        public
        view
        override
        returns (address token, uint16 liquidationThreshold)
    {
        return _collateralTokenByMask({tokenMask: tokenMask, calcLT: true}); // U:[CM-34, 42]
    }

    /// @notice Returns the collateral token with requested mask and its liquidationThreshold
    /// @param tokenMask Token mask corresponding to the token
    function _collateralTokenByMask(uint256 tokenMask, bool calcLT)
        internal
        view
        returns (address token, uint16 liquidationThreshold)
    {
        // The underlying is a special case and its mask is always 1
        if (tokenMask == 1) {
            token = underlying; // U:[CM-34]
            liquidationThreshold = ltUnderlying; // U:[CM-35]
        } else {
            CollateralTokenData storage tokenData = collateralTokensData[tokenMask]; // U:[CM-34]
            token = tokenData.getTokenOrRevert(); // U:[CM-34]

            if (calcLT) {
                // The logic to calculate a ramping LT is isolated to the `CreditLogic` library.
                // See `CreditLogic.getLiquidationThreshold()` for details.
                liquidationThreshold = tokenData.getLiquidationThreshold(); // U:[CM-42]
            }
        }
    }

    /// @notice Returns the fee parameters of the Credit Manager
    /// @return _feeInterest Percentage of interest taken by the protocol as profit
    /// @return _feeLiquidation Percentage of account value taken by the protocol as profit
    ///         during unhealthy account liquidations
    /// @return _liquidationDiscount Multiplier that reduces the effective totalValue during unhealthy account liquidations,
    ///         allowing the liquidator to take the unaccounted for remainder as premium. Equal to (1 - liquidationPremium)
    /// @return _feeLiquidationExpired Percentage of account value taken by the protocol as profit
    ///         during expired account liquidations
    /// @return _liquidationDiscountExpired Multiplier that reduces the effective totalValue during expired account liquidations,
    ///         allowing the liquidator to take the unaccounted for remainder as premium. Equal to (1 - liquidationPremiumExpired)
    function fees()
        external
        view
        override
        returns (
            uint16 _feeInterest,
            uint16 _feeLiquidation,
            uint16 _liquidationDiscount,
            uint16 _feeLiquidationExpired,
            uint16 _liquidationDiscountExpired
        )
    {
        _feeInterest = feeInterest; // U:[CM-41]
        _feeLiquidation = feeLiquidation; // U:[CM-41]
        _liquidationDiscount = liquidationDiscount; // U:[CM-41]
        _feeLiquidationExpired = feeLiquidationExpired; // U:[CM-41]
        _liquidationDiscountExpired = liquidationDiscountExpired; // U:[CM-41]
    }

    /// @notice Address of the connected pool
    /// @dev [DEPRECATED]: use pool() instead.
    function poolService() external view returns (address) {
        return pool; // U:[CM-1]
    }

    /// @notice Adress of the connected PoolQuotaKeeper
    /// @dev PoolQuotaKeeper is a contract that manages token quota parameters
    ///      and computes quota interest. Since quota interest is paid directly to the pool,
    ///      this contract is responsible for aligning quota interest values between the
    ///      pool, gauge and the Credit Manager
    function poolQuotaKeeper() public view returns (address) {
        return IPoolV3(pool).poolQuotaKeeper(); // U:[CM-47]
    }

    ///
    /// CREDIT ACCOUNT INFO
    ///

    /// @notice Returns the owner of the provided CA, or reverts if there is none
    /// @param creditAccount Credit Account to get the borrower for
    function getBorrowerOrRevert(address creditAccount) public view override returns (address borrower) {
        borrower = creditAccountInfo[creditAccount].borrower; // U:[CM-35]
        if (borrower == address(0)) revert CreditAccountNotExistsException(); // U:[CM-35]
    }

    /// @notice Returns the mask containing miscellaneous account flags
    /// @dev Currently, the following flags are supported:
    ///      * 1 - WITHDRAWALS_FLAG - whether the account has pending withdrawals
    ///      * 2 - BOT_PERMISSIONS_FLAG - whether the account has non-zero permissions for at least one bot
    /// @param creditAccount Account to get the mask for
    function flagsOf(address creditAccount) public view override returns (uint16) {
        return creditAccountInfo[creditAccount].flags; // U:[CM-35]
    }

    /// @notice Sets a flag for a Credit Account
    /// @param creditAccount Account to set a flag for
    /// @param flag Flag to set
    /// @param value The new flag value
    function setFlagFor(address creditAccount, uint16 flag, bool value)
        external
        override
        nonReentrant // U:[CM-5]
        creditFacadeOnly // U:[CM-2]
    {
        if (value) {
            _enableFlag(creditAccount, flag); // U:[CM-36]
        } else {
            _disableFlag(creditAccount, flag); // U:[CM-36]
        }
    }

    /// @notice Sets the flag in the CA's flag mask to 1
    function _enableFlag(address creditAccount, uint16 flag) internal {
        creditAccountInfo[creditAccount].flags |= flag; // U:[CM-36]
    }

    /// @notice Sets the flag in the CA's flag mask to 0
    function _disableFlag(address creditAccount, uint16 flag) internal {
        creditAccountInfo[creditAccount].flags &= ~flag; // U:[CM-36]
    }

    /// @notice Efficiently checks whether the CA has pending withdrawals using the flag
    function _hasWithdrawals(address creditAccount) internal view returns (bool) {
        return flagsOf(creditAccount) & WITHDRAWAL_FLAG != 0; // U:[CM-36]
    }

    /// @notice Returns the mask containing the account's enabled tokens
    /// @param creditAccount Credit Account to get the mask for
    function enabledTokensMaskOf(address creditAccount) public view override returns (uint256) {
        return creditAccountInfo[creditAccount].enabledTokensMask; // U:[CM-37]
    }

    /// @notice Checks quantity of enabled tokens and saves the mask to creditAccountInfo

    function _saveEnabledTokensMask(address creditAccount, uint256 enabledTokensMask) internal {
        if (enabledTokensMask.calcEnabledTokens() > maxEnabledTokens) {
            revert TooManyEnabledTokensException(); // U:[CM-37]
        }

        creditAccountInfo[creditAccount].enabledTokensMask = enabledTokensMask; // U:[CM-37]
    }

    ///
    /// FEE TOKEN SUPPORT
    ///

    /// @notice Returns the amount that needs to be transferred to get exactly `amount` delivered
    /// @dev Can be overriden in inheritor contracts to support tokens with fees (such as USDT)
    function _amountWithFee(uint256 amount) internal view virtual returns (uint256) {
        return amount;
    }

    /// @notice Returns the amount that will be delivered after `amount` is tranferred
    /// @dev Can be overriden in inheritor contracts to support tokens with fees (such as USDT)
    function _amountMinusFee(uint256 amount) internal view virtual returns (uint256) {
        return amount;
    }

    ///
    /// CREDIT ACCOUNTS
    ///

    /// @notice Returns the full set of currently active Credit Accounts
    function creditAccounts() external view override returns (address[] memory) {
        return creditAccountsSet.values();
    }

    //
    // CONFIGURATION
    //
    // The following functions change vital Credit Manager parameters
    // and can only be called by the Credit Configurator
    //

    /// @notice Adds a token to the list of collateral tokens
    /// @param token Address of the token to add
    function addToken(address token)
        external
        creditConfiguratorOnly // U:[CM-4]
    {
        _addToken(token); // U:[CM-38, 39]
    }

    /// @notice IMPLEMENTATION: addToken
    /// @param token Address of the token to add
    function _addToken(address token) internal {
        // Checks that the token is not already known (has an associated token mask)
        if (tokenMasksMapInternal[token] != 0) {
            revert TokenAlreadyAddedException(); // U:[CM-38]
        }

        // Checks that there aren't too many tokens
        // Since token masks are 255 bit numbers with each bit corresponding to 1 token,
        // only at most 255 are supported
        if (collateralTokensCount >= 255) revert TooManyTokensException(); // U:[CM-38]

        // The tokenMask of a token is a bit mask with 1 at position corresponding to its index
        // (i.e. 2 ** index or 1 << index)
        uint256 tokenMask = 1 << collateralTokensCount; // U:[CM-39]
        tokenMasksMapInternal[token] = tokenMask; // U:[CM-39]

        collateralTokensData[tokenMask].token = token; // U:[CM-39]
        collateralTokensData[tokenMask].timestampRampStart = type(uint40).max; // U:[CM-39]

        unchecked {
            ++collateralTokensCount; // U:[CM-39]
        }
    }

    /// @notice Sets fees and premiums
    /// @param _feeInterest Percentage of interest taken by the protocol as profit
    /// @param _feeLiquidation Percentage of account value taken by the protocol as profit
    ///         during unhealthy account liquidations
    /// @param _liquidationDiscount Multiplier that reduces the effective totalValue during unhealthy account liquidations,
    ///         allowing the liquidator to take the unaccounted for remainder as premium. Equal to (1 - liquidationPremium)
    /// @param _feeLiquidationExpired Percentage of account value taken by the protocol as profit
    ///         during expired account liquidations
    /// @param _liquidationDiscountExpired Multiplier that reduces the effective totalValue during expired account liquidations,
    ///         allowing the liquidator to take the unaccounted for remainder as premium. Equal to (1 - liquidationPremiumExpired)
    function setFees(
        uint16 _feeInterest,
        uint16 _feeLiquidation,
        uint16 _liquidationDiscount,
        uint16 _feeLiquidationExpired,
        uint16 _liquidationDiscountExpired
    )
        external
        creditConfiguratorOnly // U:[CM-4]
    {
        feeInterest = _feeInterest; // U:[CM-40]
        feeLiquidation = _feeLiquidation; // U:[CM-40]
        liquidationDiscount = _liquidationDiscount; // U:[CM-40]
        feeLiquidationExpired = _feeLiquidationExpired; // U:[CM-40]
        liquidationDiscountExpired = _liquidationDiscountExpired; // U:[CM-40]
    }

    /// @notice Sets ramping parameters for a token's liquidation threshold
    /// @dev Ramping parameters allow to decrease the LT gradually over a period of time
    ///         which gives users/bots time to react and adjust their position for the new LT
    /// @dev A static LT can be forced by setting ltInitial to desired LT and setting timestampRampStart to unit40.max
    /// @param token The collateral token to set the LT for
    /// todo: add ltInitial
    /// @param ltFinal The final LT after ramping
    /// @param timestampRampStart Timestamp when the LT starts ramping
    /// @param rampDuration Duration of ramping
    function setCollateralTokenData(
        address token,
        uint16 ltInitial,
        uint16 ltFinal,
        uint40 timestampRampStart,
        uint24 rampDuration
    )
        external
        creditConfiguratorOnly // U:[CM-4]
    {
        if (token == underlying) {
            ltUnderlying = ltInitial; // U:[CM-42]
        } else {
            uint256 tokenMask = getTokenMaskOrRevert({token: token}); // U:[CM-41]
            CollateralTokenData storage tokenData = collateralTokensData[tokenMask];

            tokenData.ltInitial = ltInitial; // U:[CM-42]
            tokenData.ltFinal = ltFinal; // U:[CM-42]
            tokenData.timestampRampStart = timestampRampStart; // U:[CM-42]
            tokenData.rampDuration = rampDuration; // U:[CM-42]
        }
    }

    /// @notice Sets the quoted token mask
    /// @param _quotedTokensMask The new mask
    /// @dev Quoted tokens are counted as collateral not only based on their balances,
    ///         but also on their quotas set in thePpoolQuotaKeeper contract
    ///         Tokens in the mask also incur additional interest based on their quotas
    function setQuotedMask(uint256 _quotedTokensMask)
        external
        creditConfiguratorOnly // U:[CM-4]
    {
        quotedTokensMask = _quotedTokensMask & (type(uint256).max - 1); // U:[CM-43]
    }

    /// @notice Sets the maximal number of enabled tokens on a single Credit Account.
    /// @param _maxEnabledTokens The new enabled token quantity limit.
    function setMaxEnabledTokens(uint8 _maxEnabledTokens)
        external
        creditConfiguratorOnly // U: [CM-4]
    {
        maxEnabledTokens = _maxEnabledTokens; // U:[CM-44]
    }

    /// @notice Sets the link between an adapter and its corresponding targetContract
    /// @param adapter Address of the adapter to be used to access the target contract
    /// @param targetContract A 3rd-party contract for which the adapter is set
    /// @dev The function can be called with (adapter, address(0)) and (address(0), targetContract)
    ///         to disallow a particular target or adapter, since this would set values in respective
    ///         mappings to address(0).
    function setContractAllowance(address adapter, address targetContract)
        external
        creditConfiguratorOnly // U: [CM-4]
    {
        if (targetContract == address(this) || adapter == address(this)) {
            revert TargetContractNotAllowedException();
        } // U:[CM-45]

        if (adapter != address(0)) {
            adapterToContract[adapter] = targetContract; // U:[CM-45]
        }
        if (targetContract != address(0)) {
            contractToAdapter[targetContract] = adapter; // U:[CM-45]
        }
    }

    /// @notice Sets the Credit Facade
    /// @param _creditFacade Address of the new Credit Facade
    function setCreditFacade(address _creditFacade)
        external
        creditConfiguratorOnly // U: [CM-4]
    {
        creditFacade = _creditFacade; // U:[CM-46]
    }

    /// @notice Sets the Price Oracle
    /// @param _priceOracle Address of the new Price Oracle
    function setPriceOracle(address _priceOracle)
        external
        creditConfiguratorOnly // U: [CM-4]
    {
        priceOracle = _priceOracle; // U:[CM-46]
    }

    /// @notice Sets a new Credit Configurator
    /// @param _creditConfigurator Address of the new Credit Configurator
    function setCreditConfigurator(address _creditConfigurator)
        external
        creditConfiguratorOnly // U: [CM-4]
    {
        creditConfigurator = _creditConfigurator; // U:[CM-46]
        emit SetCreditConfigurator(_creditConfigurator); // U:[CM-46]
    }

    ///
    /// EXTERNAL CALLS HELPERS
    ///

    //
    // POOL HELPERS
    //

    /// @notice Returns the current pool cumulative index
    function _poolCumulativeIndexNow() internal view returns (uint256) {
        return IPoolBase(pool).calcLinearCumulative_RAY();
    }

    /// @notice Notifies the pool that there was a debt repayment
    /// @param debt Amount of debt principal repaid
    /// @param profit Amount of treasury earned (if any)
    /// @param loss Amount of loss incurred (if any)
    function _poolRepayCreditAccount(uint256 debt, uint256 profit, uint256 loss) internal {
        IPoolBase(pool).repayCreditAccount(debt, profit, loss);
    }

    /// @notice Requests the pool to lend funds to a Credit Account
    /// @param amount Amount of funds to lend
    /// @param creditAccount Address of the Credit Account to lend to
    function _poolLendCreditAccount(uint256 amount, address creditAccount) internal {
        IPoolBase(pool).lendCreditAccount(amount, creditAccount); // F:[CM-20]
    }

    //
    // PRICE ORACLE
    //

    /// @notice Returns the value of a token amount in USD
    /// @param _priceOracle Price oracle to query for token value
    /// @param amountInToken Amount of token to convert
    /// @param token Token to convert
    function _convertToUSD(address _priceOracle, uint256 amountInToken, address token)
        internal
        view
        returns (uint256 amountInUSD)
    {
        amountInUSD = IPriceOracleV2(_priceOracle).convertToUSD(amountInToken, token);
    }

    /// @notice Returns amount of token after converting from a provided USD amount
    /// @param _priceOracle Price oracle to query for token value
    /// @param amountInUSD USD amount to convert
    /// @param token Token to convert to
    function _convertFromUSD(address _priceOracle, uint256 amountInUSD, address token)
        internal
        view
        returns (uint256 amountInToken)
    {
        amountInToken = IPriceOracleV2(_priceOracle).convertFromUSD(amountInUSD, token);
    }

    //
    // WITHDRAWAL MANAGER
    //

    /// @dev Internal wrapper for `addImmediateWithdrawal` to reduce contract size
    function _addImmediateWithdrawal(address token, address to, uint256 amount) internal {
        IWithdrawalManagerV3(withdrawalManager).addImmediateWithdrawal({token: token, to: to, amount: amount});
    }
}<|MERGE_RESOLUTION|>--- conflicted
+++ resolved
@@ -255,13 +255,8 @@
         newCreditAccountInfo.borrower = onBehalfOf; // U:[CM-6]
 
         if (supportsQuotas) {
-<<<<<<< HEAD
             newCreditAccountInfo.cumulativeQuotaInterest = 1;
             newCreditAccountInfo.quotaProfits = 0;
-=======
-            creditAccountInfo[creditAccount].cumulativeQuotaInterest = 1;
-            creditAccountInfo[creditAccount].quotaProfits = 0;
->>>>>>> 73f9e151
         } // U:[CM-6]
 
         // Requests the pool to transfer tokens the Credit Account
@@ -504,13 +499,9 @@
                     creditAccount: creditAccount,
                     tokens: collateralDebtData.quotedTokens
                 });
-<<<<<<< HEAD
+
                 currentCreditAccountInfo.cumulativeQuotaInterest = newCumulativeQuotaInterest + 1; // U:[CM-11]
                 currentCreditAccountInfo.quotaProfits = newQuotaProfits;
-=======
-                creditAccountInfo[creditAccount].cumulativeQuotaInterest = newCumulativeQuotaInterest + 1; // U:[CM-11]
-                creditAccountInfo[creditAccount].quotaProfits = newQuotaProfits;
->>>>>>> 73f9e151
             }
 
             /// If the entire underlying balance was spent on repayment, it is disabled
