--- conflicted
+++ resolved
@@ -212,11 +212,8 @@
         // Price oracle is stored in Slot1, as it is accessed frequently with fees
         priceOracle = IPriceOracleV2(addressProvider.getPriceOracle()); // F:[CM-1]
         accountFactory = IAccountFactory(addressProvider.getAccountFactory()); // F:[CM-1]
-<<<<<<< HEAD
-=======
 
         deployAccountAction = accountFactory.version() == 3_00 ? uint256(TakeAccountAction.DEPLOY_NEW_ONE) : 0;
->>>>>>> 85c4f294
         creditConfigurator = msg.sender; // F:[CM-1]
 
         withdrawalManager = IWithdrawalManager(_withdrawalManager);
@@ -243,11 +240,7 @@
     {
         // Takes a Credit Account from the factory and sets initial parameters
         // The Credit Account will be connected to this Credit Manager until closing
-<<<<<<< HEAD
-        creditAccount = accountFactory.takeCreditAccount(0, 0); // F:[CM-8]
-=======
         creditAccount = accountFactory.takeCreditAccount(deployNew ? deployAccountAction : 0, 0); // F:[CM-8]
->>>>>>> 85c4f294
 
         creditAccountInfo[creditAccount].debt = debt;
         creditAccountInfo[creditAccount].cumulativeIndexLastUpdate = IPoolService(pool).calcLinearCumulative_RAY();
