--- conflicted
+++ resolved
@@ -35,18 +35,7 @@
     CollateralCalcTask,
     WITHDRAWAL_FLAG
 } from "../interfaces/ICreditManagerV3.sol";
-<<<<<<< HEAD
-import {
-    IAddressProviderV3,
-    AP_PRICE_ORACLE,
-    AP_ACCOUNT_FACTORY,
-    AP_WETH_TOKEN,
-    AP_WETH_GATEWAY,
-    AP_WITHDRAWAL_MANAGER
-} from "../interfaces/IAddressProviderV3.sol";
-=======
 import "../interfaces/IAddressProviderV3.sol";
->>>>>>> a963ed9d
 import {IPriceOracleV2} from "@gearbox-protocol/core-v2/contracts/interfaces/IPriceOracle.sol";
 import {IPoolQuotaKeeper} from "../interfaces/IPoolQuotaKeeper.sol";
 import {IVersion} from "@gearbox-protocol/core-v2/contracts/interfaces/IVersion.sol";
@@ -83,11 +72,7 @@
     uint256 public constant override version = 3_00;
 
     /// @dev Factory contract for Credit Accounts
-<<<<<<< HEAD
-    address public immutable addressProvider;
-=======
     address public immutable override addressProvider;
->>>>>>> a963ed9d
 
     /// @dev Factory contract for Credit Accounts
     address public immutable accountFactory;
@@ -222,15 +207,6 @@
 
         // The underlying is the first token added as collateral
         _addToken(underlying); // F:[CM-1]
-<<<<<<< HEAD
-
-        wethAddress = IAddressProviderV3(addressProvider).getAddress(AP_WETH_TOKEN); // F:[CM-1]
-        wethGateway = IAddressProviderV3(addressProvider).getAddress(AP_WETH_GATEWAY); // F:[CM-1]
-        priceOracle = IAddressProviderV3(addressProvider).getAddress(AP_PRICE_ORACLE); // F:[CM-1]
-        accountFactory = IAddressProviderV3(addressProvider).getAddress(AP_ACCOUNT_FACTORY); // F:[CM-1]
-        withdrawalManager = IAddressProviderV3(addressProvider).getAddress(AP_WITHDRAWAL_MANAGER);
-
-=======
 
         wethAddress = IAddressProviderV3(addressProvider).getAddressOrRevert(AP_WETH_TOKEN, NO_VERSION_CONTROL); // F:[CM-1]
         wethGateway = IAddressProviderV3(addressProvider).getAddressOrRevert(AP_WETH_GATEWAY, 3_00); // F:[CM-1]
@@ -238,7 +214,6 @@
         accountFactory = IAddressProviderV3(addressProvider).getAddressOrRevert(AP_ACCOUNT_FACTORY, 1); // F:[CM-1]
         withdrawalManager = IAddressProviderV3(addressProvider).getAddressOrRevert(AP_WITHDRAWAL_MANAGER, 3_00);
 
->>>>>>> a963ed9d
         deployAccountAction = IAccountFactory(accountFactory).version() == 3_00
             ? TakeAccountAction.DEPLOY_NEW_ONE
             : TakeAccountAction.TAKE_USED_ONE;
@@ -465,11 +440,7 @@
             }
 
             // Pays the amount back to the pool
-<<<<<<< HEAD
-            ICreditAccount(creditAccount).transfer(underlying, address(pool), amount); // F:[CM-21]
-=======
             ICreditAccount(creditAccount).transfer(underlying, pool, amount); // F:[CM-21]
->>>>>>> a963ed9d
             {
                 uint256 amountToRepay;
                 uint256 profit;
@@ -646,12 +617,7 @@
                 });
             }
 
-<<<<<<< HEAD
-            collateralDebtData.totalValue =
-                IPriceOracleV2(_priceOracle).convertFromUSD(collateralDebtData.totalValueUSD, underlying); // F:[FA-41]
-=======
             collateralDebtData.calcTotalValueInUnderlying(underlying); // F:[FA-41]
->>>>>>> a963ed9d
         }
     }
 
@@ -664,72 +630,6 @@
         address creditAccount,
         uint16 minHealthFactor,
         uint256[] memory collateralHints,
-<<<<<<< HEAD
-        address _priceOracle,
-        bool lazy
-    ) internal view returns (CollateralDebtData memory collateralDebtData) {
-        uint256 totalUSD;
-        uint256 twvUSD;
-
-        uint256 quotaInterest;
-
-        if (supportsQuotas) {
-            (totalUSD, twvUSD, quotaInterest, collateralDebtData.quotedTokens) =
-                _calcQuotedCollateral(creditAccount, enabledTokensMask, _priceOracle);
-        }
-
-        // The total weighted value of a Credit Account has to be compared
-        // with the entire debt sum, including interest and fees
-        (collateralDebtData.debt, collateralDebtData.accruedInterest, collateralDebtData.accruedFees) =
-            _calcCreditAccountAccruedInterest(creditAccount, quotaInterest);
-
-        uint256 debtPlusInterestRateAndFeesUSD = _convertToUSD(
-            _priceOracle,
-            collateralDebtData.calcTotalDebt() * minHealthFactor, // F: [CM-42]
-            underlying
-        ) / PERCENTAGE_FACTOR;
-
-        // If quoted tokens fully cover the debt, we can stop here
-        // after performing some additional cleanup
-        if (twvUSD < debtPlusInterestRateAndFeesUSD || !lazy) {
-            uint256 _totalUSD;
-            uint256 _twvUSD;
-            uint256 limit = lazy ? (debtPlusInterestRateAndFeesUSD - twvUSD) : type(uint256).max;
-
-            uint256 tokensToDisable;
-            (tokensToDisable, _totalUSD, _twvUSD) =
-                _calcNotQuotedCollateral(creditAccount, enabledTokensMask, limit, collateralHints, _priceOracle);
-
-            /// @notice tokensToDisable doesn't have any quoted tokens, no need to mask it
-            enabledTokensMask = enabledTokensMask.disable(tokensToDisable);
-            totalUSD += _totalUSD;
-            twvUSD += _twvUSD;
-        }
-
-        collateralDebtData.totalValueUSD = totalUSD;
-        collateralDebtData.twvUSD = twvUSD;
-
-        collateralDebtData.enabledTokensMask = enabledTokensMask;
-        collateralDebtData.hf = uint16(collateralDebtData.twvUSD * PERCENTAGE_FACTOR / debtPlusInterestRateAndFeesUSD);
-        collateralDebtData.isLiquidatable = twvUSD < debtPlusInterestRateAndFeesUSD;
-    }
-
-    function _calcQuotedCollateral(address creditAccount, uint256 enabledTokensMask, address _priceOracle)
-        internal
-        view
-        returns (uint256 totalValueUSD, uint256 twvUSD, uint256 quotaInterest, address[] memory tokens)
-    {
-        uint256[] memory lts;
-        (tokens, lts) = _getQuotedTokens({enabledTokensMask: enabledTokensMask, withLTs: true});
-
-        if (tokens.length > 0) {
-            /// If credit account has any connected token - then check that
-            (totalValueUSD, twvUSD, quotaInterest) =
-                poolQuotaKeeper().computeQuotedCollateralUSD(creditAccount, address(_priceOracle), tokens, lts); // F: [CMQ-8]
-        }
-
-        quotaInterest += creditAccountInfo[creditAccount].cumulativeQuotaInterest - 1; // F: [CMQ-8]
-=======
         bool lazy
     ) internal view {
         _calcDebtAndQuotedCollateral({
@@ -750,34 +650,16 @@
         });
 
         collateralDebtData.isLiquidatable = collateralDebtData.twvUSD < collateralDebtData.totalDebtUSD;
->>>>>>> a963ed9d
     }
 
     function _calcDebtAndQuotedCollateral(
         CollateralDebtData memory collateralDebtData,
         address creditAccount,
-<<<<<<< HEAD
-        uint256 enabledTokensMask,
-        uint256 enoughCollateralUSD,
-        uint256[] memory collateralHints,
-        address _priceOracle
-    ) internal view returns (uint256 tokensToDisable, uint256 totalValueUSD, uint256 twvUSD) {
-        uint256 tokenMask;
-        uint256 len = collateralHints.length;
-        bool nonZeroBalance;
-
-        uint256 checkedTokenMask = supportsQuotas ? enabledTokensMask.disable(quotedTokenMask) : enabledTokensMask;
-
-        if (enoughCollateralUSD != type(uint256).max) {
-            enoughCollateralUSD *= PERCENTAGE_FACTOR;
-        }
-=======
         bool countQuotedCollateral
     ) internal view {
         // The total weighted value of a Credit Account has to be compared
         // with the entire debt sum, including interest and fees
         _setDebtAndCumulativeIndex({collateralDebtData: collateralDebtData, creditAccount: creditAccount});
->>>>>>> a963ed9d
 
         if (supportsQuotas) {
             collateralDebtData.cumulativeQuotaInterest = creditAccountInfo[creditAccount].cumulativeQuotaInterest - 1;
@@ -793,31 +675,7 @@
             });
         }
 
-<<<<<<< HEAD
-        twvUSD /= PERCENTAGE_FACTOR;
-    }
-
-    function _calcOneNonQuotedTokenCollateral(
-        address _priceOracle,
-        uint256 tokenMask,
-        address creditAccount,
-        uint256 _totalValueUSD,
-        uint256 _twvUSDx10K
-    ) internal view returns (uint256 totalValueUSD, uint256 twvUSDx10K, bool nonZeroBalance) {
-        (address token, uint16 liquidationThreshold) = collateralTokensByMask(tokenMask);
-        uint256 balance = IERC20Helper.balanceOf(token, creditAccount);
-
-        // Collateral calculations are only done if there is a non-zero balance
-        if (balance > 1) {
-            uint256 balanceUSD = _convertToUSD(_priceOracle, balance, token);
-            totalValueUSD = _totalValueUSD + balanceUSD;
-            twvUSDx10K = _twvUSDx10K + balanceUSD * liquidationThreshold;
-
-            nonZeroBalance = true;
-        }
-=======
         collateralDebtData.calcAccruedInterestAndFees({feeInterest: feeInterest});
->>>>>>> a963ed9d
     }
     //
     // QUOTAS MANAGEMENT
@@ -902,14 +760,8 @@
         } else {
             try ICreditAccount(creditAccount).safeTransfer(token, to, amount) { // F:[CM-45]
             } catch {
-<<<<<<< HEAD
-                uint256 delivered = ICreditAccount(creditAccount).transferDeliveredBalanceControl(
-                    token, address(withdrawalManager), amount
-                );
-=======
                 uint256 delivered =
                     ICreditAccount(creditAccount).transferDeliveredBalanceControl(token, withdrawalManager, amount);
->>>>>>> a963ed9d
                 IWithdrawalManager(withdrawalManager).addImmediateWithdrawal(to, token, delivered);
             }
         }
@@ -986,15 +838,9 @@
         internal
         view
     {
-<<<<<<< HEAD
-        debt = creditAccountInfo[creditAccount].debt; // F:[CM-49,50]
-        cumulativeIndexLastUpdate = creditAccountInfo[creditAccount].cumulativeIndexLastUpdate; // F:[CM-49,50]
-        cumulativeIndexNow = IPoolBase(pool).calcLinearCumulative_RAY(); // F:[CM-49,50]
-=======
         collateralDebtData.debt = creditAccountInfo[creditAccount].debt; // F:[CM-49,50]
         collateralDebtData.cumulativeIndexLastUpdate = creditAccountInfo[creditAccount].cumulativeIndexLastUpdate; // F:[CM-49,50]
         collateralDebtData.cumulativeIndexNow = IPoolBase(pool).calcLinearCumulative_RAY(); // F:[CM-49,50]
->>>>>>> a963ed9d
     }
 
     /// @dev Returns the liquidation threshold for the provided token
@@ -1233,11 +1079,7 @@
         uint256 tokenMask = getTokenMaskOrRevert(token);
 
         if (IWithdrawalManager(withdrawalManager).delay() == 0) {
-<<<<<<< HEAD
-            address borrower = creditAccountInfo[creditAccount].borrower;
-=======
             address borrower = getBorrowerOrRevert(creditAccount);
->>>>>>> a963ed9d
             _safeTokenTransfer(creditAccount, token, borrower, amount, false);
         } else {
             uint256 delivered =
@@ -1264,10 +1106,7 @@
     {
         if (_hasWithdrawals(creditAccount)) {
             bool hasScheduled;
-<<<<<<< HEAD
-=======
-
->>>>>>> a963ed9d
+
             (hasScheduled, tokensToEnable) =
                 IWithdrawalManager(withdrawalManager).claimScheduledWithdrawals(creditAccount, to, action);
             if (!hasScheduled) {
@@ -1281,21 +1120,6 @@
         return creditAccountInfo[creditAccount].flags & WITHDRAWAL_FLAG != 0;
     }
 
-<<<<<<< HEAD
-    function _calcCancellableWithdrawalsValue(address _priceOracle, address creditAccount, bool isForceCancel)
-        internal
-        view
-        returns (uint256 withdrawalsValueUSD)
-    {
-        (address token1, uint256 amount1, address token2, uint256 amount2) =
-            IWithdrawalManager(withdrawalManager).cancellableScheduledWithdrawals(creditAccount, isForceCancel);
-
-        if (amount1 != 0) withdrawalsValueUSD += _convertToUSD(_priceOracle, amount1, token1);
-        if (amount2 != 0) withdrawalsValueUSD += _convertToUSD(_priceOracle, amount2, token2);
-    }
-
-=======
->>>>>>> a963ed9d
     /// @notice Revokes allowances for specified spender/token pairs
     /// @param revocations Spender/token pairs to revoke allowances for
     function revokeAdapterAllowances(address creditAccount, RevocationPair[] calldata revocations)
@@ -1347,19 +1171,7 @@
 
     function _saveEnabledTokensMask(address creditAccount, uint256 enabledTokensMask) internal {
         _checkEnabledTokenLength(enabledTokensMask);
-<<<<<<< HEAD
-        creditAccountInfo[creditAccount].enabledTokensMask = uint248(enabledTokensMask);
-    }
-
-    function _convertToUSD(address _priceOracle, uint256 amountInToken, address token)
-        internal
-        view
-        returns (uint256 amountInUSD)
-    {
-        amountInUSD = IPriceOracleV2(_priceOracle).convertToUSD(amountInToken, token);
-=======
         creditAccountInfo[creditAccount].enabledTokensMask = enabledTokensMask;
->>>>>>> a963ed9d
     }
 
     ///
