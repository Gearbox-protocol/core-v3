// SPDX-License-Identifier: BUSL-1.1
// Gearbox Protocol. Generalized leverage for DeFi protocols
// (c) Gearbox Holdings, 2022
pragma solidity ^0.8.17;

// LIBRARIES
import {EnumerableSet} from "@openzeppelin/contracts/utils/structs/EnumerableSet.sol";
import {IERC20} from "@openzeppelin/contracts/token/ERC20/IERC20.sol";
import {SafeERC20} from "@openzeppelin/contracts/token/ERC20/utils/SafeERC20.sol";

// LIBS & TRAITS
import {UNDERLYING_TOKEN_MASK, BitMask} from "../libraries/BitMask.sol";
import {CreditLogic} from "../libraries/CreditLogic.sol";
import {CollateralLogic} from "../libraries/CollateralLogic.sol";
import {CreditAccountHelper} from "../libraries/CreditAccountHelper.sol";

import {ReentrancyGuardTrait} from "../traits/ReentrancyGuardTrait.sol";
import {SanityCheckTrait} from "../traits/SanityCheckTrait.sol";
import {IERC20Helper} from "../libraries/IERC20Helper.sol";

// INTERFACES
import {IAccountFactoryBase} from "../interfaces/IAccountFactoryV3.sol";
import {ICreditAccountBase} from "../interfaces/ICreditAccountV3.sol";
import {IPoolBase, IPoolV3} from "../interfaces/IPoolV3.sol";
import {IWETHGateway} from "../interfaces/IWETHGateway.sol";
import {ClaimAction, IWithdrawalManagerV3} from "../interfaces/IWithdrawalManagerV3.sol";
import {
    ICreditManagerV3,
    ClosureAction,
    CollateralTokenData,
    ManageDebtAction,
    CreditAccountInfo,
    RevocationPair,
    CollateralDebtData,
    CollateralCalcTask,
    WITHDRAWAL_FLAG
} from "../interfaces/ICreditManagerV3.sol";
import "../interfaces/IAddressProviderV3.sol";
import {IPriceOracleV2} from "@gearbox-protocol/core-v2/contracts/interfaces/IPriceOracleV2.sol";
import {IPoolQuotaKeeperV3} from "../interfaces/IPoolQuotaKeeperV3.sol";

// CONSTANTS
import "forge-std/console.sol";
import {PERCENTAGE_FACTOR} from "@gearbox-protocol/core-v2/contracts/libraries/Constants.sol";
import {
    DEFAULT_FEE_INTEREST,
    DEFAULT_FEE_LIQUIDATION,
    DEFAULT_LIQUIDATION_PREMIUM
} from "@gearbox-protocol/core-v2/contracts/libraries/Constants.sol";

// EXCEPTIONS
import "../interfaces/IExceptions.sol";

/// @title Credit Manager
/// @dev Encapsulates the business logic for managing Credit Accounts
///
/// More info: https://dev.gearbox.fi/developers/credit/credit_manager
contract CreditManagerV3 is ICreditManagerV3, SanityCheckTrait, ReentrancyGuardTrait {
    using EnumerableSet for EnumerableSet.AddressSet;
    using BitMask for uint256;
    using CreditLogic for CollateralTokenData;
    using CreditLogic for CollateralDebtData;
    using CollateralLogic for CollateralDebtData;
    using SafeERC20 for IERC20;
    using IERC20Helper for IERC20;
    using CreditAccountHelper for ICreditAccountBase;

    // IMMUTABLE PARAMS

    /// @inheritdoc IVersion
    uint256 public constant override version = 3_00;

    /// @notice Address provider
    /// @dev While not used in this contract outside the constructor,
    ///      it is routinely used by other connected contracts
    address public immutable override addressProvider;

    /// @notice Factory contract for Credit Accounts
    address public immutable accountFactory;

    /// @notice Address of the underlying asset
    address public immutable override underlying;

    /// @notice Address of the connected pool
    address public immutable override pool;

    /// @notice Address of WETH
    address public immutable override weth;

    /// @notice Address of WETH Gateway
    address public immutable wethGateway;

    /// @notice Whether the CM supports quota-related logic
    bool public immutable override supportsQuotas;

    /// @notice Address of the connected Credit Facade
    address public override creditFacade;

    /// @notice The maximal number of enabled tokens on a single Credit Account
    uint8 public override maxEnabledTokens = 12;

    /// @notice Liquidation threshold for the underlying token.
    uint16 internal ltUnderlying;

    /// @notice Interest fee charged by the protocol: fee = interest accrued * feeInterest (this includes quota interest)
    uint16 internal feeInterest;

    /// @notice Liquidation fee charged by the protocol: fee = totalValue * feeLiquidation
    uint16 internal feeLiquidation;

    /// @notice Multiplier used to compute the total value of funds during liquidation.
    /// At liquidation, the borrower's funds are discounted, and the pool is paid out of discounted value
    /// The liquidator takes the difference between the discounted and actual values as premium.
    uint16 internal liquidationDiscount;

    /// @notice Total number of known collateral tokens.
    uint8 public collateralTokensCount;

    /// @notice Liquidation fee charged by the protocol during liquidation by expiry. Typically lower than feeLiquidation.
    uint16 internal feeLiquidationExpired;

    /// @notice Multiplier used to compute the total value of funds during liquidation by expiry. Typically higher than
    /// liquidationDiscount (meaning lower premium).
    uint16 internal liquidationDiscountExpired;

    /// @notice Price oracle used to evaluate assets on Credit Accounts.
    address public override priceOracle;

    /// @notice Points to the currently processed Credit Account during multicall, otherwise keeps address(1) for gas savings
    /// CreditFacade is a trusted source, so it generally sends the CA as an input for account management functions
    /// _activeCreditAccount is used to avoid adapters having to manually pass the Credit Account
    address internal _activeCreditAccount;

    /// @notice Mask of tokens to apply quota logic for
    uint256 public override quotedTokensMask;

    /// @notice Contract that handles withdrawals
    address public immutable override withdrawalManager;

    /// @notice Address of the connected Credit Configurator
    address public creditConfigurator;

    /// COLLATERAL TOKENS DATA

    /// @notice Map of token's bit mask to its address and LT parameters in a single-slot struct
    mapping(uint256 => CollateralTokenData) internal collateralTokensData;

    /// @notice Internal map of token addresses to their indidivual masks.
    /// @dev A mask is a uint256 that has only 1 non-zero bit in the position corresponding to
    ///         the token's index (i.e., tokenMask = 2 ** index)
    ///         Masks are used to efficiently track set inclusion, since it only involves
    ///         a single AND and comparison to zero
    mapping(address => uint256) internal tokenMasksMapInternal;

    /// CONTRACTS & ADAPTERS

    /// @notice Maps allowed adapters to their respective target contracts.
    mapping(address => address) public override adapterToContract;

    /// @notice Maps 3rd party contracts to their respective adapters
    mapping(address => address) public override contractToAdapter;

    /// CREDIT ACCOUNT DATA

    /// @notice Contains infomation related to CA, such as accumulated interest,
    ///         enabled tokens, the current borrower and miscellaneous flags
    mapping(address => CreditAccountInfo) public creditAccountInfo;

    /// @notice Set of all currently active contracts
    EnumerableSet.AddressSet internal creditAccountsSet;

    //
    // MODIFIERS
    //

    /// @notice Restricts calls to Credit Facade only
    modifier creditFacadeOnly() {
        _checkCreditFacade();
        _;
    }

    /// @notice Internal function wrapping `creditFacadeOnly` modifier logic
    ///         Used to optimize contract size
    function _checkCreditFacade() private view {
        if (msg.sender != creditFacade) revert CallerNotCreditFacadeException();
    }

    /// @notice Restricts calls to Credit Configurator only
    modifier creditConfiguratorOnly() {
        _checkCreditConfigurator();
        _;
    }

    /// @notice Internal function wrapping `creditFacadeOnly` modifier logic
    ///         Used to optimize contract size
    function _checkCreditConfigurator() private view {
        if (msg.sender != creditConfigurator) {
            revert CallerNotConfiguratorException();
        }
    }

    /// @notice Constructor
    /// @param _addressProvider Address of the repository to get system-level contracts from
    /// @param _pool Address of the pool to borrow funds from
    constructor(address _addressProvider, address _pool) {
        addressProvider = _addressProvider;
        pool = _pool; // U:[CM-1]

        underlying = IPoolBase(_pool).underlyingToken(); // U:[CM-1]

        try IPoolV3(_pool).supportsQuotas() returns (bool sq) {
            supportsQuotas = sq; // I:[CMQ-1]
        } catch {}

        // The underlying is the first token added as collateral
        _addToken(underlying); // U:[CM-1]

        weth =
            IAddressProviderV3(addressProvider).getAddressOrRevert({key: AP_WETH_TOKEN, _version: NO_VERSION_CONTROL}); // U:[CM-1]
        wethGateway = IAddressProviderV3(addressProvider).getAddressOrRevert({key: AP_WETH_GATEWAY, _version: 3_00}); // U:[CM-1]
        priceOracle = IAddressProviderV3(addressProvider).getAddressOrRevert({key: AP_PRICE_ORACLE, _version: 2}); // U:[CM-1]
        accountFactory = IAddressProviderV3(addressProvider).getAddressOrRevert({
            key: AP_ACCOUNT_FACTORY,
            _version: NO_VERSION_CONTROL
        }); // U:[CM-1]
        withdrawalManager =
            IAddressProviderV3(addressProvider).getAddressOrRevert({key: AP_WITHDRAWAL_MANAGER, _version: 3_00});

        creditConfigurator = msg.sender; // U:[CM-1]

        _activeCreditAccount = address(1);
    }

    //
    // CREDIT ACCOUNT MANAGEMENT
    //

    ///  @notice Opens credit account and borrows funds from the pool.
    /// - Takes Credit Account from the factory;
    /// - Initializes `creditAccountInfo` fields
    /// - Requests the pool to lend underlying to the Credit Account
    ///
    /// @param debt Amount to be borrowed by the Credit Account
    /// @param onBehalfOf The owner of the newly opened Credit Account
    function openCreditAccount(uint256 debt, address onBehalfOf)
        external
        override
        nonZeroAddress(onBehalfOf) // todo: add check
        nonReentrant // U:[CM-5]
        creditFacadeOnly // // U:[CM-2]
        returns (address creditAccount)
    {
        creditAccount = IAccountFactoryBase(accountFactory).takeCreditAccount(0, 0); // U:[CM-6]

        creditAccountInfo[creditAccount].debt = debt; // U:[CM-6]
        creditAccountInfo[creditAccount].cumulativeIndexLastUpdate = _poolCumulativeIndexNow(); // U:[CM-6]
        creditAccountInfo[creditAccount].since = uint64(block.number); // U:[CM-6]
        creditAccountInfo[creditAccount].flags = 0; // U:[CM-6]
        creditAccountInfo[creditAccount].borrower = onBehalfOf; // U:[CM-6]

        if (supportsQuotas) {
            creditAccountInfo[creditAccount].cumulativeQuotaInterest = 1;
        } // U:[CM-6]

        // Requests the pool to transfer tokens the Credit Account
        _poolLendCreditAccount(debt, creditAccount); // U:[CM-6]
        creditAccountsSet.add(creditAccount); // U:[CM-6]
    }

    ///  @notice Closes a Credit Account - covers both normal closure and liquidation
    /// - Calculates payments to various recipients on closure.
    ///    + amountToPool is the amount to be sent back to the pool.
    ///      This includes the principal, interest and fees, but can't be more than
    ///      total position value
    ///    + Computes remainingFunds during liquidations - these are leftover funds
    ///      after paying the pool and the liquidator, and are sent to the borrower
    ///    + Computes protocol profit, which includes interest and liquidation fees
    ///    + Computes loss if the totalValue is less than borrow amount + interest
    ///   remainingFunds and loss are only computed during liquidation, since they are
    ///   meaningless during normal account closure.
    /// - Checks the underlying token balance:
    ///    + if it is larger than amountToPool, then the pool is paid fully from funds on the Credit Account
    ///    + else tries to transfer the shortfall from the payer - either the borrower during closure, or liquidator during liquidation
    /// - Signals the pool that the debt is repaid
    /// - If liquidation: transfers `remainingFunds` to the borrower
    /// - If the account has active quotas, requests the PoolQuotaKeeper to reduce them to 0,
    ///   which is required for correctness of interest calculations
    /// - Send assets to the "to" address, as long as they are not included into skipTokenMask
    /// - Returns the Credit Account back to factory
    ///
    /// @param creditAccount Credit account address
    /// @param closureAction Whether the account is closed, liquidated or liquidated due to expiry
    // @param totalValue Portfolio value for liqution, 0 for ordinary closure
    /// @param payer Address which would be charged if credit account has not enough funds to cover amountToPool
    /// @param to Address to which the leftover funds will be sent
    /// @param skipTokensMask Tokenmask contains 1 for tokens which needed to be send directly
    /// @param convertToETH If true converts WETH to ETH
    function closeCreditAccount(
        address creditAccount,
        ClosureAction closureAction,
        CollateralDebtData memory collateralDebtData,
        address payer,
        address to,
        uint256 skipTokensMask,
        bool convertToETH
    )
        external
        override
        nonReentrant // U:[CM-5]
        creditFacadeOnly // U:[CM-2]
        returns (uint256 remainingFunds, uint256 loss)
    {
        // Checks that the Credit Account exists for the borrower
        address borrower = getBorrowerOrRevert(creditAccount); // U:[CM-7]

        if (creditAccountInfo[creditAccount].since == block.number) revert OpenCloseAccountInOneBlockException();

        // Sets borrower's Credit Account to zero address
        delete creditAccountInfo[creditAccount].borrower; // U:[CM-8]

        uint256 amountToPool;
        uint256 profit;

        // Computations for various closure amounts are isolated into the `CreditLogic` library
        // See `CreditLogic.calcClosePayments` and `CreditLogic.calcLiquidationPayments`
        if (closureAction == ClosureAction.CLOSE_ACCOUNT) {
            (amountToPool, profit) = collateralDebtData.calcClosePayments({amountWithFeeFn: _amountWithFee}); // U:[CM-8]
        } else {
            // During liquidation, totalValue of the account is discounted
            // by (1 - liquidationPremium). This means that totalValue * liquidationPremium
            // is removed from all calculations and can be claimed by the liquidator at the end of transaction

            // The liquidation premium depends on liquidation type:
            // * For normal unhealthy account or emergency liquidations, usual premium applies
            // * For expiry liquidations, the premium is typically reduced,
            //   since the account does not risk bad debt, so the liquidation
            //   is not as urgent

            (amountToPool, remainingFunds, profit, loss) = collateralDebtData.calcLiquidationPayments({
                liquidationDiscount: closureAction == ClosureAction.LIQUIDATE_ACCOUNT
                    ? liquidationDiscount
                    : liquidationDiscountExpired,
                feeLiquidation: closureAction == ClosureAction.LIQUIDATE_ACCOUNT ? feeLiquidation : feeLiquidationExpired,
                amountWithFeeFn: _amountWithFee,
                amountMinusFeeFn: _amountMinusFee
            }); // U:[CM-8]
        }
        {
            uint256 underlyingBalance = IERC20Helper.balanceOf({token: underlying, holder: creditAccount}); // U:[CM-8]

            // If there is an underlying shortfall, attempts to transfer it from the payer
            if (underlyingBalance < amountToPool + remainingFunds + 1) {
                unchecked {
                    IERC20(underlying).safeTransferFrom({
                        from: payer,
                        to: creditAccount,
                        value: _amountWithFee(amountToPool + remainingFunds + 1 - underlyingBalance)
                    }); // U:[CM-8]
                }
            }
        }

        // Transfers the due funds to the pool
        ICreditAccountBase(creditAccount).transfer({token: underlying, to: pool, amount: amountToPool}); // U:[CM-8]

        // Signals to the pool that debt has been repaid. The pool relies
        // on the Credit Manager to repay the debt correctly, and does not
        // check internally whether the underlying was actually transferred
        _poolRepayCreditAccount(collateralDebtData.debt, profit, loss); // U:[CM-8]

        // transfer remaining funds to the borrower [liquidations only]
        if (remainingFunds > 1) {
            _safeTokenTransfer({
                creditAccount: creditAccount,
                token: underlying,
                to: borrower,
                amount: remainingFunds,
                convertToETH: false
            }); // U:[CM-8]
        }

        // If the creditAccount has non-zero quotas, they need to be reduced to 0;
        // This is required to both free quota limits for other users and correctly
        // compute quota interest
        if (supportsQuotas && collateralDebtData.quotedTokens.length != 0) {
            /// In case of any loss, PQK sets limits to zero for all quoted tokens
            bool setLimitsToZero = loss > 0; // U:[CM-8] // I:[CMQ-8]

            IPoolQuotaKeeperV3(collateralDebtData._poolQuotaKeeper).removeQuotas({
                creditAccount: creditAccount,
                tokens: collateralDebtData.quotedTokens,
                setLimitsToZero: setLimitsToZero
            }); // U:[CM-8] I:[CMQ-6]
        }

        // All remaining assets on the account are transferred to the `to` address
        // If some asset cannot be transferred directly (e.g., `to` is blacklisted by USDC),
        // then an immediate withdrawal is added to withdrawal manager
        _batchTokensTransfer({
            creditAccount: creditAccount,
            to: to,
            convertToETH: convertToETH,
            tokensToTransferMask: collateralDebtData.enabledTokensMask.disable(skipTokensMask)
        }); // U:[CM-8, 9]

        // Returns Credit Account to the factory
        IAccountFactoryBase(accountFactory).returnCreditAccount({creditAccount: creditAccount}); // U:[CM-8]
        creditAccountsSet.remove(creditAccount); // U:[CM-8]
    }

    /// @notice Manages debt size for borrower:
    ///
    /// - Increase debt:
    ///   + Increases debt by transferring funds from the pool to the credit account
    ///   + Updates the cumulative index to keep interest the same. Since interest
    ///     is always computed dynamically as debt * (cumulativeIndexNew / cumulativeIndexOpen - 1),
    ///     cumulativeIndexOpen needs to be updated, as the debt amount has changed
    ///
    /// - Decrease debt:
    ///   + Repays the debt in the following order: quota interest + fees, normal interest + fees, debt;
    ///     In case of interest, if the (remaining) amount is not enough to cover it fully,
    ///     it is split pro-rata between interest and fees to preserve correct fee computations
    ///   + If there were non-zero quota interest, updates the quota interest after repayment
    ///   + If base interest was repaid, updates `cumulativeIndexLastUpdate`
    ///   + If debt was repaid, updates `debt`
    /// @dev For details on cumulativeIndex computations, see `CreditLogic.calcIncrease` and `CreditLogic.calcDecrease`
    ///
    /// @param creditAccount Address of the Credit Account to change debt for
    /// @param amount Amount to increase / decrease the total debt by
    /// @param enabledTokensMask The current enabledTokensMask (required for quota interest computation)
    /// @param action Whether to increase or decrease debt
    /// @return newDebt The new debt principal
    /// @return tokensToEnable The mask of tokens enabled after the operation
    /// @return tokensToDisable The mask of tokens disabled after the operation
    function manageDebt(address creditAccount, uint256 amount, uint256 enabledTokensMask, ManageDebtAction action)
        external
        nonReentrant // U:[CM-5]
        creditFacadeOnly // U:[CM-2]
        returns (uint256 newDebt, uint256 tokensToEnable, uint256 tokensToDisable)
    {
        CollateralDebtData memory collateralDebtData;
        uint256[] memory collateralHints;

        uint256 newCumulativeIndex;
        if (action == ManageDebtAction.INCREASE_DEBT) {
            /// INCREASE DEBT

            collateralDebtData = _calcDebtAndCollateral({
                creditAccount: creditAccount,
                enabledTokensMask: enabledTokensMask,
                collateralHints: collateralHints,
                minHealthFactor: PERCENTAGE_FACTOR,
                task: CollateralCalcTask.GENERIC_PARAMS
            }); // U:[CM-10]

            (newDebt, newCumulativeIndex) = CreditLogic.calcIncrease({
                amount: amount,
                debt: collateralDebtData.debt,
                cumulativeIndexNow: collateralDebtData.cumulativeIndexNow,
                cumulativeIndexLastUpdate: collateralDebtData.cumulativeIndexLastUpdate
            }); // U:[CM-10]

            _poolLendCreditAccount(amount, creditAccount); // U:[CM-10]

            tokensToEnable = UNDERLYING_TOKEN_MASK; // U:[CM-10]
        } else {
            // DECREASE DEBT

            collateralDebtData = _calcDebtAndCollateral({
                creditAccount: creditAccount,
                enabledTokensMask: enabledTokensMask,
                collateralHints: collateralHints,
                minHealthFactor: PERCENTAGE_FACTOR,
                task: CollateralCalcTask.DEBT_ONLY
            }); // U:[CM-11]

            uint256 newCumulativeQuotaInterest;
            // Pays the entire amount back to the pool
            ICreditAccountBase(creditAccount).transfer({token: underlying, to: pool, amount: amount}); // U:[CM-11]
            {
                uint256 amountToRepay;
                uint256 profit;

                (newDebt, newCumulativeIndex, profit, newCumulativeQuotaInterest) = CreditLogic.calcDecrease({
                    amount: _amountMinusFee(amount),
                    debt: collateralDebtData.debt,
                    cumulativeIndexNow: collateralDebtData.cumulativeIndexNow,
                    cumulativeIndexLastUpdate: collateralDebtData.cumulativeIndexLastUpdate,
                    cumulativeQuotaInterest: collateralDebtData.cumulativeQuotaInterest,
                    feeInterest: feeInterest
                }); // U:[CM-11]

                /// @dev The amount of principal repaid is what is left after repaying all interest and fees
                ///      and is the difference between newDebt and debt
                _poolRepayCreditAccount(collateralDebtData.debt - newDebt, profit, 0); // U:[CM-11]
            }

            /// If quota logic is supported, we need to accrue quota interest in order to keep
            /// quota interest indexes in PQK and cumulativeQuotaInterest in Credit Manager consistent
            /// with each other, since this action caches all quota interest in Credit Manager
            if (supportsQuotas) {
                IPoolQuotaKeeperV3(collateralDebtData._poolQuotaKeeper).accrueQuotaInterest({
                    creditAccount: creditAccount,
                    tokens: collateralDebtData.quotedTokens
                });
                console.log(newCumulativeQuotaInterest);
                creditAccountInfo[creditAccount].cumulativeQuotaInterest = newCumulativeQuotaInterest + 1; // U:[CM-11]
            }

            /// If the entire underlying balance was spent on repayment, it is disabled
            if (IERC20Helper.balanceOf({token: underlying, holder: creditAccount}) <= 1) {
                tokensToDisable = UNDERLYING_TOKEN_MASK; // U:[CM-11]
            }
        }

        creditAccountInfo[creditAccount].debt = newDebt; // U:[CM-10, 11]
        creditAccountInfo[creditAccount].cumulativeIndexLastUpdate = newCumulativeIndex; // U:[CM-10, 11]
    }

    /// @notice Transfer collateral from the payer to the credit account
    /// @param payer Address of the account which will be charged to provide additional collateral
    /// @param creditAccount Address of the Credit Account
    /// @param token Collateral token to add
    /// @param amount Amount to add
    function addCollateral(address payer, address creditAccount, address token, uint256 amount)
        external
        nonReentrant // U:[CM-5]
        creditFacadeOnly // U:[CM-2]
        returns (uint256 tokenMask)
    {
        tokenMask = getTokenMaskOrRevert({token: token}); // U:[CM-13]
        IERC20(token).safeTransferFrom({from: payer, to: creditAccount, value: amount}); // U:[CM-13]
    }

    ///
    /// APPROVALS
    ///

    /// @notice Requests the Credit Account to approve a collateral token to another contract.
    /// @param token Collateral token to approve
    /// @param amount New allowance amount
    function approveCreditAccount(address token, uint256 amount)
        external
        override
        nonReentrant // U:[CM-5]
    {
        address targetContract = _getTargetContractOrRevert(); // U:[CM-3]
        _approveSpender({
            creditAccount: getActiveCreditAccountOrRevert(),
            token: token,
            spender: targetContract,
            amount: amount
        }); // U:[CM-14]
    }

    /// @notice Revokes allowances for specified spender/token pairs
    /// @dev When used with an older account factory, the Credit Manager may receive
    ///      an account with existing allowances. If the user is not comfortable with
    ///      these allowances, they can revoke them.
    /// @param creditAccount Credit Account to revoke allowances for
    /// @param revocations Spender/token pairs to revoke allowances for
    function revokeAdapterAllowances(address creditAccount, RevocationPair[] calldata revocations)
        external
        override
        nonReentrant // U:[CM-5]
        creditFacadeOnly // U:[CM-2]
    {
        uint256 numRevocations = revocations.length;
        unchecked {
            for (uint256 i; i < numRevocations; ++i) {
                address spender = revocations[i].spender;
                address token = revocations[i].token;

                if (spender == address(0) || token == address(0)) {
                    revert ZeroAddressException(); // U:[CM-15]
                }
                uint256 allowance = IERC20(token).allowance(creditAccount, spender); // U:[CM-15]
                /// It checks that token is in collateral token list in _approveSpender function
                if (allowance > 1) {
                    _approveSpender({creditAccount: creditAccount, token: token, spender: spender, amount: 0}); // U:[CM-15]
                }
            }
        }
    }

    /// @notice Internal wrapper for approving tokens, used to optimize contract size, since approvals
    ///         are used in several functions
    /// @param creditAccount Address of the Credit Account
    /// @param token Token to give an approval for
    /// @param spender The address of the spender
    /// @param amount The new allowance amount
    function _approveSpender(address creditAccount, address token, address spender, uint256 amount) internal {
        // Checks that the token is a collateral token
        // Forbidden tokens can be approved, since users need that to
        // sell them off
        getTokenMaskOrRevert({token: token}); // U:[CM-15]

        // The approval logic is isolated into `CreditAccountHelper.safeApprove`. See the corresponding
        // library for details
        ICreditAccountBase(creditAccount).safeApprove({token: token, spender: spender, amount: amount}); // U:[CM-15]
    }

    /// @notice Requests a Credit Account to make a low-level call with provided data
    /// This is the intended pathway for state-changing interactions with 3rd-party protocols
    /// @param data Data to pass with the call
    function execute(bytes calldata data)
        external
        override
        nonReentrant // U:[CM-5]
        returns (bytes memory)
    {
        address targetContract = _getTargetContractOrRevert(); // U:[CM-3]

        // Returned data is provided as-is to the caller;
        // It is expected that is is parsed and returned as a correct type
        // by the adapter itself.
        address creditAccount = getActiveCreditAccountOrRevert(); // U:[CM-16]
        return ICreditAccountBase(creditAccount).execute(targetContract, data); // U:[CM-16]
    }

    /// @notice Returns the target contract associated with the calling address (which is assumed to be an adapter),
    ///      and reverts if there is none. Used to ensure that an adapter can only make calls to its own target
    function _getTargetContractOrRevert() internal view returns (address targetContract) {
        targetContract = adapterToContract[msg.sender]; // U:[CM-15, 16]
        if (targetContract == address(0)) {
            revert CallerNotAdapterException(); // U:[CM-3]
        }
    }

    /// @notice Sets the active credit account (credit account returned to adapters to work on) to the provided address
    /// @dev CreditFacade must always ensure that `_activeCreditAccount` is address(1) between calls
    function setActiveCreditAccount(address creditAccount)
        external
        override
        nonReentrant // U:[CM-5]
        creditFacadeOnly // U:[CM-2]
    {
        _activeCreditAccount = creditAccount;
    }

    /// @notice Returns the current active credit account
    function getActiveCreditAccountOrRevert() public view override returns (address creditAccount) {
        creditAccount = _activeCreditAccount;
        if (creditAccount == address(1)) revert ActiveCreditAccountNotSetException();
    }

    //
    // COLLATERAL VALIDITY AND ACCOUNT HEALTH CHECKS
    //

    /// @notice Performs a full health check on an account with a custom order of evaluated tokens and
    ///      a custom minimal health factor
    /// @param creditAccount Address of the Credit Account to check
    /// @param enabledTokensMask Current enabled token mask
    /// @param collateralHints Array of token masks in the desired order of evaluation
    /// @param minHealthFactor Minimal health factor of the account, in PERCENTAGE format
    function fullCollateralCheck(
        address creditAccount,
        uint256 enabledTokensMask,
        uint256[] memory collateralHints,
        uint16 minHealthFactor
    )
        external
        nonReentrant // U:[CM-5]
        creditFacadeOnly // U:[CM-2]
        returns (uint256)
    {
        if (minHealthFactor < PERCENTAGE_FACTOR) {
            revert CustomHealthFactorTooLowException(); // U:[CM-17]
        }

        /// Performs a generalized debt and collteral computation with the
        /// task FULL_COLLATERAL_CHECK_LAZY. This ensures that collateral computations
        /// stop as soon as it is determined that there is enough collateral to cover the debt,
        /// which is done in order to save gas
        CollateralDebtData memory collateralDebtData = _calcDebtAndCollateral({
            creditAccount: creditAccount,
            minHealthFactor: minHealthFactor,
            collateralHints: collateralHints,
            enabledTokensMask: enabledTokensMask,
            task: CollateralCalcTask.FULL_COLLATERAL_CHECK_LAZY
        }); // U:[CM-18]

        /// If the TWV value outputted by the collateral computation is less than
        /// total debt, the full collateral check has failed
        if (collateralDebtData.twvUSD < collateralDebtData.totalDebtUSD) {
            revert NotEnoughCollateralException(); // U:[CM-18]
        }

        /// During a multicall, all changes to enabledTokenMask are stored in-memory
        /// to avoid redundant storage writes. Saving to storage is only done at the end
        /// of a full collateral check, which is performed after every multicall
        _saveEnabledTokensMask(creditAccount, collateralDebtData.enabledTokensMask); // U:[CM-18]

        return collateralDebtData.enabledTokensMask;
    }

    /// @notice Returns whether the passed credit account is unhealthy given the provided minHealthFactor
    /// @param creditAccount Address of the credit account to check
    /// @param minHealthFactor The health factor below which the function would
    ///                        consider the account unhealthy
    function isLiquidatable(address creditAccount, uint16 minHealthFactor) external view override returns (bool) {
        uint256[] memory collateralHints;

        CollateralDebtData memory collateralDebtData = _calcDebtAndCollateral({
            creditAccount: creditAccount,
            enabledTokensMask: enabledTokensMaskOf(creditAccount),
            collateralHints: collateralHints,
            minHealthFactor: minHealthFactor,
            task: CollateralCalcTask.FULL_COLLATERAL_CHECK_LAZY
        }); // U:[CM-18]

        return collateralDebtData.twvUSD < collateralDebtData.totalDebtUSD; // U:[CM-18]
    }

    /// @notice Calculates parameters related to account's debt and collateral,
    ///         with level of detail dependent on `task`
    /// @dev Unlike previous versions, Gearbox V3 uses a generalized Credit Manager function to compute debt and collateral
    ///      that is then reused in other contracts (including third-party contracts, such as bots). This allows to ensure that account health
    ///      computation logic is uniform across the codebase. The returned collateralDebtData object is intended to be a complete set of
    ///      data required to track account health, but can be filled partially to avoid unnecessary computation where needed.
    /// @param creditAccount Credit Account to compute parameters for
    /// @param task Determines the parameters to compute:
    ///             * GENERIC_PARAMS - computes debt and raw base interest indexes
    ///             * DEBT_ONLY - computes all debt parameters, including totalDebt, accrued base/quota interest and associated fees;
    ///               if quota logic is enabled, also returns all data relevant to quota interest and collateral computations in the struct
    ///             * DEBT_COLLATERAL_WITHOUT_WITHDRAWALS - computes all debt parameters and the total value of collateral
    ///               (both weighted and unweighted, in USD and underlying).
    ///             * DEBT_COLLATERAL_CANCEL_WITHDRAWALS - same as above, but includes immature withdrawals into the total value of the Credit Account;
    ///               NB: The value of withdrawals is not included into the total weighted value, so they have no bearing on whether an account can be
    ///               liquidated. However, during liquidations it is prudent to return immature withdrawals to the Credit Account, to defend against attacks
    ///               that involve withdrawals combined with oracle manipulations. Hence, this collateral computation method is used for liquidations.
    ///             * DEBT_COLLATERAL_FORCE_CANCEL_WITHDRAWALS - same as above, but also includes mature withdrawals into the total value of the Credit Account;
    ///               NB: This method of calculation is used for emergency liquidations. Emergency liquidations are performed when the system is paused due to a
    ///               perceived security risk. Returning mature withdrawals is a contingency for the case where a malicious withdrawal is scheduled, the system
    ///               is paused, and the withdrawal matures while the DAO coordinates a response.
    /// @return collateralDebtData A struct containing debt and collateral parameters. It is filled based on the passed task.
    ///                            For more information on struct fields, see its definition along the `ICreditManagerV3` interface
    function calcDebtAndCollateral(address creditAccount, CollateralCalcTask task)
        external
        view
        override
        returns (CollateralDebtData memory collateralDebtData)
    {
        uint256[] memory collateralHints;

        /// @dev FULL_COLLATERAL_CHECK_LAZY is a special calculation type
        ///      that can only be used safely internally, since it can stop early
        ///      and possibly return incorrect TWV/TV values. Therefore, it is
        ///      prevented from being called internally
        if (task == CollateralCalcTask.FULL_COLLATERAL_CHECK_LAZY) {
            revert IncorrectParameterException(); // U:[CM-19]
        }

        collateralDebtData = _calcDebtAndCollateral({
            creditAccount: creditAccount,
            enabledTokensMask: enabledTokensMaskOf(creditAccount),
            collateralHints: collateralHints,
            minHealthFactor: PERCENTAGE_FACTOR,
            task: task
        }); // U:[CM-20]
    }

    /// @notice Implementation for `calcDebtAndCollateral`.
    /// @param creditAccount Credit Account to compute collateral for
    /// @param enabledTokensMask Current enabled tokens mask
    /// @param collateralHints Array of token masks in the desired order of evaluation.
    ///        Used to optimize the length of lazy evaluation by putting the most valuable
    ///        tokens on the account first.
    /// @param minHealthFactor The health factor to stop the lazy evaluation at
    /// @param task The type of calculation to perform (see `calcDebtAndCollateral` for details)
    function _calcDebtAndCollateral(
        address creditAccount,
        uint256 enabledTokensMask,
        uint256[] memory collateralHints,
        uint16 minHealthFactor,
        CollateralCalcTask task
    ) internal view returns (CollateralDebtData memory collateralDebtData) {
        /// GENERIC PARAMS
        /// The generic parameters include the debt principal and base interest current and LU indexes
        /// This is the minimal amount of debt data required to perform computations after increasing debt.
        collateralDebtData.debt = creditAccountInfo[creditAccount].debt; // U:[CM-20]
        collateralDebtData.cumulativeIndexLastUpdate = creditAccountInfo[creditAccount].cumulativeIndexLastUpdate; // U:[CM-20]
        collateralDebtData.cumulativeIndexNow = _poolCumulativeIndexNow(); // U:[CM-20]

        if (task == CollateralCalcTask.GENERIC_PARAMS) {
            return collateralDebtData;
        } // U:[CM-20]

        /// DEBT
        /// Debt parameters include accrued interest (with quota interest included, if applicable) and fees
        /// Parameters related to quoted tokens are cached inside the struct, since they are read from storage
        /// during quota interest computation and can be later reused to compute quota token collateral
        collateralDebtData.enabledTokensMask = enabledTokensMask; // U:[CM-21]

        if (supportsQuotas) {
            collateralDebtData._poolQuotaKeeper = poolQuotaKeeper(); // U:[CM-21]

            (
                collateralDebtData.quotedTokens,
                collateralDebtData.cumulativeQuotaInterest,
                collateralDebtData.quotas,
                collateralDebtData.quotedLts,
                collateralDebtData.quotedTokensMask
            ) = _getQuotedTokensData({
                creditAccount: creditAccount,
                enabledTokensMask: enabledTokensMask,
                collateralHints: collateralHints,
                _poolQuotaKeeper: collateralDebtData._poolQuotaKeeper
            }); // U:[CM-21]

            collateralDebtData.cumulativeQuotaInterest += creditAccountInfo[creditAccount].cumulativeQuotaInterest - 1; // U:[CM-21]
        }

        collateralDebtData.accruedInterest = CreditLogic.calcAccruedInterest({
            amount: collateralDebtData.debt,
            cumulativeIndexLastUpdate: collateralDebtData.cumulativeIndexLastUpdate,
            cumulativeIndexNow: collateralDebtData.cumulativeIndexNow
        }) + collateralDebtData.cumulativeQuotaInterest; // U:[CM-21] // I: [CMQ-07]

        collateralDebtData.accruedFees = (collateralDebtData.accruedInterest * feeInterest) / PERCENTAGE_FACTOR; // U:[CM-21]

        if (task == CollateralCalcTask.DEBT_ONLY) return collateralDebtData; // U:[CM-21]

        /// COLLATERAL
        /// Collateral values such as total value / total weighted value are computed and saved into the struct
        /// And zero-balance tokens encountered are removed from enabledTokensMask inside the struct as well
        /// If the task is FULL_COLLATERAL_CHECK_LAZY, then collateral value are only computed until twvUSD > totalDebtUSD,
        /// and any extra collateral on top of that is not included into the account's value
        address _priceOracle = priceOracle;

        collateralDebtData.totalDebtUSD = _convertToUSD({
            _priceOracle: _priceOracle,
            amountInToken: collateralDebtData.calcTotalDebt(),
            token: underlying
        }); // U:[CM-22]

        /// The logic for computing collateral is isolated into the `CreditLogic` library. See `CreditLogic.calcCollateral` for details.
        uint256 tokensToDisable;
        (collateralDebtData.totalValueUSD, collateralDebtData.twvUSD, tokensToDisable) = collateralDebtData
            .calcCollateral({
            creditAccount: creditAccount,
            underlying: underlying,
            lazy: task == CollateralCalcTask.FULL_COLLATERAL_CHECK_LAZY,
            minHealthFactor: minHealthFactor,
            collateralHints: collateralHints,
            priceOracle: _priceOracle,
            collateralTokenByMaskFn: _collateralTokenByMask,
            convertToUSDFn: _convertToUSD
        }); // U:[CM-22]

        collateralDebtData.enabledTokensMask = enabledTokensMask.disable(tokensToDisable); // U:[CM-22]

        if (task == CollateralCalcTask.FULL_COLLATERAL_CHECK_LAZY) {
            return collateralDebtData;
        }

        /// WITHDRAWALS
        /// Withdrawals are added to the total value of the account primarily for liquidation purposes,
        /// since we want to return withdrawals to the Credit Account but also need to ensure that
        /// they are included into remainingFunds.
        if ((task != CollateralCalcTask.DEBT_COLLATERAL_WITHOUT_WITHDRAWALS) && _hasWithdrawals(creditAccount)) {
            collateralDebtData.totalValueUSD += _getCancellableWithdrawalsValue({
                _priceOracle: _priceOracle,
                creditAccount: creditAccount,
                isForceCancel: task == CollateralCalcTask.DEBT_COLLATERAL_FORCE_CANCEL_WITHDRAWALS
            }); // U:[CM-23]
        }

        /// The underlying-denominated total value is also added for liquidation payments calculations, unless the data is computed
        /// for fullCollateralCheck, which doesn't need this
        collateralDebtData.totalValue = _convertFromUSD(_priceOracle, collateralDebtData.totalValueUSD, underlying); // U:[CM-22,23]
    }

    /// @notice Gathers all data on the Credit Account's quoted tokens and quota interest
    /// @param creditAccount Credit Account to return quoted token data for
    /// @param enabledTokensMask Current mask of enabled tokens
    /// @param _poolQuotaKeeper The PoolQuotaKeeper contract storing the quota and quota interest data
    /// @return quotaTokens An array of address of quoted tokens on the Credit Account
    /// @return outstandingQuotaInterest Quota interest that has not been saved in the Credit Manager
    /// @return quotas Current quotas on quoted tokens, in the same order as quoted tokens
    /// @return lts Current lts of quoted tokens, in the same order as quoted tokens
    /// @return _quotedTokensMask The mask of enabled quoted tokens on the account
    function _getQuotedTokensData(
        address creditAccount,
        uint256 enabledTokensMask,
        uint256[] memory collateralHints,
        address _poolQuotaKeeper
    )
        internal
        view
        returns (
            address[] memory quotaTokens,
            uint256 outstandingQuotaInterest,
            uint256[] memory quotas,
            uint16[] memory lts,
            uint256 _quotedTokensMask
        )
    {
        uint256 _maxEnabledTokens = maxEnabledTokens; // U:[CM-24]
        _quotedTokensMask = quotedTokensMask; // U:[CM-24]

        uint256 tokensToCheckMask = enabledTokensMask & _quotedTokensMask; // U:[CM-24]

        // If there are not quoted tokens on the account, then zero-length arrays are returned
        // This is desirable, as it makes it simple to check whether there are any quoted tokens
        if (tokensToCheckMask != 0) {
            quotaTokens = new address[](_maxEnabledTokens); // U:[CM-24]
            quotas = new uint256[](_maxEnabledTokens); // U:[CM-24]
            lts = new uint16[](_maxEnabledTokens); // U:[CM-24]

            uint256 j;

            uint256 len = collateralHints.length;

            address ca = creditAccount;
            unchecked {
                // TODO: add test that we check all values and it's always reachable
                for (uint256 i; tokensToCheckMask != 0; ++i) {
                    uint256 tokenMask;

                    // TODO: add check for super long collateralnhints and for double masks
                    tokenMask = (i < len) ? collateralHints[i] : 1 << (i - len);

                    if (tokensToCheckMask & tokenMask != 0) {
                        if (j == _maxEnabledTokens) {
                            revert TooManyEnabledTokensException(); // U:[CM-24]
                        }

                        address token; // U:[CM-24]
                        (token, lts[j]) = _collateralTokenByMask({tokenMask: tokenMask, calcLT: true}); // U:[CM-24]

                        quotaTokens[j] = token; // U:[CM-24]

                        uint256 outstandingInterestDelta;
                        (quotas[j], outstandingInterestDelta) =
                            IPoolQuotaKeeperV3(_poolQuotaKeeper).getQuotaAndOutstandingInterest(ca, token); // U:[CM-24]

                        /// Quota interest is equal to quota * APY * time. Since quota is a uint96, this is unlikely to overflow in any realistic scenario.
                        outstandingQuotaInterest += outstandingInterestDelta; // U:[CM-24]

                        ++j; // U:[CM-24]
                    }
                    tokensToCheckMask = tokensToCheckMask.disable(tokenMask);
                }
            }
        }
    }

    //
    // QUOTAS MANAGEMENT
    //

    /// @notice Updates credit account's quotas for multiple tokens
    /// @param creditAccount Address of credit account
    /// @param token Address of quoted token
    /// @param quotaChange Change in quota in SIGNED format
    function updateQuota(address creditAccount, address token, int96 quotaChange, uint96 minQuota)
        external
        override
        nonReentrant // U:[CM-5]
        creditFacadeOnly // U:[CM-2]
        returns (int96 realQuotaChange, uint256 tokensToEnable, uint256 tokensToDisable)
    {
        /// The PoolQuotaKeeper returns the interest to be cached (quota interest is computed dynamically,
        /// so the cumulative index inside PQK needs to be updated before setting the new quota value).
        /// PQK also reports whether the quota was changed from zero to non-zero and vice versa, in order to
        /// safely enable and disable quoted tokens
        uint256 caInterestChange;
        bool enable;
        bool disable;

<<<<<<< HEAD
        (caInterestChange, change, enable, disable) = IPoolQuotaKeeperV3(poolQuotaKeeper()).updateQuota({
=======
        (caInterestChange, realQuotaChange, enable, disable) = IPoolQuotaKeeper(poolQuotaKeeper()).updateQuota({
>>>>>>> df33f582
            creditAccount: creditAccount,
            token: token,
            quotaChange: quotaChange,
            minQuota: minQuota
        }); // U:[CM-25] // I: [CMQ-3]

        if (enable) {
            tokensToEnable = getTokenMaskOrRevert(token); // U:[CM-25]
        } else if (disable) {
            tokensToDisable = getTokenMaskOrRevert(token); // U:[CM-25]
        }

        creditAccountInfo[creditAccount].cumulativeQuotaInterest += caInterestChange; // U:[CM-25] // I: [CMQ-3]
    }

    ///
    /// WITHDRAWALS
    ///

    /// @notice Schedules a delayed withdrawal of an asset from the account.
    /// @dev Withdrawals in Gearbox V3 are generally delayed for safety, and an intermediate WithdrawalManagerV3 contract
    ///      is used to store funds pending a withdrawal. When the withdrawal matures, a corresponding `claimWithdrawals` function
    ///      can be used to receive them outside the Gearbox system.
    /// @param creditAccount Credit Account to schedule a withdrawal for
    /// @param token Token to withdraw
    /// @param amount Amount to withdraw
    function scheduleWithdrawal(address creditAccount, address token, uint256 amount)
        external
        override
        nonReentrant // U:[CM-5]
        creditFacadeOnly // U:[CM-2]
        returns (uint256 tokensToDisable)
    {
        uint256 tokenMask = getTokenMaskOrRevert({token: token}); // U:[CM-26]

        // If the configured delay is zero, then sending funds to the WithdrawalManagerV3 can be skipped
        // and they can be sent directly to the user
        if (IWithdrawalManagerV3(withdrawalManager).delay() == 0) {
            address borrower = getBorrowerOrRevert({creditAccount: creditAccount});
            _safeTokenTransfer({
                creditAccount: creditAccount,
                token: token,
                to: borrower,
                amount: amount,
                convertToETH: false
            }); // U:[CM-27]
        } else {
            uint256 delivered = ICreditAccountBase(creditAccount).transferDeliveredBalanceControl({
                token: token,
                to: withdrawalManager,
                amount: amount
            }); // U:[CM-28]

            IWithdrawalManagerV3(withdrawalManager).addScheduledWithdrawal({
                creditAccount: creditAccount,
                token: token,
                amount: delivered,
                tokenIndex: tokenMask.calcIndex()
            }); // U:[CM-28]

            // WITHDRAWAL_FLAG is enabled on the account to efficiently determine
            // whether the account has pending withdrawals in the future
            _enableFlag({creditAccount: creditAccount, flag: WITHDRAWAL_FLAG});
        }

        if (IERC20Helper.balanceOf({token: token, holder: creditAccount}) <= 1) {
            tokensToDisable = tokenMask; // U:[CM-27]
        }
    }

    /// @notice Resolves pending withdrawals, with logic dependent on the passed action.
    /// @param creditAccount Credit Account to claim withdrawals for
    /// @param to Address to claim withdrawals to
    /// @param action Action to perform:
    ///               * CLAIM - claims mature withdrawals to `to`, leaving immature withdrawals as-is
    ///               * CANCEL - claims mature withdrawals and returns immature withdrawals to the credit account
    ///               * FORCE_CLAIM - claims all pending withdrawals, regardless of maturity
    ///               * FORCE_CANCEL - returns all pending withdrawals to the Credit Account regardless of maturity
    function claimWithdrawals(address creditAccount, address to, ClaimAction action)
        external
        override
        nonReentrant // U:[CM-5]
        creditFacadeOnly // U:[CM-2]
        returns (uint256 tokensToEnable)
    {
        if (_hasWithdrawals(creditAccount)) {
            bool hasScheduled;

            (hasScheduled, tokensToEnable) =
                IWithdrawalManagerV3(withdrawalManager).claimScheduledWithdrawals(creditAccount, to, action); // U:[CM-29]
            if (!hasScheduled) {
                // WITHDRAWAL_FLAG is disabled when there are no more pending withdrawals
                _disableFlag(creditAccount, WITHDRAWAL_FLAG); // U:[CM-29]
            }
        }
    }

    /// @notice Computes the value of cancellable withdrawals to add to Credit Account value
    /// @param _priceOracle Price Oracle to compute the value of withdrawn assets
    /// @param creditAccount Credit Account to compute value for
    /// @param isForceCancel Whether to cancel all withdrawals or only immature ones
    function _getCancellableWithdrawalsValue(address _priceOracle, address creditAccount, bool isForceCancel)
        internal
        view
        returns (uint256 totalValueUSD)
    {
        (address token1, uint256 amount1, address token2, uint256 amount2) =
            IWithdrawalManagerV3(withdrawalManager).cancellableScheduledWithdrawals(creditAccount, isForceCancel); // U:[CM-30]

        if (amount1 != 0) {
            totalValueUSD = _convertToUSD({_priceOracle: _priceOracle, amountInToken: amount1, token: token1}); // U:[CM-30]
        }
        if (amount2 != 0) {
            totalValueUSD += _convertToUSD({_priceOracle: _priceOracle, amountInToken: amount2, token: token2}); // U:[CM-30]
        }
    }

    //
    // TRANSFER HELPERS
    //

    /// @notice Transfers all enabled assets from a Credit Account to the "to" address
    /// @param creditAccount Credit Account to transfer assets from
    /// @param to Recipient address
    /// @param convertToETH Whether WETH must be converted to ETH before sending
    /// @param tokensToTransferMask A bit mask encoding tokens to be transfered. All of the tokens included
    ///        in the mask will be transferred. If any tokens need to be skipped, they must be
    ///        excluded from the mask beforehand.
    function _batchTokensTransfer(address creditAccount, address to, bool convertToETH, uint256 tokensToTransferMask)
        internal
    {
        // Since tokensToTransferMask encodes all enabled tokens as 1, tokenMask > enabledTokensMask is equivalent
        // to the last 1 bit being passed. The loop can be ended at this point
        unchecked {
            for (
                uint256 tokenMask = UNDERLYING_TOKEN_MASK; tokenMask <= tokensToTransferMask; tokenMask = tokenMask << 1
            ) {
                // enabledTokensMask & tokenMask == tokenMask when the token is enabled, and 0 otherwise
                if (tokensToTransferMask & tokenMask != 0) {
                    address token = getTokenByMask(tokenMask); // U:[CM-31]
                    uint256 amount = IERC20Helper.balanceOf({token: token, holder: creditAccount}); // U:[CM-31]
                    if (amount > 1) {
                        // 1 is subtracted from amount to leave a non-zero value in the balance mapping, optimizing future writes
                        // Since the amount is checked to be more than 1, the block can be marked as unchecked
                        _safeTokenTransfer({
                            creditAccount: creditAccount,
                            token: token,
                            to: to,
                            amount: amount - 1,
                            convertToETH: convertToETH
                        }); // U:[CM-31]
                    }
                }
            }
        }
    }

    /// @notice Requests the Credit Account to transfer a token to another address. If a token transfer
    ///         fails, the token will be transferred to WithdrawalManagerV3, where the `to` address can
    ///         withdraw it from to any address.
    /// @param creditAccount Address of the sender Credit Account
    /// @param token Address of the token
    /// @param to Recipient address
    /// @param amount Amount to transfer
    function _safeTokenTransfer(address creditAccount, address token, address to, uint256 amount, bool convertToETH)
        internal
    {
        if (convertToETH && token == weth) {
            ICreditAccountBase(creditAccount).transfer({token: token, to: wethGateway, amount: amount}); // U:[CM-31, 32]
            IWETHGateway(wethGateway).depositFor({to: to, amount: amount}); // U:[CM-31, 32]
        } else {
            // In case a token transfer fails (e.g., borrower getting blacklisted by USDC), the token will be sent
            // to WithdrawalManagerV3
            try ICreditAccountBase(creditAccount).safeTransfer({token: token, to: to, amount: amount}) {
                // U:[CM-31, 32, 33]
            } catch {
                uint256 delivered = ICreditAccountBase(creditAccount).transferDeliveredBalanceControl({
                    token: token,
                    to: withdrawalManager,
                    amount: amount
                }); // U:[CM-33]
                IWithdrawalManagerV3(withdrawalManager).addImmediateWithdrawal({token: token, to: to, amount: delivered}); // U:[CM-33]
            }
        }
    }

    //
    // GETTERS
    //

    /// @notice Returns the mask for the provided token
    /// @param token Token to returns the mask for
    function getTokenMaskOrRevert(address token) public view override returns (uint256 tokenMask) {
        tokenMask = (token == underlying) ? 1 : tokenMasksMapInternal[token]; // U:[CM-34]
        if (tokenMask == 0) revert TokenNotAllowedException(); // U:[CM-34]
    }

    /// @notice Returns the collateral token with requested mask
    /// @param tokenMask Token mask corresponding to the token
    function getTokenByMask(uint256 tokenMask) public view override returns (address token) {
        (token,) = _collateralTokenByMask({tokenMask: tokenMask, calcLT: false}); // U:[CM-34]
    }

    /// @notice Returns the liquidation threshold for the provided token
    /// @param token Token to retrieve the LT for
    function liquidationThresholds(address token) public view override returns (uint16 lt) {
        uint256 tokenMask = getTokenMaskOrRevert(token);
        (, lt) = _collateralTokenByMask({tokenMask: tokenMask, calcLT: true}); // U:[CM-42]
    }

    /// @notice Returns the collateral token with requested mask and its liquidationThreshold
    /// @param tokenMask Token mask corresponding to the token
    function collateralTokenByMask(uint256 tokenMask)
        public
        view
        override
        returns (address token, uint16 liquidationThreshold)
    {
        return _collateralTokenByMask({tokenMask: tokenMask, calcLT: true}); // U:[CM-34, 42]
    }

    /// @notice Returns the collateral token with requested mask and its liquidationThreshold
    /// @param tokenMask Token mask corresponding to the token
    function _collateralTokenByMask(uint256 tokenMask, bool calcLT)
        internal
        view
        returns (address token, uint16 liquidationThreshold)
    {
        // The underlying is a special case and its mask is always 1
        if (tokenMask == 1) {
            token = underlying; // U:[CM-34]
            liquidationThreshold = ltUnderlying; // U:[CM-35]
        } else {
            CollateralTokenData storage tokenData = collateralTokensData[tokenMask]; // U:[CM-34]
            token = tokenData.getTokenOrRevert(); // U:[CM-34]

            if (calcLT) {
                // The logic to calculate a ramping LT is isolated to the `CreditLogic` library.
                // See `CreditLogic.getLiquidationThreshold()` for details.
                liquidationThreshold = tokenData.getLiquidationThreshold(); // U:[CM-42]
            }
        }
    }

    /// @notice Returns the fee parameters of the Credit Manager
    /// @return _feeInterest Percentage of interest taken by the protocol as profit
    /// @return _feeLiquidation Percentage of account value taken by the protocol as profit
    ///         during unhealthy account liquidations
    /// @return _liquidationDiscount Multiplier that reduces the effective totalValue during unhealthy account liquidations,
    ///         allowing the liquidator to take the unaccounted for remainder as premium. Equal to (1 - liquidationPremium)
    /// @return _feeLiquidationExpired Percentage of account value taken by the protocol as profit
    ///         during expired account liquidations
    /// @return _liquidationDiscountExpired Multiplier that reduces the effective totalValue during expired account liquidations,
    ///         allowing the liquidator to take the unaccounted for remainder as premium. Equal to (1 - liquidationPremiumExpired)
    function fees()
        external
        view
        override
        returns (
            uint16 _feeInterest,
            uint16 _feeLiquidation,
            uint16 _liquidationDiscount,
            uint16 _feeLiquidationExpired,
            uint16 _liquidationDiscountExpired
        )
    {
        _feeInterest = feeInterest; // U:[CM-41]
        _feeLiquidation = feeLiquidation; // U:[CM-41]
        _liquidationDiscount = liquidationDiscount; // U:[CM-41]
        _feeLiquidationExpired = feeLiquidationExpired; // U:[CM-41]
        _liquidationDiscountExpired = liquidationDiscountExpired; // U:[CM-41]
    }

    /// @notice Address of the connected pool
    /// @dev [DEPRECATED]: use pool() instead.
    function poolService() external view returns (address) {
        return pool; // U:[CM-1]
    }

    /// @notice Adress of the connected PoolQuotaKeeper
    /// @dev PoolQuotaKeeper is a contract that manages token quota parameters
    ///      and computes quota interest. Since quota interest is paid directly to the pool,
    ///      this contract is responsible for aligning quota interest values between the
    ///      pool, gauge and the Credit Manager
    function poolQuotaKeeper() public view returns (address) {
        return IPoolV3(pool).poolQuotaKeeper(); // U:[CM-47]
    }

    ///
    /// CREDIT ACCOUNT INFO
    ///

    /// @notice Returns the owner of the provided CA, or reverts if there is none
    /// @param creditAccount Credit Account to get the borrower for
    function getBorrowerOrRevert(address creditAccount) public view override returns (address borrower) {
        borrower = creditAccountInfo[creditAccount].borrower; // U:[CM-35]
        if (borrower == address(0)) revert CreditAccountNotExistsException(); // U:[CM-35]
    }

    /// @notice Returns the mask containing miscellaneous account flags
    /// @dev Currently, the following flags are supported:
    ///      * 1 - WITHDRAWALS_FLAG - whether the account has pending withdrawals
    ///      * 2 - BOT_PERMISSIONS_FLAG - whether the account has non-zero permissions for at least one bot
    /// @param creditAccount Account to get the mask for
    function flagsOf(address creditAccount) external view override returns (uint16) {
        return creditAccountInfo[creditAccount].flags; // U:[CM-35]
    }

    /// @notice Sets a flag for a Credit Account
    /// @param creditAccount Account to set a flag for
    /// @param flag Flag to set
    /// @param value The new flag value
    function setFlagFor(address creditAccount, uint16 flag, bool value)
        external
        override
        nonReentrant // U:[CM-5]
        creditFacadeOnly // U:[CM-2]
    {
        if (value) {
            _enableFlag(creditAccount, flag); // U:[CM-36]
        } else {
            _disableFlag(creditAccount, flag); // U:[CM-36]
        }
    }

    /// @notice Sets the flag in the CA's flag mask to 1
    function _enableFlag(address creditAccount, uint16 flag) internal {
        creditAccountInfo[creditAccount].flags |= flag; // U:[CM-36]
    }

    /// @notice Sets the flag in the CA's flag mask to 0
    function _disableFlag(address creditAccount, uint16 flag) internal {
        creditAccountInfo[creditAccount].flags &= ~flag; // U:[CM-36]
    }

    /// @notice Efficiently checks whether the CA has pending withdrawals using the flag
    function _hasWithdrawals(address creditAccount) internal view returns (bool) {
        return creditAccountInfo[creditAccount].flags & WITHDRAWAL_FLAG != 0; // U:[CM-36]
    }

    /// @notice Returns the mask containing the account's enabled tokens
    /// @param creditAccount Credit Account to get the mask for
    function enabledTokensMaskOf(address creditAccount) public view override returns (uint256) {
        return creditAccountInfo[creditAccount].enabledTokensMask; // U:[CM-37]
    }

    /// @notice Checks quantity of enabled tokens and saves the mask to creditAccountInfo

    function _saveEnabledTokensMask(address creditAccount, uint256 enabledTokensMask) internal {
        uint256 enabledTokensMaskOld = creditAccountInfo[creditAccount].enabledTokensMask;

        if (enabledTokensMask != enabledTokensMaskOld) {
            if (enabledTokensMask.calcEnabledTokens() > maxEnabledTokens) {
                revert TooManyEnabledTokensException(); // U:[CM-37]
            }

            creditAccountInfo[creditAccount].enabledTokensMask = enabledTokensMask; // U:[CM-37]
        }
    }

    ///
    /// FEE TOKEN SUPPORT
    ///

    /// @notice Returns the amount that needs to be transferred to get exactly `amount` delivered
    /// @dev Can be overriden in inheritor contracts to support tokens with fees (such as USDT)
    function _amountWithFee(uint256 amount) internal view virtual returns (uint256) {
        return amount;
    }

    /// @notice Returns the amount that will be delivered after `amount` is tranferred
    /// @dev Can be overriden in inheritor contracts to support tokens with fees (such as USDT)
    function _amountMinusFee(uint256 amount) internal view virtual returns (uint256) {
        return amount;
    }

    ///
    /// CREDIT ACCOUNTS
    ///

    /// @notice Returns the full set of currently active Credit Accounts
    function creditAccounts() external view override returns (address[] memory) {
        return creditAccountsSet.values();
    }

    //
    // CONFIGURATION
    //
    // The following functions change vital Credit Manager parameters
    // and can only be called by the Credit Configurator
    //

    /// @notice Adds a token to the list of collateral tokens
    /// @param token Address of the token to add
    function addToken(address token)
        external
        creditConfiguratorOnly // U:[CM-4]
    {
        _addToken(token); // U:[CM-38, 39]
    }

    /// @notice IMPLEMENTATION: addToken
    /// @param token Address of the token to add
    function _addToken(address token) internal {
        // Checks that the token is not already known (has an associated token mask)
        if (tokenMasksMapInternal[token] != 0) {
            revert TokenAlreadyAddedException(); // U:[CM-38]
        }

        // Checks that there aren't too many tokens
        // Since token masks are 255 bit numbers with each bit corresponding to 1 token,
        // only at most 255 are supported
        if (collateralTokensCount >= 255) revert TooManyTokensException(); // U:[CM-38]

        // The tokenMask of a token is a bit mask with 1 at position corresponding to its index
        // (i.e. 2 ** index or 1 << index)
        uint256 tokenMask = 1 << collateralTokensCount; // U:[CM-39]
        tokenMasksMapInternal[token] = tokenMask; // U:[CM-39]

        collateralTokensData[tokenMask].token = token; // U:[CM-39]
        collateralTokensData[tokenMask].timestampRampStart = type(uint40).max; // U:[CM-39]

        unchecked {
            ++collateralTokensCount; // U:[CM-39]
        }
    }

    /// @notice Sets fees and premiums
    /// @param _feeInterest Percentage of interest taken by the protocol as profit
    /// @param _feeLiquidation Percentage of account value taken by the protocol as profit
    ///         during unhealthy account liquidations
    /// @param _liquidationDiscount Multiplier that reduces the effective totalValue during unhealthy account liquidations,
    ///         allowing the liquidator to take the unaccounted for remainder as premium. Equal to (1 - liquidationPremium)
    /// @param _feeLiquidationExpired Percentage of account value taken by the protocol as profit
    ///         during expired account liquidations
    /// @param _liquidationDiscountExpired Multiplier that reduces the effective totalValue during expired account liquidations,
    ///         allowing the liquidator to take the unaccounted for remainder as premium. Equal to (1 - liquidationPremiumExpired)
    function setFees(
        uint16 _feeInterest,
        uint16 _feeLiquidation,
        uint16 _liquidationDiscount,
        uint16 _feeLiquidationExpired,
        uint16 _liquidationDiscountExpired
    )
        external
        creditConfiguratorOnly // U:[CM-4]
    {
        feeInterest = _feeInterest; // U:[CM-40]
        feeLiquidation = _feeLiquidation; // U:[CM-40]
        liquidationDiscount = _liquidationDiscount; // U:[CM-40]
        feeLiquidationExpired = _feeLiquidationExpired; // U:[CM-40]
        liquidationDiscountExpired = _liquidationDiscountExpired; // U:[CM-40]
    }

    /// @notice Sets ramping parameters for a token's liquidation threshold
    /// @dev Ramping parameters allow to decrease the LT gradually over a period of time
    ///         which gives users/bots time to react and adjust their position for the new LT
    /// @dev A static LT can be forced by setting ltInitial to desired LT and setting timestampRampStart to unit40.max
    /// @param token The collateral token to set the LT for
    /// todo: add ltInitial
    /// @param ltFinal The final LT after ramping
    /// @param timestampRampStart Timestamp when the LT starts ramping
    /// @param rampDuration Duration of ramping
    function setCollateralTokenData(
        address token,
        uint16 ltInitial,
        uint16 ltFinal,
        uint40 timestampRampStart,
        uint24 rampDuration
    )
        external
        creditConfiguratorOnly // U:[CM-4]
    {
        if (token == underlying) {
            ltUnderlying = ltInitial; // U:[CM-42]
        } else {
            uint256 tokenMask = getTokenMaskOrRevert(token); // U:[CM-41]
            CollateralTokenData storage tokenData = collateralTokensData[tokenMask];

            tokenData.ltInitial = ltInitial; // U:[CM-42]
            tokenData.ltFinal = ltFinal; // U:[CM-42]
            tokenData.timestampRampStart = timestampRampStart; // U:[CM-42]
            tokenData.rampDuration = rampDuration; // U:[CM-42]
        }
    }

    /// @notice Sets the quoted token mask
    /// @param _quotedTokensMask The new mask
    /// @dev Quoted tokens are counted as collateral not only based on their balances,
    ///         but also on their quotas set in thePpoolQuotaKeeper contract
    ///         Tokens in the mask also incur additional interest based on their quotas
    function setQuotedMask(uint256 _quotedTokensMask)
        external
        creditConfiguratorOnly // U:[CM-4]
    {
        quotedTokensMask = _quotedTokensMask; // U:[CM-43]
    }

    /// @notice Sets the maximal number of enabled tokens on a single Credit Account.
    /// @param _maxEnabledTokens The new enabled token quantity limit.
    function setMaxEnabledTokens(uint8 _maxEnabledTokens)
        external
        creditConfiguratorOnly // U: [CM-4]
    {
        maxEnabledTokens = _maxEnabledTokens; // U:[CM-44]
    }

    /// @notice Sets the link between an adapter and its corresponding targetContract
    /// @param adapter Address of the adapter to be used to access the target contract
    /// @param targetContract A 3rd-party contract for which the adapter is set
    /// @dev The function can be called with (adapter, address(0)) and (address(0), targetContract)
    ///         to disallow a particular target or adapter, since this would set values in respective
    ///         mappings to address(0).
    function setContractAllowance(address adapter, address targetContract)
        external
        creditConfiguratorOnly // U: [CM-4]
    {
        if (targetContract == address(this) || adapter == address(this)) {
            revert TargetContractNotAllowedException();
        } // U:[CM-45]

        if (adapter != address(0)) {
            adapterToContract[adapter] = targetContract; // U:[CM-45]
        }
        if (targetContract != address(0)) {
            contractToAdapter[targetContract] = adapter; // U:[CM-45]
        }
    }

    /// @notice Sets the Credit Facade
    /// @param _creditFacade Address of the new Credit Facade
    function setCreditFacade(address _creditFacade)
        external
        creditConfiguratorOnly // U: [CM-4]
    {
        creditFacade = _creditFacade; // U:[CM-46]
    }

    /// @notice Sets the Price Oracle
    /// @param _priceOracle Address of the new Price Oracle
    function setPriceOracle(address _priceOracle)
        external
        creditConfiguratorOnly // U: [CM-4]
    {
        priceOracle = _priceOracle; // U:[CM-46]
    }

    /// @notice Sets a new Credit Configurator
    /// @param _creditConfigurator Address of the new Credit Configurator
    function setCreditConfigurator(address _creditConfigurator)
        external
        creditConfiguratorOnly // U: [CM-4]
    {
        creditConfigurator = _creditConfigurator; // U:[CM-46]
        emit SetCreditConfigurator(_creditConfigurator); // U:[CM-46]
    }

    ///
    /// EXTERNAL CALLS HELPERS
    ///

    //
    // POOL HELPERS
    //

    /// @notice Returns the current pool cumulative index
    function _poolCumulativeIndexNow() internal view returns (uint256) {
        return IPoolBase(pool).calcLinearCumulative_RAY();
    }

    /// @notice Notifies the pool that there was a debt repayment
    /// @param debt Amount of debt principal repaid
    /// @param profit Amount of treasury earned (if any)
    /// @param loss Amount of loss incurred (if any)
    function _poolRepayCreditAccount(uint256 debt, uint256 profit, uint256 loss) internal {
        IPoolBase(pool).repayCreditAccount(debt, profit, loss);
    }

    /// @notice Requests the pool to lend funds to a Credit Account
    /// @param amount Amount of funds to lend
    /// @param creditAccount Address of the Credit Account to lend to
    function _poolLendCreditAccount(uint256 amount, address creditAccount) internal {
        IPoolBase(pool).lendCreditAccount(amount, creditAccount); // F:[CM-20]
    }

    //
    // PRICE ORACLE
    //

    /// @notice Returns the value of a token amount in USD
    /// @param _priceOracle Price oracle to query for token value
    /// @param amountInToken Amount of token to convert
    /// @param token Token to convert
    function _convertToUSD(address _priceOracle, uint256 amountInToken, address token)
        internal
        view
        returns (uint256 amountInUSD)
    {
        amountInUSD = IPriceOracleV2(_priceOracle).convertToUSD(amountInToken, token);
    }

    /// @notice Returns amount of token after converting from a provided USD amount
    /// @param _priceOracle Price oracle to query for token value
    /// @param amountInUSD USD amount to convert
    /// @param token Token to convert to
    function _convertFromUSD(address _priceOracle, uint256 amountInUSD, address token)
        internal
        view
        returns (uint256 amountInToken)
    {
        amountInToken = IPriceOracleV2(_priceOracle).convertFromUSD(amountInUSD, token);
    }
}<|MERGE_RESOLUTION|>--- conflicted
+++ resolved
@@ -970,11 +970,7 @@
         bool enable;
         bool disable;
 
-<<<<<<< HEAD
-        (caInterestChange, change, enable, disable) = IPoolQuotaKeeperV3(poolQuotaKeeper()).updateQuota({
-=======
         (caInterestChange, realQuotaChange, enable, disable) = IPoolQuotaKeeper(poolQuotaKeeper()).updateQuota({
->>>>>>> df33f582
             creditAccount: creditAccount,
             token: token,
             quotaChange: quotaChange,
