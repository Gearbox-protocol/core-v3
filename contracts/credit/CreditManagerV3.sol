// SPDX-License-Identifier: BUSL-1.1
// Gearbox Protocol. Generalized leverage for DeFi protocols
// (c) Gearbox Holdings, 2022
pragma solidity ^0.8.17;

// LIBRARIES
import {EnumerableSet} from "@openzeppelin/contracts/utils/structs/EnumerableSet.sol";
import {IERC20} from "@openzeppelin/contracts/token/ERC20/IERC20.sol";
import {SafeERC20} from "@openzeppelin/contracts/token/ERC20/utils/SafeERC20.sol";

// LIBS & TRAITS
import {UNDERLYING_TOKEN_MASK, BitMask} from "../libraries/BitMask.sol";
import {CreditLogic} from "../libraries/CreditLogic.sol";
import {CollateralLogic} from "../libraries/CollateralLogic.sol";
import {CreditAccountHelper} from "../libraries/CreditAccountHelper.sol";

import {ReentrancyGuardTrait} from "../traits/ReentrancyGuardTrait.sol";
import {SanityCheckTrait} from "../traits/SanityCheckTrait.sol";
import {IERC20Helper} from "../libraries/IERC20Helper.sol";

// INTERFACES
import {IAccountFactoryBase} from "../interfaces/IAccountFactoryV3.sol";
import {ICreditAccountBase} from "../interfaces/ICreditAccountV3.sol";
import {IPoolBase, IPoolV3} from "../interfaces/IPoolV3.sol";
import {ClaimAction, IWithdrawalManagerV3} from "../interfaces/IWithdrawalManagerV3.sol";
import {
    ICreditManagerV3,
    ClosureAction,
    CollateralTokenData,
    ManageDebtAction,
    CreditAccountInfo,
    RevocationPair,
    CollateralDebtData,
    CollateralCalcTask,
    WITHDRAWAL_FLAG
} from "../interfaces/ICreditManagerV3.sol";
import "../interfaces/IAddressProviderV3.sol";
import {IPriceOracleV2} from "@gearbox-protocol/core-v2/contracts/interfaces/IPriceOracleV2.sol";
import {IPoolQuotaKeeperV3} from "../interfaces/IPoolQuotaKeeperV3.sol";

// CONSTANTS
import {
    DEFAULT_FEE_INTEREST,
    DEFAULT_FEE_LIQUIDATION,
    DEFAULT_LIQUIDATION_PREMIUM,
    PERCENTAGE_FACTOR
} from "@gearbox-protocol/core-v2/contracts/libraries/Constants.sol";

// EXCEPTIONS
import "../interfaces/IExceptions.sol";

/// @title Credit Manager
/// @dev Encapsulates the business logic for managing Credit Accounts
///
/// More info: https://dev.gearbox.fi/developers/credit/credit_manager
contract CreditManagerV3 is ICreditManagerV3, SanityCheckTrait, ReentrancyGuardTrait {
    using EnumerableSet for EnumerableSet.AddressSet;
    using BitMask for uint256;
    using CreditLogic for CollateralTokenData;
    using CreditLogic for CollateralDebtData;
    using CollateralLogic for CollateralDebtData;
    using SafeERC20 for IERC20;
    using IERC20Helper for IERC20;
    using CreditAccountHelper for ICreditAccountBase;

    // IMMUTABLE PARAMS

    /// @inheritdoc IVersion
    uint256 public constant override version = 3_00;

    /// @notice Address provider
    /// @dev While not used in this contract outside the constructor,
    ///      it is routinely used by other connected contracts
    address public immutable override addressProvider;

    /// @notice Factory contract for Credit Accounts
    address public immutable accountFactory;

    /// @notice Address of the underlying asset
    address public immutable override underlying;

    /// @notice Address of the connected pool
    address public immutable override pool;

    /// @notice Address of WETH
    address public immutable override weth;

    /// @notice Whether the CM supports quota-related logic
    bool public immutable override supportsQuotas;

    /// @notice Address of the connected Credit Facade
    address public override creditFacade;

    /// @notice The maximal number of enabled tokens on a single Credit Account
    uint8 public override maxEnabledTokens = 12;

    /// @notice Liquidation threshold for the underlying token.
    uint16 internal ltUnderlying;

    /// @notice Interest fee charged by the protocol: fee = interest accrued * feeInterest (this includes quota interest)
    uint16 internal feeInterest;

    /// @notice Liquidation fee charged by the protocol: fee = totalValue * feeLiquidation
    uint16 internal feeLiquidation;

    /// @notice Multiplier used to compute the total value of funds during liquidation.
    /// At liquidation, the borrower's funds are discounted, and the pool is paid out of discounted value
    /// The liquidator takes the difference between the discounted and actual values as premium.
    uint16 internal liquidationDiscount;

    /// @notice Total number of known collateral tokens.
    uint8 public collateralTokensCount;

    /// @notice Liquidation fee charged by the protocol during liquidation by expiry. Typically lower than feeLiquidation.
    uint16 internal feeLiquidationExpired;

    /// @notice Multiplier used to compute the total value of funds during liquidation by expiry. Typically higher than
    /// liquidationDiscount (meaning lower premium).
    uint16 internal liquidationDiscountExpired;

    /// @notice Price oracle used to evaluate assets on Credit Accounts.
    address public override priceOracle;

    /// @notice Points to the currently processed Credit Account during multicall, otherwise keeps address(1) for gas savings
    /// CreditFacade is a trusted source, so it generally sends the CA as an input for account management functions
    /// _activeCreditAccount is used to avoid adapters having to manually pass the Credit Account
    address internal _activeCreditAccount;

    /// @notice Mask of tokens to apply quota logic for
    uint256 public override quotedTokensMask;

    /// @notice Contract that handles withdrawals
    address public immutable override withdrawalManager;

    /// @notice Address of the connected Credit Configurator
    address public creditConfigurator;

    /// COLLATERAL TOKENS DATA

    /// @notice Map of token's bit mask to its address and LT parameters in a single-slot struct
    mapping(uint256 => CollateralTokenData) internal collateralTokensData;

    /// @notice Internal map of token addresses to their indidivual masks.
    /// @dev A mask is a uint256 that has only 1 non-zero bit in the position corresponding to
    ///         the token's index (i.e., tokenMask = 2 ** index)
    ///         Masks are used to efficiently track set inclusion, since it only involves
    ///         a single AND and comparison to zero
    mapping(address => uint256) internal tokenMasksMapInternal;

    /// CONTRACTS & ADAPTERS

    /// @notice Maps allowed adapters to their respective target contracts.
    mapping(address => address) public override adapterToContract;

    /// @notice Maps 3rd party contracts to their respective adapters
    mapping(address => address) public override contractToAdapter;

    /// CREDIT ACCOUNT DATA

    /// @notice Contains infomation related to CA, such as accumulated interest,
    ///         enabled tokens, the current borrower and miscellaneous flags
    mapping(address => CreditAccountInfo) public creditAccountInfo;

    /// @notice Set of all currently active contracts
    EnumerableSet.AddressSet internal creditAccountsSet;

    //
    // MODIFIERS
    //

    /// @notice Restricts calls to Credit Facade only
    modifier creditFacadeOnly() {
        _checkCreditFacade();
        _;
    }

    /// @notice Internal function wrapping `creditFacadeOnly` modifier logic
    ///         Used to optimize contract size
    function _checkCreditFacade() private view {
        if (msg.sender != creditFacade) revert CallerNotCreditFacadeException();
    }

    /// @notice Restricts calls to Credit Configurator only
    modifier creditConfiguratorOnly() {
        _checkCreditConfigurator();
        _;
    }

    /// @notice Internal function wrapping `creditFacadeOnly` modifier logic
    ///         Used to optimize contract size
    function _checkCreditConfigurator() private view {
        if (msg.sender != creditConfigurator) {
            revert CallerNotConfiguratorException();
        }
    }

    /// @notice Constructor
    /// @param _addressProvider Address of the repository to get system-level contracts from
    /// @param _pool Address of the pool to borrow funds from
    constructor(address _addressProvider, address _pool) {
        addressProvider = _addressProvider;
        pool = _pool; // U:[CM-1]

        underlying = IPoolBase(_pool).underlyingToken(); // U:[CM-1]

        try IPoolV3(_pool).supportsQuotas() returns (bool sq) {
            supportsQuotas = sq; // I:[CMQ-1]
        } catch {}

        // The underlying is the first token added as collateral
        _addToken(underlying); // U:[CM-1]

        weth =
            IAddressProviderV3(addressProvider).getAddressOrRevert({key: AP_WETH_TOKEN, _version: NO_VERSION_CONTROL}); // U:[CM-1]
        priceOracle = IAddressProviderV3(addressProvider).getAddressOrRevert({key: AP_PRICE_ORACLE, _version: 2}); // U:[CM-1]
        accountFactory = IAddressProviderV3(addressProvider).getAddressOrRevert({
            key: AP_ACCOUNT_FACTORY,
            _version: NO_VERSION_CONTROL
        }); // U:[CM-1]
        withdrawalManager =
            IAddressProviderV3(addressProvider).getAddressOrRevert({key: AP_WITHDRAWAL_MANAGER, _version: 3_00}); // U:[CM-1]

        creditConfigurator = msg.sender; // U:[CM-1]

        _activeCreditAccount = address(1);
    }

    //
    // CREDIT ACCOUNT MANAGEMENT
    //

    ///  @notice Opens credit account and borrows funds from the pool.
    /// - Takes Credit Account from the factory;
    /// - Initializes `creditAccountInfo` fields
    /// - Requests the pool to lend underlying to the Credit Account
    ///
    /// @param debt Amount to be borrowed by the Credit Account
    /// @param onBehalfOf The owner of the newly opened Credit Account
    function openCreditAccount(uint256 debt, address onBehalfOf)
        external
        override
        nonZeroAddress(onBehalfOf) // todo: add check
        nonReentrant // U:[CM-5]
        creditFacadeOnly // // U:[CM-2]
        returns (address creditAccount)
    {
        creditAccount = IAccountFactoryBase(accountFactory).takeCreditAccount(0, 0); // U:[CM-6]

        creditAccountInfo[creditAccount].debt = debt; // U:[CM-6]
        creditAccountInfo[creditAccount].cumulativeIndexLastUpdate = _poolCumulativeIndexNow(); // U:[CM-6]
        creditAccountInfo[creditAccount].since = uint64(block.number); // U:[CM-6]
        creditAccountInfo[creditAccount].flags = 0; // U:[CM-6]
        creditAccountInfo[creditAccount].borrower = onBehalfOf; // U:[CM-6]

        if (supportsQuotas) {
            creditAccountInfo[creditAccount].cumulativeQuotaInterest = 1;
            creditAccountInfo[creditAccount].quotaProfits = 1;
        } // U:[CM-6]

        // Requests the pool to transfer tokens the Credit Account
        _poolLendCreditAccount(debt, creditAccount); // U:[CM-6]
        creditAccountsSet.add(creditAccount); // U:[CM-6]
    }

    ///  @notice Closes a Credit Account - covers both normal closure and liquidation
    /// - Calculates payments to various recipients on closure.
    ///    + amountToPool is the amount to be sent back to the pool.
    ///      This includes the principal, interest and fees, but can't be more than
    ///      total position value
    ///    + Computes remainingFunds during liquidations - these are leftover funds
    ///      after paying the pool and the liquidator, and are sent to the borrower
    ///    + Computes protocol profit, which includes interest and liquidation fees
    ///    + Computes loss if the totalValue is less than borrow amount + interest
    ///   remainingFunds and loss are only computed during liquidation, since they are
    ///   meaningless during normal account closure.
    /// - Checks the underlying token balance:
    ///    + if it is larger than amountToPool, then the pool is paid fully from funds on the Credit Account
    ///    + else tries to transfer the shortfall from the payer - either the borrower during closure, or liquidator during liquidation
    /// - Signals the pool that the debt is repaid
    /// - If liquidation: transfers `remainingFunds` to the borrower
    /// - If the account has active quotas, requests the PoolQuotaKeeper to reduce them to 0,
    ///   which is required for correctness of interest calculations
    /// - Send assets to the "to" address, as long as they are not included into skipTokenMask
    /// - Returns the Credit Account back to factory
    ///
    /// @param creditAccount Credit account address
    /// @param closureAction Whether the account is closed, liquidated or liquidated due to expiry
    // @param totalValue Portfolio value for liqution, 0 for ordinary closure
    /// @param payer Address which would be charged if credit account has not enough funds to cover amountToPool
    /// @param to Address to which the leftover funds will be sent
    /// @param skipTokensMask Tokenmask contains 1 for tokens which needed to be send directly
    /// @param convertToETH If true converts WETH to ETH
    function closeCreditAccount(
        address creditAccount,
        ClosureAction closureAction,
        CollateralDebtData memory collateralDebtData,
        address payer,
        address to,
        uint256 skipTokensMask,
        bool convertToETH
    )
        external
        override
        nonReentrant // U:[CM-5]
        creditFacadeOnly // U:[CM-2]
        returns (uint256 remainingFunds, uint256 loss)
    {
        // Checks that the Credit Account exists for the borrower
        address borrower = getBorrowerOrRevert(creditAccount); // U:[CM-7]

        if (creditAccountInfo[creditAccount].since == block.number) revert OpenCloseAccountInOneBlockException();

        // Sets borrower's Credit Account to zero address
        delete creditAccountInfo[creditAccount].borrower; // U:[CM-8]

        uint256 amountToPool;
        uint256 profit;

        // Computations for various closure amounts are isolated into the `CreditLogic` library
        // See `CreditLogic.calcClosePayments` and `CreditLogic.calcLiquidationPayments`
        if (closureAction == ClosureAction.CLOSE_ACCOUNT) {
            (amountToPool, profit) = collateralDebtData.calcClosePayments({amountWithFeeFn: _amountWithFee}); // U:[CM-8]
        } else {
            // During liquidation, totalValue of the account is discounted
            // by (1 - liquidationPremium). This means that totalValue * liquidationPremium
            // is removed from all calculations and can be claimed by the liquidator at the end of transaction

            // The liquidation premium depends on liquidation type:
            // * For normal unhealthy account or emergency liquidations, usual premium applies
            // * For expiry liquidations, the premium is typically reduced,
            //   since the account does not risk bad debt, so the liquidation
            //   is not as urgent

            (amountToPool, remainingFunds, profit, loss) = collateralDebtData.calcLiquidationPayments({
                liquidationDiscount: closureAction == ClosureAction.LIQUIDATE_ACCOUNT
                    ? liquidationDiscount
                    : liquidationDiscountExpired,
                feeLiquidation: closureAction == ClosureAction.LIQUIDATE_ACCOUNT ? feeLiquidation : feeLiquidationExpired,
                amountWithFeeFn: _amountWithFee,
                amountMinusFeeFn: _amountMinusFee
            }); // U:[CM-8]
        }
        {
            uint256 underlyingBalance = IERC20Helper.balanceOf({token: underlying, holder: creditAccount}); // U:[CM-8]

            // If there is an underlying shortfall, attempts to transfer it from the payer
            if (underlyingBalance < amountToPool + remainingFunds + 1) {
                unchecked {
                    IERC20(underlying).safeTransferFrom({
                        from: payer,
                        to: creditAccount,
                        value: _amountWithFee(amountToPool + remainingFunds + 1 - underlyingBalance)
                    }); // U:[CM-8]
                }
            }
        }

        // Transfers the due funds to the pool
        ICreditAccountBase(creditAccount).transfer({token: underlying, to: pool, amount: amountToPool}); // U:[CM-8]

        // Signals to the pool that debt has been repaid. The pool relies
        // on the Credit Manager to repay the debt correctly, and does not
        // check internally whether the underlying was actually transferred
        _poolRepayCreditAccount(collateralDebtData.debt, profit, loss); // U:[CM-8]

        // transfer remaining funds to the borrower [liquidations only]
        if (remainingFunds > 1) {
            _safeTokenTransfer({
                creditAccount: creditAccount,
                token: underlying,
                to: borrower,
                amount: remainingFunds,
                convertToETH: false
            }); // U:[CM-8]
        }

        // If the creditAccount has non-zero quotas, they need to be reduced to 0;
        // This is required to both free quota limits for other users and correctly
        // compute quota interest
        if (supportsQuotas && collateralDebtData.quotedTokens.length != 0) {
            /// In case of any loss, PQK sets limits to zero for all quoted tokens
            bool setLimitsToZero = loss > 0; // U:[CM-8] // I:[CMQ-8]

            IPoolQuotaKeeperV3(collateralDebtData._poolQuotaKeeper).removeQuotas({
                creditAccount: creditAccount,
                tokens: collateralDebtData.quotedTokens,
                setLimitsToZero: setLimitsToZero
            }); // U:[CM-8] I:[CMQ-6]
        }

        // All remaining assets on the account are transferred to the `to` address
        // If some asset cannot be transferred directly (e.g., `to` is blacklisted by USDC),
        // then an immediate withdrawal is added to withdrawal manager
        _batchTokensTransfer({
            creditAccount: creditAccount,
            to: to,
            convertToETH: convertToETH,
            tokensToTransferMask: collateralDebtData.enabledTokensMask.disable(skipTokensMask)
        }); // U:[CM-8, 9]

        // Returns Credit Account to the factory
        IAccountFactoryBase(accountFactory).returnCreditAccount({creditAccount: creditAccount}); // U:[CM-8]
        creditAccountsSet.remove(creditAccount); // U:[CM-8]
    }

    /// @notice Manages debt size for borrower:
    ///
    /// - Increase debt:
    ///   + Increases debt by transferring funds from the pool to the credit account
    ///   + Updates the cumulative index to keep interest the same. Since interest
    ///     is always computed dynamically as debt * (cumulativeIndexNew / cumulativeIndexOpen - 1),
    ///     cumulativeIndexOpen needs to be updated, as the debt amount has changed
    ///
    /// - Decrease debt:
    ///   + Repays the debt in the following order: quota interest + fees, normal interest + fees, debt;
    ///     In case of interest, if the (remaining) amount is not enough to cover it fully,
    ///     it is split pro-rata between interest and fees to preserve correct fee computations
    ///   + If there were non-zero quota interest, updates the quota interest after repayment
    ///   + If base interest was repaid, updates `cumulativeIndexLastUpdate`
    ///   + If debt was repaid, updates `debt`
    /// @dev For details on cumulativeIndex computations, see `CreditLogic.calcIncrease` and `CreditLogic.calcDecrease`
    ///
    /// @param creditAccount Address of the Credit Account to change debt for
    /// @param amount Amount to increase / decrease the total debt by
    /// @param enabledTokensMask The current enabledTokensMask (required for quota interest computation)
    /// @param action Whether to increase or decrease debt
    /// @return newDebt The new debt principal
    /// @return tokensToEnable The mask of tokens enabled after the operation
    /// @return tokensToDisable The mask of tokens disabled after the operation
    function manageDebt(address creditAccount, uint256 amount, uint256 enabledTokensMask, ManageDebtAction action)
        external
        nonReentrant // U:[CM-5]
        creditFacadeOnly // U:[CM-2]
        returns (uint256 newDebt, uint256 tokensToEnable, uint256 tokensToDisable)
    {
        CollateralDebtData memory collateralDebtData;
        uint256[] memory collateralHints;

        uint256 newCumulativeIndex;
        if (action == ManageDebtAction.INCREASE_DEBT) {
            /// INCREASE DEBT

            collateralDebtData = _calcDebtAndCollateral({
                creditAccount: creditAccount,
                enabledTokensMask: enabledTokensMask,
                collateralHints: collateralHints,
                minHealthFactor: PERCENTAGE_FACTOR,
                task: CollateralCalcTask.GENERIC_PARAMS
            }); // U:[CM-10]

            (newDebt, newCumulativeIndex) = CreditLogic.calcIncrease({
                amount: amount,
                debt: collateralDebtData.debt,
                cumulativeIndexNow: collateralDebtData.cumulativeIndexNow,
                cumulativeIndexLastUpdate: collateralDebtData.cumulativeIndexLastUpdate
            }); // U:[CM-10]

            _poolLendCreditAccount(amount, creditAccount); // U:[CM-10]

            tokensToEnable = UNDERLYING_TOKEN_MASK; // U:[CM-10]
        } else {
            // DECREASE DEBT

            collateralDebtData = _calcDebtAndCollateral({
                creditAccount: creditAccount,
                enabledTokensMask: enabledTokensMask,
                collateralHints: collateralHints,
                minHealthFactor: PERCENTAGE_FACTOR,
                task: CollateralCalcTask.DEBT_ONLY
            }); // U:[CM-11]

            uint128 newCumulativeQuotaInterest;
<<<<<<< HEAD
            uint128 newQuotaProfits;

=======
>>>>>>> fad9b49c
            // Pays the entire amount back to the pool
            ICreditAccountBase(creditAccount).transfer({token: underlying, to: pool, amount: amount}); // U:[CM-11]
            {
                uint256 profit;

                uint128 quotaProfits = (supportsQuotas) ? creditAccountInfo[creditAccount].quotaProfits : 0;

                (newDebt, newCumulativeIndex, profit, newCumulativeQuotaInterest, newQuotaProfits) = CreditLogic
                    .calcDecrease({
                    amount: _amountMinusFee(amount),
                    debt: collateralDebtData.debt,
                    cumulativeIndexNow: collateralDebtData.cumulativeIndexNow,
                    cumulativeIndexLastUpdate: collateralDebtData.cumulativeIndexLastUpdate,
                    cumulativeQuotaInterest: collateralDebtData.cumulativeQuotaInterest,
                    quotaProfits: quotaProfits,
                    feeInterest: feeInterest
                }); // U:[CM-11]

                /// @dev The amount of principal repaid is what is left after repaying all interest and fees
                ///      and is the difference between newDebt and debt
                _poolRepayCreditAccount(collateralDebtData.debt - newDebt, profit, 0); // U:[CM-11]
            }

            /// If quota logic is supported, we need to accrue quota interest in order to keep
            /// quota interest indexes in PQK and cumulativeQuotaInterest in Credit Manager consistent
            /// with each other, since this action caches all quota interest in Credit Manager
            if (supportsQuotas) {
                IPoolQuotaKeeperV3(collateralDebtData._poolQuotaKeeper).accrueQuotaInterest({
                    creditAccount: creditAccount,
                    tokens: collateralDebtData.quotedTokens
                });
                creditAccountInfo[creditAccount].cumulativeQuotaInterest = newCumulativeQuotaInterest + 1; // U:[CM-11]
                creditAccountInfo[creditAccount].quotaProfits = newQuotaProfits + 1;
            }

            /// If the entire underlying balance was spent on repayment, it is disabled
            if (IERC20Helper.balanceOf({token: underlying, holder: creditAccount}) <= 1) {
                tokensToDisable = UNDERLYING_TOKEN_MASK; // U:[CM-11]
            }
        }

        creditAccountInfo[creditAccount].debt = newDebt; // U:[CM-10, 11]
        creditAccountInfo[creditAccount].cumulativeIndexLastUpdate = newCumulativeIndex; // U:[CM-10, 11]
    }

    /// @notice Transfer collateral from the payer to the credit account
    /// @param payer Address of the account which will be charged to provide additional collateral
    /// @param creditAccount Address of the Credit Account
    /// @param token Collateral token to add
    /// @param amount Amount to add
    function addCollateral(address payer, address creditAccount, address token, uint256 amount)
        external
        nonReentrant // U:[CM-5]
        creditFacadeOnly // U:[CM-2]
        returns (uint256 tokenMask)
    {
        tokenMask = getTokenMaskOrRevert({token: token}); // U:[CM-13]
        IERC20(token).safeTransferFrom({from: payer, to: creditAccount, value: amount}); // U:[CM-13]
    }

    ///
    /// APPROVALS
    ///

    /// @notice Requests the Credit Account to approve a collateral token to another contract.
    /// @param token Collateral token to approve
    /// @param amount New allowance amount
    function approveCreditAccount(address token, uint256 amount)
        external
        override
        nonReentrant // U:[CM-5]
    {
        address targetContract = _getTargetContractOrRevert(); // U:[CM-3]
        _approveSpender({
            creditAccount: getActiveCreditAccountOrRevert(),
            token: token,
            spender: targetContract,
            amount: amount
        }); // U:[CM-14]
    }

    /// @notice Revokes allowances for specified spender/token pairs
    /// @dev When used with an older account factory, the Credit Manager may receive
    ///      an account with existing allowances. If the user is not comfortable with
    ///      these allowances, they can revoke them.
    /// @param creditAccount Credit Account to revoke allowances for
    /// @param revocations Spender/token pairs to revoke allowances for
    function revokeAdapterAllowances(address creditAccount, RevocationPair[] calldata revocations)
        external
        override
        nonReentrant // U:[CM-5]
        creditFacadeOnly // U:[CM-2]
    {
        uint256 numRevocations = revocations.length;
        unchecked {
            for (uint256 i; i < numRevocations; ++i) {
                address spender = revocations[i].spender;
                address token = revocations[i].token;

                if (spender == address(0) || token == address(0)) {
                    revert ZeroAddressException(); // U:[CM-15]
                }
                uint256 allowance = IERC20(token).allowance(creditAccount, spender); // U:[CM-15]
                /// It checks that token is in collateral token list in _approveSpender function
                if (allowance > 1) {
                    _approveSpender({creditAccount: creditAccount, token: token, spender: spender, amount: 0}); // U:[CM-15]
                }
            }
        }
    }

    /// @notice Internal wrapper for approving tokens, used to optimize contract size, since approvals
    ///         are used in several functions
    /// @param creditAccount Address of the Credit Account
    /// @param token Token to give an approval for
    /// @param spender The address of the spender
    /// @param amount The new allowance amount
    function _approveSpender(address creditAccount, address token, address spender, uint256 amount) internal {
        // Checks that the token is a collateral token
        // Forbidden tokens can be approved, since users need that to
        // sell them off
        getTokenMaskOrRevert({token: token}); // U:[CM-15]

        // The approval logic is isolated into `CreditAccountHelper.safeApprove`. See the corresponding
        // library for details
        ICreditAccountBase(creditAccount).safeApprove({token: token, spender: spender, amount: amount}); // U:[CM-15]
    }

    /// @notice Requests a Credit Account to make a low-level call with provided data
    /// This is the intended pathway for state-changing interactions with 3rd-party protocols
    /// @param data Data to pass with the call
    function execute(bytes calldata data)
        external
        override
        nonReentrant // U:[CM-5]
        returns (bytes memory)
    {
        address targetContract = _getTargetContractOrRevert(); // U:[CM-3]

        // Returned data is provided as-is to the caller;
        // It is expected that is is parsed and returned as a correct type
        // by the adapter itself.
        address creditAccount = getActiveCreditAccountOrRevert(); // U:[CM-16]
        return ICreditAccountBase(creditAccount).execute(targetContract, data); // U:[CM-16]
    }

    /// @notice Returns the target contract associated with the calling address (which is assumed to be an adapter),
    ///      and reverts if there is none. Used to ensure that an adapter can only make calls to its own target
    function _getTargetContractOrRevert() internal view returns (address targetContract) {
        targetContract = adapterToContract[msg.sender]; // U:[CM-15, 16]
        if (targetContract == address(0)) {
            revert CallerNotAdapterException(); // U:[CM-3]
        }
    }

    /// @notice Sets the active credit account (credit account returned to adapters to work on) to the provided address
    /// @dev CreditFacade must always ensure that `_activeCreditAccount` is address(1) between calls
    function setActiveCreditAccount(address creditAccount)
        external
        override
        nonReentrant // U:[CM-5]
        creditFacadeOnly // U:[CM-2]
    {
        _activeCreditAccount = creditAccount;
    }

    /// @notice Returns the current active credit account
    function getActiveCreditAccountOrRevert() public view override returns (address creditAccount) {
        creditAccount = _activeCreditAccount;
        if (creditAccount == address(1)) revert ActiveCreditAccountNotSetException();
    }

    //
    // COLLATERAL VALIDITY AND ACCOUNT HEALTH CHECKS
    //

    /// @notice Performs a full health check on an account with a custom order of evaluated tokens and
    ///      a custom minimal health factor
    /// @param creditAccount Address of the Credit Account to check
    /// @param enabledTokensMask Current enabled token mask
    /// @param collateralHints Array of token masks in the desired order of evaluation
    /// @param minHealthFactor Minimal health factor of the account, in PERCENTAGE format
    function fullCollateralCheck(
        address creditAccount,
        uint256 enabledTokensMask,
        uint256[] memory collateralHints,
        uint16 minHealthFactor
    )
        external
        nonReentrant // U:[CM-5]
        creditFacadeOnly // U:[CM-2]
        returns (uint256)
    {
        if (minHealthFactor < PERCENTAGE_FACTOR) {
            revert CustomHealthFactorTooLowException(); // U:[CM-17]
        }

        /// Performs a generalized debt and collteral computation with the
        /// task FULL_COLLATERAL_CHECK_LAZY. This ensures that collateral computations
        /// stop as soon as it is determined that there is enough collateral to cover the debt,
        /// which is done in order to save gas
        CollateralDebtData memory collateralDebtData = _calcDebtAndCollateral({
            creditAccount: creditAccount,
            minHealthFactor: minHealthFactor,
            collateralHints: collateralHints,
            enabledTokensMask: enabledTokensMask,
            task: CollateralCalcTask.FULL_COLLATERAL_CHECK_LAZY
        }); // U:[CM-18]

        /// If the TWV value outputted by the collateral computation is less than
        /// total debt, the full collateral check has failed
        if (collateralDebtData.twvUSD < collateralDebtData.totalDebtUSD) {
            revert NotEnoughCollateralException(); // U:[CM-18]
        }

        /// During a multicall, all changes to enabledTokenMask are stored in-memory
        /// to avoid redundant storage writes. Saving to storage is only done at the end
        /// of a full collateral check, which is performed after every multicall
        _saveEnabledTokensMask(creditAccount, collateralDebtData.enabledTokensMask); // U:[CM-18]

        return collateralDebtData.enabledTokensMask;
    }

    /// @notice Returns whether the passed credit account is unhealthy given the provided minHealthFactor
    /// @param creditAccount Address of the credit account to check
    /// @param minHealthFactor The health factor below which the function would
    ///                        consider the account unhealthy
    function isLiquidatable(address creditAccount, uint16 minHealthFactor) external view override returns (bool) {
        uint256[] memory collateralHints;

        CollateralDebtData memory collateralDebtData = _calcDebtAndCollateral({
            creditAccount: creditAccount,
            enabledTokensMask: enabledTokensMaskOf(creditAccount),
            collateralHints: collateralHints,
            minHealthFactor: minHealthFactor,
            task: CollateralCalcTask.FULL_COLLATERAL_CHECK_LAZY
        }); // U:[CM-18]

        return collateralDebtData.twvUSD < collateralDebtData.totalDebtUSD; // U:[CM-18]
    }

    /// @notice Calculates parameters related to account's debt and collateral,
    ///         with level of detail dependent on `task`
    /// @dev Unlike previous versions, Gearbox V3 uses a generalized Credit Manager function to compute debt and collateral
    ///      that is then reused in other contracts (including third-party contracts, such as bots). This allows to ensure that account health
    ///      computation logic is uniform across the codebase. The returned collateralDebtData object is intended to be a complete set of
    ///      data required to track account health, but can be filled partially to avoid unnecessary computation where needed.
    /// @param creditAccount Credit Account to compute parameters for
    /// @param task Determines the parameters to compute:
    ///             * GENERIC_PARAMS - computes debt and raw base interest indexes
    ///             * DEBT_ONLY - computes all debt parameters, including totalDebt, accrued base/quota interest and associated fees;
    ///               if quota logic is enabled, also returns all data relevant to quota interest and collateral computations in the struct
    ///             * DEBT_COLLATERAL_WITHOUT_WITHDRAWALS - computes all debt parameters and the total value of collateral
    ///               (both weighted and unweighted, in USD and underlying).
    ///             * DEBT_COLLATERAL_CANCEL_WITHDRAWALS - same as above, but includes immature withdrawals into the total value of the Credit Account;
    ///               NB: The value of withdrawals is not included into the total weighted value, so they have no bearing on whether an account can be
    ///               liquidated. However, during liquidations it is prudent to return immature withdrawals to the Credit Account, to defend against attacks
    ///               that involve withdrawals combined with oracle manipulations. Hence, this collateral computation method is used for liquidations.
    ///             * DEBT_COLLATERAL_FORCE_CANCEL_WITHDRAWALS - same as above, but also includes mature withdrawals into the total value of the Credit Account;
    ///               NB: This method of calculation is used for emergency liquidations. Emergency liquidations are performed when the system is paused due to a
    ///               perceived security risk. Returning mature withdrawals is a contingency for the case where a malicious withdrawal is scheduled, the system
    ///               is paused, and the withdrawal matures while the DAO coordinates a response.
    /// @return collateralDebtData A struct containing debt and collateral parameters. It is filled based on the passed task.
    ///                            For more information on struct fields, see its definition along the `ICreditManagerV3` interface
    function calcDebtAndCollateral(address creditAccount, CollateralCalcTask task)
        external
        view
        override
        returns (CollateralDebtData memory collateralDebtData)
    {
        uint256[] memory collateralHints;

        /// @dev FULL_COLLATERAL_CHECK_LAZY is a special calculation type
        ///      that can only be used safely internally, since it can stop early
        ///      and possibly return incorrect TWV/TV values. Therefore, it is
        ///      prevented from being called internally
        if (task == CollateralCalcTask.FULL_COLLATERAL_CHECK_LAZY) {
            revert IncorrectParameterException(); // U:[CM-19]
        }

        collateralDebtData = _calcDebtAndCollateral({
            creditAccount: creditAccount,
            enabledTokensMask: enabledTokensMaskOf(creditAccount),
            collateralHints: collateralHints,
            minHealthFactor: PERCENTAGE_FACTOR,
            task: task
        }); // U:[CM-20]
    }

    /// @notice Implementation for `calcDebtAndCollateral`.
    /// @param creditAccount Credit Account to compute collateral for
    /// @param enabledTokensMask Current enabled tokens mask
    /// @param collateralHints Array of token masks in the desired order of evaluation.
    ///        Used to optimize the length of lazy evaluation by putting the most valuable
    ///        tokens on the account first.
    /// @param minHealthFactor The health factor to stop the lazy evaluation at
    /// @param task The type of calculation to perform (see `calcDebtAndCollateral` for details)
    function _calcDebtAndCollateral(
        address creditAccount,
        uint256 enabledTokensMask,
        uint256[] memory collateralHints,
        uint16 minHealthFactor,
        CollateralCalcTask task
    ) internal view returns (CollateralDebtData memory collateralDebtData) {
        /// GENERIC PARAMS
        /// The generic parameters include the debt principal and base interest current and LU indexes
        /// This is the minimal amount of debt data required to perform computations after increasing debt.
        collateralDebtData.debt = creditAccountInfo[creditAccount].debt; // U:[CM-20]
        collateralDebtData.cumulativeIndexLastUpdate = creditAccountInfo[creditAccount].cumulativeIndexLastUpdate; // U:[CM-20]
        collateralDebtData.cumulativeIndexNow = _poolCumulativeIndexNow(); // U:[CM-20]

        if (task == CollateralCalcTask.GENERIC_PARAMS) {
            return collateralDebtData;
        } // U:[CM-20]

        /// DEBT
        /// Debt parameters include accrued interest (with quota interest included, if applicable) and fees
        /// Parameters related to quoted tokens are cached inside the struct, since they are read from storage
        /// during quota interest computation and can be later reused to compute quota token collateral
        collateralDebtData.enabledTokensMask = enabledTokensMask; // U:[CM-21]

        if (supportsQuotas) {
            collateralDebtData._poolQuotaKeeper = poolQuotaKeeper(); // U:[CM-21]

            (
                collateralDebtData.quotedTokens,
                collateralDebtData.cumulativeQuotaInterest,
                collateralDebtData.quotas,
                collateralDebtData.quotedLts,
                collateralDebtData.quotedTokensMask
            ) = _getQuotedTokensData({
                creditAccount: creditAccount,
                enabledTokensMask: enabledTokensMask,
                collateralHints: collateralHints,
                _poolQuotaKeeper: collateralDebtData._poolQuotaKeeper
            }); // U:[CM-21]

            collateralDebtData.cumulativeQuotaInterest += creditAccountInfo[creditAccount].cumulativeQuotaInterest - 1; // U:[CM-21]
        }

        collateralDebtData.accruedInterest = CreditLogic.calcAccruedInterest({
            amount: collateralDebtData.debt,
            cumulativeIndexLastUpdate: collateralDebtData.cumulativeIndexLastUpdate,
            cumulativeIndexNow: collateralDebtData.cumulativeIndexNow
        }) + collateralDebtData.cumulativeQuotaInterest; // U:[CM-21] // I: [CMQ-07]

        collateralDebtData.accruedFees = (collateralDebtData.accruedInterest * feeInterest) / PERCENTAGE_FACTOR
            + (supportsQuotas ? creditAccountInfo[creditAccount].quotaProfits : 0); // U:[CM-21]

        if (task == CollateralCalcTask.DEBT_ONLY) return collateralDebtData; // U:[CM-21]

        /// COLLATERAL
        /// Collateral values such as total value / total weighted value are computed and saved into the struct
        /// And zero-balance tokens encountered are removed from enabledTokensMask inside the struct as well
        /// If the task is FULL_COLLATERAL_CHECK_LAZY, then collateral value are only computed until twvUSD > totalDebtUSD,
        /// and any extra collateral on top of that is not included into the account's value
        address _priceOracle = priceOracle;

        collateralDebtData.totalDebtUSD = _convertToUSD({
            _priceOracle: _priceOracle,
            amountInToken: collateralDebtData.calcTotalDebt(),
            token: underlying
        }); // U:[CM-22]

        /// The logic for computing collateral is isolated into the `CreditLogic` library. See `CreditLogic.calcCollateral` for details.
        uint256 tokensToDisable;
        (collateralDebtData.totalValueUSD, collateralDebtData.twvUSD, tokensToDisable) = collateralDebtData
            .calcCollateral({
            creditAccount: creditAccount,
            underlying: underlying,
            lazy: task == CollateralCalcTask.FULL_COLLATERAL_CHECK_LAZY,
            minHealthFactor: minHealthFactor,
            collateralHints: collateralHints,
            priceOracle: _priceOracle,
            collateralTokenByMaskFn: _collateralTokenByMask,
            convertToUSDFn: _convertToUSD
        }); // U:[CM-22]

        collateralDebtData.enabledTokensMask = enabledTokensMask.disable(tokensToDisable); // U:[CM-22]

        if (task == CollateralCalcTask.FULL_COLLATERAL_CHECK_LAZY) {
            return collateralDebtData;
        }

        /// WITHDRAWALS
        /// Withdrawals are added to the total value of the account primarily for liquidation purposes,
        /// since we want to return withdrawals to the Credit Account but also need to ensure that
        /// they are included into remainingFunds.
        if ((task != CollateralCalcTask.DEBT_COLLATERAL_WITHOUT_WITHDRAWALS) && _hasWithdrawals(creditAccount)) {
            collateralDebtData.totalValueUSD += _getCancellableWithdrawalsValue({
                _priceOracle: _priceOracle,
                creditAccount: creditAccount,
                isForceCancel: task == CollateralCalcTask.DEBT_COLLATERAL_FORCE_CANCEL_WITHDRAWALS
            }); // U:[CM-23]
        }

        /// The underlying-denominated total value is also added for liquidation payments calculations, unless the data is computed
        /// for fullCollateralCheck, which doesn't need this
        collateralDebtData.totalValue = _convertFromUSD(_priceOracle, collateralDebtData.totalValueUSD, underlying); // U:[CM-22,23]
    }

    /// @notice Gathers all data on the Credit Account's quoted tokens and quota interest
    /// @param creditAccount Credit Account to return quoted token data for
    /// @param enabledTokensMask Current mask of enabled tokens
    /// @param _poolQuotaKeeper The PoolQuotaKeeper contract storing the quota and quota interest data
    /// @return quotaTokens An array of address of quoted tokens on the Credit Account
    /// @return outstandingQuotaInterest Quota interest that has not been saved in the Credit Manager
    /// @return quotas Current quotas on quoted tokens, in the same order as quoted tokens
    /// @return lts Current lts of quoted tokens, in the same order as quoted tokens
    /// @return _quotedTokensMask The mask of enabled quoted tokens on the account
    function _getQuotedTokensData(
        address creditAccount,
        uint256 enabledTokensMask,
        uint256[] memory collateralHints,
        address _poolQuotaKeeper
    )
        internal
        view
        returns (
            address[] memory quotaTokens,
            uint128 outstandingQuotaInterest,
            uint256[] memory quotas,
            uint16[] memory lts,
            uint256 _quotedTokensMask
        )
    {
        uint256 _maxEnabledTokens = maxEnabledTokens; // U:[CM-24]
        _quotedTokensMask = quotedTokensMask; // U:[CM-24]

        uint256 tokensToCheckMask = enabledTokensMask & _quotedTokensMask; // U:[CM-24]

        // If there are not quoted tokens on the account, then zero-length arrays are returned
        // This is desirable, as it makes it simple to check whether there are any quoted tokens
        if (tokensToCheckMask != 0) {
            quotaTokens = new address[](_maxEnabledTokens); // U:[CM-24]
            quotas = new uint256[](_maxEnabledTokens); // U:[CM-24]
            lts = new uint16[](_maxEnabledTokens); // U:[CM-24]

            uint256 j;

            uint256 len = collateralHints.length;

            //  Picks creditAccount on top of stack to remove stack to deep error
            address ca = creditAccount;
            unchecked {
                for (uint256 i; tokensToCheckMask != 0; ++i) {
                    uint256 tokenMask;

                    tokenMask = (i < len) ? collateralHints[i] : 1 << (i - len);

                    if (tokensToCheckMask & tokenMask != 0) {
                        if (j == _maxEnabledTokens) {
                            revert TooManyEnabledTokensException(); // U:[CM-24]
                        }

                        address token; // U:[CM-24]
                        (token, lts[j]) = _collateralTokenByMask({tokenMask: tokenMask, calcLT: true}); // U:[CM-24]

                        quotaTokens[j] = token; // U:[CM-24]

                        uint128 outstandingInterestDelta;
                        (quotas[j], outstandingInterestDelta) =
                            IPoolQuotaKeeperV3(_poolQuotaKeeper).getQuotaAndOutstandingInterest(ca, token); // U:[CM-24]

                        /// Quota interest is equal to quota * APY * time. Since quota is a uint96, this is unlikely to overflow in any realistic scenario.
                        outstandingQuotaInterest += outstandingInterestDelta; // U:[CM-24]

                        ++j; // U:[CM-24]
                    }
                    tokensToCheckMask = tokensToCheckMask.disable(tokenMask);
                }
            }
        }
    }

    //
    // QUOTAS MANAGEMENT
    //

    /// @notice Updates credit account's quotas for multiple tokens
    /// @param creditAccount Address of credit account
    /// @param token Address of quoted token
    /// @param quotaChange Change in quota in SIGNED format
    function updateQuota(address creditAccount, address token, int96 quotaChange, uint96 minQuota, uint96 maxQuota)
        external
        override
        nonReentrant // U:[CM-5]
        creditFacadeOnly // U:[CM-2]
        returns (int96 realQuotaChange, uint256 tokensToEnable, uint256 tokensToDisable)
    {
        /// The PoolQuotaKeeper returns the interest to be cached (quota interest is computed dynamically,
        /// so the cumulative index inside PQK needs to be updated before setting the new quota value).
        /// PQK also reports whether the quota was changed from zero to non-zero and vice versa, in order to
        /// safely enable and disable quoted tokens
        uint128 caInterestChange;
        bool enable;
        bool disable;
        uint128 tradingFees;

        (caInterestChange, tradingFees, realQuotaChange, enable, disable) = IPoolQuotaKeeperV3(poolQuotaKeeper())
            .updateQuota({
            creditAccount: creditAccount,
            token: token,
            quotaChange: quotaChange,
            minQuota: minQuota,
            maxQuota: maxQuota
        }); // U:[CM-25] // I: [CMQ-3]

        if (enable) {
            tokensToEnable = getTokenMaskOrRevert(token); // U:[CM-25]
        } else if (disable) {
            tokensToDisable = getTokenMaskOrRevert(token); // U:[CM-25]
        }

        creditAccountInfo[creditAccount].cumulativeQuotaInterest += caInterestChange; // U:[CM-25] // I: [CMQ-3]
<<<<<<< HEAD
        creditAccountInfo[creditAccount].quotaProfits += tradingFees;
=======

        if (tradingFees != 0) {
            creditAccountInfo[creditAccount].quotaProfits += tradingFees;
        }
>>>>>>> fad9b49c
    }

    ///
    /// WITHDRAWALS
    ///

    /// @notice Schedules a delayed withdrawal of an asset from the account.
    /// @dev Withdrawals in Gearbox V3 are generally delayed for safety, and an intermediate WithdrawalManagerV3 contract
    ///      is used to store funds pending a withdrawal. When the withdrawal matures, a corresponding `claimWithdrawals` function
    ///      can be used to receive them outside the Gearbox system.
    /// @param creditAccount Credit Account to schedule a withdrawal for
    /// @param token Token to withdraw
    /// @param amount Amount to withdraw
    function scheduleWithdrawal(address creditAccount, address token, uint256 amount)
        external
        override
        nonReentrant // U:[CM-5]
        creditFacadeOnly // U:[CM-2]
        returns (uint256 tokensToDisable)
    {
        uint256 tokenMask = getTokenMaskOrRevert({token: token}); // U:[CM-26]

        // If the configured delay is zero, then sending funds to the WithdrawalManagerV3 can be skipped
        // and they can be sent directly to the user
        if (IWithdrawalManagerV3(withdrawalManager).delay() == 0) {
            address borrower = getBorrowerOrRevert({creditAccount: creditAccount});
            _safeTokenTransfer({
                creditAccount: creditAccount,
                token: token,
                to: borrower,
                amount: amount,
                convertToETH: false
            }); // U:[CM-27]
        } else {
            uint256 delivered = ICreditAccountBase(creditAccount).transferDeliveredBalanceControl({
                token: token,
                to: withdrawalManager,
                amount: amount
            }); // U:[CM-28]

            IWithdrawalManagerV3(withdrawalManager).addScheduledWithdrawal({
                creditAccount: creditAccount,
                token: token,
                amount: delivered,
                tokenIndex: tokenMask.calcIndex()
            }); // U:[CM-28]

            // WITHDRAWAL_FLAG is enabled on the account to efficiently determine
            // whether the account has pending withdrawals in the future
            _enableFlag({creditAccount: creditAccount, flag: WITHDRAWAL_FLAG});
        }

        if (IERC20Helper.balanceOf({token: token, holder: creditAccount}) <= 1) {
            tokensToDisable = tokenMask; // U:[CM-27]
        }
    }

    /// @notice Resolves pending withdrawals, with logic dependent on the passed action.
    /// @param creditAccount Credit Account to claim withdrawals for
    /// @param to Address to claim withdrawals to
    /// @param action Action to perform:
    ///               * CLAIM - claims mature withdrawals to `to`, leaving immature withdrawals as-is
    ///               * CANCEL - claims mature withdrawals and returns immature withdrawals to the credit account
    ///               * FORCE_CLAIM - claims all pending withdrawals, regardless of maturity
    ///               * FORCE_CANCEL - returns all pending withdrawals to the Credit Account regardless of maturity
    function claimWithdrawals(address creditAccount, address to, ClaimAction action)
        external
        override
        nonReentrant // U:[CM-5]
        creditFacadeOnly // U:[CM-2]
        returns (uint256 tokensToEnable)
    {
        if (_hasWithdrawals(creditAccount)) {
            bool hasScheduled;

            (hasScheduled, tokensToEnable) =
                IWithdrawalManagerV3(withdrawalManager).claimScheduledWithdrawals(creditAccount, to, action); // U:[CM-29]
            if (!hasScheduled) {
                // WITHDRAWAL_FLAG is disabled when there are no more pending withdrawals
                _disableFlag(creditAccount, WITHDRAWAL_FLAG); // U:[CM-29]
            }
        }
    }

    /// @notice Computes the value of cancellable withdrawals to add to Credit Account value
    /// @param _priceOracle Price Oracle to compute the value of withdrawn assets
    /// @param creditAccount Credit Account to compute value for
    /// @param isForceCancel Whether to cancel all withdrawals or only immature ones
    function _getCancellableWithdrawalsValue(address _priceOracle, address creditAccount, bool isForceCancel)
        internal
        view
        returns (uint256 totalValueUSD)
    {
        (address token1, uint256 amount1, address token2, uint256 amount2) =
            IWithdrawalManagerV3(withdrawalManager).cancellableScheduledWithdrawals(creditAccount, isForceCancel); // U:[CM-30]

        if (amount1 != 0) {
            totalValueUSD = _convertToUSD({_priceOracle: _priceOracle, amountInToken: amount1, token: token1}); // U:[CM-30]
        }
        if (amount2 != 0) {
            totalValueUSD += _convertToUSD({_priceOracle: _priceOracle, amountInToken: amount2, token: token2}); // U:[CM-30]
        }
    }

    //
    // TRANSFER HELPERS
    //

    /// @notice Transfers all enabled assets from a Credit Account to the "to" address
    /// @param creditAccount Credit Account to transfer assets from
    /// @param to Recipient address
    /// @param convertToETH Whether WETH must be converted to ETH before sending
    /// @param tokensToTransferMask A bit mask encoding tokens to be transfered. All of the tokens included
    ///        in the mask will be transferred. If any tokens need to be skipped, they must be
    ///        excluded from the mask beforehand.
    function _batchTokensTransfer(address creditAccount, address to, bool convertToETH, uint256 tokensToTransferMask)
        internal
    {
        // Since tokensToTransferMask encodes all enabled tokens as 1, tokenMask > enabledTokensMask is equivalent
        // to the last 1 bit being passed. The loop can be ended at this point
        unchecked {
            for (
                uint256 tokenMask = UNDERLYING_TOKEN_MASK; tokenMask <= tokensToTransferMask; tokenMask = tokenMask << 1
            ) {
                // enabledTokensMask & tokenMask == tokenMask when the token is enabled, and 0 otherwise
                if (tokensToTransferMask & tokenMask != 0) {
                    address token = getTokenByMask(tokenMask); // U:[CM-31]
                    uint256 amount = IERC20Helper.balanceOf({token: token, holder: creditAccount}); // U:[CM-31]
                    if (amount > 1) {
                        // 1 is subtracted from amount to leave a non-zero value in the balance mapping, optimizing future writes
                        // Since the amount is checked to be more than 1, the block can be marked as unchecked
                        _safeTokenTransfer({
                            creditAccount: creditAccount,
                            token: token,
                            to: to,
                            amount: amount - 1,
                            convertToETH: convertToETH
                        }); // U:[CM-31]
                    }
                }
            }
        }
    }

    /// @notice Requests the Credit Account to transfer a token to another address
    ///         If transfer fails (e.g., `to` gets blacklisted in the token), the token will be transferred
    ///         to withdrawal manager from which `to` can later claim it to an arbitrary address.
    /// @param creditAccount Address of the sender Credit Account
    /// @param token Address of the token
    /// @param to Recipient address
    /// @param amount Amount to transfer
    /// @param convertToETH If true, WETH will be transferred to withdrawal manager, from which Credit Facade can
    ///        claim it as ETH later in the transaction (ignored if token is not WETH)
    function _safeTokenTransfer(address creditAccount, address token, address to, uint256 amount, bool convertToETH)
        internal
    {
        if (convertToETH && token == weth) {
            ICreditAccountBase(creditAccount).transfer({token: token, to: withdrawalManager, amount: amount}); // U:[CM-31, 32]
            _addImmediateWithdrawal({token: token, to: msg.sender, amount: amount}); // U:[CM-31, 32]
        } else {
            try ICreditAccountBase(creditAccount).safeTransfer({token: token, to: to, amount: amount}) {
                // U:[CM-31, 32, 33]
            } catch {
                uint256 delivered = ICreditAccountBase(creditAccount).transferDeliveredBalanceControl({
                    token: token,
                    to: withdrawalManager,
                    amount: amount
                }); // U:[CM-33]
                _addImmediateWithdrawal({token: token, to: to, amount: delivered}); // U:[CM-33]
            }
        }
    }

    //
    // GETTERS
    //

    /// @notice Returns the mask for the provided token
    /// @param token Token to returns the mask for
    function getTokenMaskOrRevert(address token) public view override returns (uint256 tokenMask) {
        tokenMask = (token == underlying) ? 1 : tokenMasksMapInternal[token]; // U:[CM-34]
        if (tokenMask == 0) revert TokenNotAllowedException(); // U:[CM-34]
    }

    /// @notice Returns the collateral token with requested mask
    /// @param tokenMask Token mask corresponding to the token
    function getTokenByMask(uint256 tokenMask) public view override returns (address token) {
        (token,) = _collateralTokenByMask({tokenMask: tokenMask, calcLT: false}); // U:[CM-34]
    }

    /// @notice Returns the liquidation threshold for the provided token
    /// @param token Token to retrieve the LT for
    function liquidationThresholds(address token) public view override returns (uint16 lt) {
        uint256 tokenMask = getTokenMaskOrRevert(token);
        (, lt) = _collateralTokenByMask({tokenMask: tokenMask, calcLT: true}); // U:[CM-42]
    }

    /// @notice Returns the collateral token with requested mask and its liquidationThreshold
    /// @param tokenMask Token mask corresponding to the token
    function collateralTokenByMask(uint256 tokenMask)
        public
        view
        override
        returns (address token, uint16 liquidationThreshold)
    {
        return _collateralTokenByMask({tokenMask: tokenMask, calcLT: true}); // U:[CM-34, 42]
    }

    /// @notice Returns the collateral token with requested mask and its liquidationThreshold
    /// @param tokenMask Token mask corresponding to the token
    function _collateralTokenByMask(uint256 tokenMask, bool calcLT)
        internal
        view
        returns (address token, uint16 liquidationThreshold)
    {
        // The underlying is a special case and its mask is always 1
        if (tokenMask == 1) {
            token = underlying; // U:[CM-34]
            liquidationThreshold = ltUnderlying; // U:[CM-35]
        } else {
            CollateralTokenData storage tokenData = collateralTokensData[tokenMask]; // U:[CM-34]
            token = tokenData.getTokenOrRevert(); // U:[CM-34]

            if (calcLT) {
                // The logic to calculate a ramping LT is isolated to the `CreditLogic` library.
                // See `CreditLogic.getLiquidationThreshold()` for details.
                liquidationThreshold = tokenData.getLiquidationThreshold(); // U:[CM-42]
            }
        }
    }

    /// @notice Returns the fee parameters of the Credit Manager
    /// @return _feeInterest Percentage of interest taken by the protocol as profit
    /// @return _feeLiquidation Percentage of account value taken by the protocol as profit
    ///         during unhealthy account liquidations
    /// @return _liquidationDiscount Multiplier that reduces the effective totalValue during unhealthy account liquidations,
    ///         allowing the liquidator to take the unaccounted for remainder as premium. Equal to (1 - liquidationPremium)
    /// @return _feeLiquidationExpired Percentage of account value taken by the protocol as profit
    ///         during expired account liquidations
    /// @return _liquidationDiscountExpired Multiplier that reduces the effective totalValue during expired account liquidations,
    ///         allowing the liquidator to take the unaccounted for remainder as premium. Equal to (1 - liquidationPremiumExpired)
    function fees()
        external
        view
        override
        returns (
            uint16 _feeInterest,
            uint16 _feeLiquidation,
            uint16 _liquidationDiscount,
            uint16 _feeLiquidationExpired,
            uint16 _liquidationDiscountExpired
        )
    {
        _feeInterest = feeInterest; // U:[CM-41]
        _feeLiquidation = feeLiquidation; // U:[CM-41]
        _liquidationDiscount = liquidationDiscount; // U:[CM-41]
        _feeLiquidationExpired = feeLiquidationExpired; // U:[CM-41]
        _liquidationDiscountExpired = liquidationDiscountExpired; // U:[CM-41]
    }

    /// @notice Address of the connected pool
    /// @dev [DEPRECATED]: use pool() instead.
    function poolService() external view returns (address) {
        return pool; // U:[CM-1]
    }

    /// @notice Adress of the connected PoolQuotaKeeper
    /// @dev PoolQuotaKeeper is a contract that manages token quota parameters
    ///      and computes quota interest. Since quota interest is paid directly to the pool,
    ///      this contract is responsible for aligning quota interest values between the
    ///      pool, gauge and the Credit Manager
    function poolQuotaKeeper() public view returns (address) {
        return IPoolV3(pool).poolQuotaKeeper(); // U:[CM-47]
    }

    ///
    /// CREDIT ACCOUNT INFO
    ///

    /// @notice Returns the owner of the provided CA, or reverts if there is none
    /// @param creditAccount Credit Account to get the borrower for
    function getBorrowerOrRevert(address creditAccount) public view override returns (address borrower) {
        borrower = creditAccountInfo[creditAccount].borrower; // U:[CM-35]
        if (borrower == address(0)) revert CreditAccountNotExistsException(); // U:[CM-35]
    }

    /// @notice Returns the mask containing miscellaneous account flags
    /// @dev Currently, the following flags are supported:
    ///      * 1 - WITHDRAWALS_FLAG - whether the account has pending withdrawals
    ///      * 2 - BOT_PERMISSIONS_FLAG - whether the account has non-zero permissions for at least one bot
    /// @param creditAccount Account to get the mask for
    function flagsOf(address creditAccount) external view override returns (uint16) {
        return creditAccountInfo[creditAccount].flags; // U:[CM-35]
    }

    /// @notice Sets a flag for a Credit Account
    /// @param creditAccount Account to set a flag for
    /// @param flag Flag to set
    /// @param value The new flag value
    function setFlagFor(address creditAccount, uint16 flag, bool value)
        external
        override
        nonReentrant // U:[CM-5]
        creditFacadeOnly // U:[CM-2]
    {
        if (value) {
            _enableFlag(creditAccount, flag); // U:[CM-36]
        } else {
            _disableFlag(creditAccount, flag); // U:[CM-36]
        }
    }

    /// @notice Sets the flag in the CA's flag mask to 1
    function _enableFlag(address creditAccount, uint16 flag) internal {
        creditAccountInfo[creditAccount].flags |= flag; // U:[CM-36]
    }

    /// @notice Sets the flag in the CA's flag mask to 0
    function _disableFlag(address creditAccount, uint16 flag) internal {
        creditAccountInfo[creditAccount].flags &= ~flag; // U:[CM-36]
    }

    /// @notice Efficiently checks whether the CA has pending withdrawals using the flag
    function _hasWithdrawals(address creditAccount) internal view returns (bool) {
        return creditAccountInfo[creditAccount].flags & WITHDRAWAL_FLAG != 0; // U:[CM-36]
    }

    /// @notice Returns the mask containing the account's enabled tokens
    /// @param creditAccount Credit Account to get the mask for
    function enabledTokensMaskOf(address creditAccount) public view override returns (uint256) {
        return creditAccountInfo[creditAccount].enabledTokensMask; // U:[CM-37]
    }

    /// @notice Checks quantity of enabled tokens and saves the mask to creditAccountInfo

    function _saveEnabledTokensMask(address creditAccount, uint256 enabledTokensMask) internal {
        uint256 enabledTokensMaskOld = creditAccountInfo[creditAccount].enabledTokensMask;

        if (enabledTokensMask != enabledTokensMaskOld) {
            if (enabledTokensMask.calcEnabledTokens() > maxEnabledTokens) {
                revert TooManyEnabledTokensException(); // U:[CM-37]
            }

            creditAccountInfo[creditAccount].enabledTokensMask = enabledTokensMask; // U:[CM-37]
        }
    }

    ///
    /// FEE TOKEN SUPPORT
    ///

    /// @notice Returns the amount that needs to be transferred to get exactly `amount` delivered
    /// @dev Can be overriden in inheritor contracts to support tokens with fees (such as USDT)
    function _amountWithFee(uint256 amount) internal view virtual returns (uint256) {
        return amount;
    }

    /// @notice Returns the amount that will be delivered after `amount` is tranferred
    /// @dev Can be overriden in inheritor contracts to support tokens with fees (such as USDT)
    function _amountMinusFee(uint256 amount) internal view virtual returns (uint256) {
        return amount;
    }

    ///
    /// CREDIT ACCOUNTS
    ///

    /// @notice Returns the full set of currently active Credit Accounts
    function creditAccounts() external view override returns (address[] memory) {
        return creditAccountsSet.values();
    }

    //
    // CONFIGURATION
    //
    // The following functions change vital Credit Manager parameters
    // and can only be called by the Credit Configurator
    //

    /// @notice Adds a token to the list of collateral tokens
    /// @param token Address of the token to add
    function addToken(address token)
        external
        creditConfiguratorOnly // U:[CM-4]
    {
        _addToken(token); // U:[CM-38, 39]
    }

    /// @notice IMPLEMENTATION: addToken
    /// @param token Address of the token to add
    function _addToken(address token) internal {
        // Checks that the token is not already known (has an associated token mask)
        if (tokenMasksMapInternal[token] != 0) {
            revert TokenAlreadyAddedException(); // U:[CM-38]
        }

        // Checks that there aren't too many tokens
        // Since token masks are 255 bit numbers with each bit corresponding to 1 token,
        // only at most 255 are supported
        if (collateralTokensCount >= 255) revert TooManyTokensException(); // U:[CM-38]

        // The tokenMask of a token is a bit mask with 1 at position corresponding to its index
        // (i.e. 2 ** index or 1 << index)
        uint256 tokenMask = 1 << collateralTokensCount; // U:[CM-39]
        tokenMasksMapInternal[token] = tokenMask; // U:[CM-39]

        collateralTokensData[tokenMask].token = token; // U:[CM-39]
        collateralTokensData[tokenMask].timestampRampStart = type(uint40).max; // U:[CM-39]

        unchecked {
            ++collateralTokensCount; // U:[CM-39]
        }
    }

    /// @notice Sets fees and premiums
    /// @param _feeInterest Percentage of interest taken by the protocol as profit
    /// @param _feeLiquidation Percentage of account value taken by the protocol as profit
    ///         during unhealthy account liquidations
    /// @param _liquidationDiscount Multiplier that reduces the effective totalValue during unhealthy account liquidations,
    ///         allowing the liquidator to take the unaccounted for remainder as premium. Equal to (1 - liquidationPremium)
    /// @param _feeLiquidationExpired Percentage of account value taken by the protocol as profit
    ///         during expired account liquidations
    /// @param _liquidationDiscountExpired Multiplier that reduces the effective totalValue during expired account liquidations,
    ///         allowing the liquidator to take the unaccounted for remainder as premium. Equal to (1 - liquidationPremiumExpired)
    function setFees(
        uint16 _feeInterest,
        uint16 _feeLiquidation,
        uint16 _liquidationDiscount,
        uint16 _feeLiquidationExpired,
        uint16 _liquidationDiscountExpired
    )
        external
        creditConfiguratorOnly // U:[CM-4]
    {
        feeInterest = _feeInterest; // U:[CM-40]
        feeLiquidation = _feeLiquidation; // U:[CM-40]
        liquidationDiscount = _liquidationDiscount; // U:[CM-40]
        feeLiquidationExpired = _feeLiquidationExpired; // U:[CM-40]
        liquidationDiscountExpired = _liquidationDiscountExpired; // U:[CM-40]
    }

    /// @notice Sets ramping parameters for a token's liquidation threshold
    /// @dev Ramping parameters allow to decrease the LT gradually over a period of time
    ///         which gives users/bots time to react and adjust their position for the new LT
    /// @dev A static LT can be forced by setting ltInitial to desired LT and setting timestampRampStart to unit40.max
    /// @param token The collateral token to set the LT for
    /// todo: add ltInitial
    /// @param ltFinal The final LT after ramping
    /// @param timestampRampStart Timestamp when the LT starts ramping
    /// @param rampDuration Duration of ramping
    function setCollateralTokenData(
        address token,
        uint16 ltInitial,
        uint16 ltFinal,
        uint40 timestampRampStart,
        uint24 rampDuration
    )
        external
        creditConfiguratorOnly // U:[CM-4]
    {
        if (token == underlying) {
            ltUnderlying = ltInitial; // U:[CM-42]
        } else {
            uint256 tokenMask = getTokenMaskOrRevert({token: token}); // U:[CM-41]
            CollateralTokenData storage tokenData = collateralTokensData[tokenMask];

            tokenData.ltInitial = ltInitial; // U:[CM-42]
            tokenData.ltFinal = ltFinal; // U:[CM-42]
            tokenData.timestampRampStart = timestampRampStart; // U:[CM-42]
            tokenData.rampDuration = rampDuration; // U:[CM-42]
        }
    }

    /// @notice Sets the quoted token mask
    /// @param _quotedTokensMask The new mask
    /// @dev Quoted tokens are counted as collateral not only based on their balances,
    ///         but also on their quotas set in thePpoolQuotaKeeper contract
    ///         Tokens in the mask also incur additional interest based on their quotas
    function setQuotedMask(uint256 _quotedTokensMask)
        external
        creditConfiguratorOnly // U:[CM-4]
    {
        quotedTokensMask = _quotedTokensMask & (type(uint256).max - 1); // U:[CM-43]
    }

    /// @notice Sets the maximal number of enabled tokens on a single Credit Account.
    /// @param _maxEnabledTokens The new enabled token quantity limit.
    function setMaxEnabledTokens(uint8 _maxEnabledTokens)
        external
        creditConfiguratorOnly // U: [CM-4]
    {
        maxEnabledTokens = _maxEnabledTokens; // U:[CM-44]
    }

    /// @notice Sets the link between an adapter and its corresponding targetContract
    /// @param adapter Address of the adapter to be used to access the target contract
    /// @param targetContract A 3rd-party contract for which the adapter is set
    /// @dev The function can be called with (adapter, address(0)) and (address(0), targetContract)
    ///         to disallow a particular target or adapter, since this would set values in respective
    ///         mappings to address(0).
    function setContractAllowance(address adapter, address targetContract)
        external
        creditConfiguratorOnly // U: [CM-4]
    {
        if (targetContract == address(this) || adapter == address(this)) {
            revert TargetContractNotAllowedException();
        } // U:[CM-45]

        if (adapter != address(0)) {
            adapterToContract[adapter] = targetContract; // U:[CM-45]
        }
        if (targetContract != address(0)) {
            contractToAdapter[targetContract] = adapter; // U:[CM-45]
        }
    }

    /// @notice Sets the Credit Facade
    /// @param _creditFacade Address of the new Credit Facade
    function setCreditFacade(address _creditFacade)
        external
        creditConfiguratorOnly // U: [CM-4]
    {
        creditFacade = _creditFacade; // U:[CM-46]
    }

    /// @notice Sets the Price Oracle
    /// @param _priceOracle Address of the new Price Oracle
    function setPriceOracle(address _priceOracle)
        external
        creditConfiguratorOnly // U: [CM-4]
    {
        priceOracle = _priceOracle; // U:[CM-46]
    }

    /// @notice Sets a new Credit Configurator
    /// @param _creditConfigurator Address of the new Credit Configurator
    function setCreditConfigurator(address _creditConfigurator)
        external
        creditConfiguratorOnly // U: [CM-4]
    {
        creditConfigurator = _creditConfigurator; // U:[CM-46]
        emit SetCreditConfigurator(_creditConfigurator); // U:[CM-46]
    }

    ///
    /// EXTERNAL CALLS HELPERS
    ///

    //
    // POOL HELPERS
    //

    /// @notice Returns the current pool cumulative index
    function _poolCumulativeIndexNow() internal view returns (uint256) {
        return IPoolBase(pool).calcLinearCumulative_RAY();
    }

    /// @notice Notifies the pool that there was a debt repayment
    /// @param debt Amount of debt principal repaid
    /// @param profit Amount of treasury earned (if any)
    /// @param loss Amount of loss incurred (if any)
    function _poolRepayCreditAccount(uint256 debt, uint256 profit, uint256 loss) internal {
        IPoolBase(pool).repayCreditAccount(debt, profit, loss);
    }

    /// @notice Requests the pool to lend funds to a Credit Account
    /// @param amount Amount of funds to lend
    /// @param creditAccount Address of the Credit Account to lend to
    function _poolLendCreditAccount(uint256 amount, address creditAccount) internal {
        IPoolBase(pool).lendCreditAccount(amount, creditAccount); // F:[CM-20]
    }

    //
    // PRICE ORACLE
    //

    /// @notice Returns the value of a token amount in USD
    /// @param _priceOracle Price oracle to query for token value
    /// @param amountInToken Amount of token to convert
    /// @param token Token to convert
    function _convertToUSD(address _priceOracle, uint256 amountInToken, address token)
        internal
        view
        returns (uint256 amountInUSD)
    {
        amountInUSD = IPriceOracleV2(_priceOracle).convertToUSD(amountInToken, token);
    }

    /// @notice Returns amount of token after converting from a provided USD amount
    /// @param _priceOracle Price oracle to query for token value
    /// @param amountInUSD USD amount to convert
    /// @param token Token to convert to
    function _convertFromUSD(address _priceOracle, uint256 amountInUSD, address token)
        internal
        view
        returns (uint256 amountInToken)
    {
        amountInToken = IPriceOracleV2(_priceOracle).convertFromUSD(amountInUSD, token);
    }

    //
    // WITHDRAWAL MANAGER
    //

    /// @dev Internal wrapper for `addImmediateWithdrawal` to reduce contract size
    function _addImmediateWithdrawal(address token, address to, uint256 amount) internal {
        IWithdrawalManagerV3(withdrawalManager).addImmediateWithdrawal({token: token, to: to, amount: amount});
    }
}<|MERGE_RESOLUTION|>--- conflicted
+++ resolved
@@ -470,11 +470,8 @@
             }); // U:[CM-11]
 
             uint128 newCumulativeQuotaInterest;
-<<<<<<< HEAD
             uint128 newQuotaProfits;
 
-=======
->>>>>>> fad9b49c
             // Pays the entire amount back to the pool
             ICreditAccountBase(creditAccount).transfer({token: underlying, to: pool, amount: amount}); // U:[CM-11]
             {
@@ -990,14 +987,10 @@
         }
 
         creditAccountInfo[creditAccount].cumulativeQuotaInterest += caInterestChange; // U:[CM-25] // I: [CMQ-3]
-<<<<<<< HEAD
-        creditAccountInfo[creditAccount].quotaProfits += tradingFees;
-=======
 
         if (tradingFees != 0) {
             creditAccountInfo[creditAccount].quotaProfits += tradingFees;
         }
->>>>>>> fad9b49c
     }
 
     ///
