// SPDX-License-Identifier: BUSL-1.1
// Gearbox Protocol. Generalized leverage for DeFi protocols
// (c) Gearbox Holdings, 2022
pragma solidity ^0.8.17;

// LIBRARIES
import {EnumerableSet} from "@openzeppelin/contracts/utils/structs/EnumerableSet.sol";
import {IERC20} from "@openzeppelin/contracts/token/ERC20/IERC20.sol";
import {SafeERC20} from "@openzeppelin/contracts/token/ERC20/utils/SafeERC20.sol";
import {Math} from "@openzeppelin/contracts/utils/math/Math.sol";

// LIBS & TRAITS
import {UNDERLYING_TOKEN_MASK, BitMask} from "../libraries/BitMask.sol";
import {CreditLogic} from "../libraries/CreditLogic.sol";
import {CreditAccountHelper} from "../libraries/CreditAccountHelper.sol";

import {ReentrancyGuardTrait} from "../traits/ReentrancyGuardTrait.sol";
import {SanityCheckTrait} from "../traits/SanityCheckTrait.sol";
import {IERC20Helper} from "../libraries/IERC20Helper.sol";

// INTERFACES
import {IAccountFactory} from "../interfaces/IAccountFactory.sol";
import {ICreditAccount} from "../interfaces/ICreditAccount.sol";
import {IPoolBase, IPool4626} from "../interfaces/IPool4626.sol";
import {IWETHGateway} from "../interfaces/IWETHGateway.sol";
import {ClaimAction, IWithdrawalManager} from "../interfaces/IWithdrawalManager.sol";
import {
    ICreditManagerV3,
    ClosureAction,
    CollateralTokenData,
    ManageDebtAction,
    CreditAccountInfo,
    RevocationPair,
    CollateralDebtData,
    CollateralCalcTask,
    WITHDRAWAL_FLAG
} from "../interfaces/ICreditManagerV3.sol";
import "../interfaces/IAddressProviderV3.sol";
import {IPriceOracleV2} from "@gearbox-protocol/core-v2/contracts/interfaces/IPriceOracle.sol";
import {IPoolQuotaKeeper} from "../interfaces/IPoolQuotaKeeper.sol";
import {IVersion} from "@gearbox-protocol/core-v2/contracts/interfaces/IVersion.sol";

// CONSTANTS
import {RAY} from "@gearbox-protocol/core-v2/contracts/libraries/Constants.sol";
import {PERCENTAGE_FACTOR} from "@gearbox-protocol/core-v2/contracts/libraries/PercentageMath.sol";
import {
    DEFAULT_FEE_INTEREST,
    DEFAULT_FEE_LIQUIDATION,
    DEFAULT_LIQUIDATION_PREMIUM
} from "@gearbox-protocol/core-v2/contracts/libraries/Constants.sol";

// EXCEPTIONS
import "../interfaces/IExceptions.sol";

import "forge-std/console.sol";

/// @title Credit Manager
/// @notice Encapsulates the business logic for managing Credit Accounts
///
/// More info: https://dev.gearbox.fi/developers/credit/credit_manager
contract CreditManagerV3 is ICreditManagerV3, SanityCheckTrait, ReentrancyGuardTrait {
    using EnumerableSet for EnumerableSet.AddressSet;
    using BitMask for uint256;
    using CreditLogic for CollateralDebtData;
    using CreditLogic for CollateralTokenData;
    using SafeERC20 for IERC20;
    using IERC20Helper for IERC20;
    using CreditAccountHelper for ICreditAccount;

    // IMMUTABLE PARAMS
    /// @dev contract version
    uint256 public constant override version = 3_00;

    /// @dev Factory contract for Credit Accounts
    address public immutable override addressProvider;

    /// @dev Factory contract for Credit Accounts
    address public immutable accountFactory;

    /// @dev Address of the underlying asset
    address public immutable override underlying;

    /// @dev Address of the connected pool
    address public immutable override pool;

    /// @dev Address of WETH
    address public immutable override weth;

    /// @dev Address of WETH Gateway
    address public immutable wethGateway;

    /// @dev Whether the CM supports quota-related logic
    bool public immutable override supportsQuotas;

    /// @dev Address of the connected Credit Facade
    address public override creditFacade;

    /// @dev The maximal number of enabled tokens on a single Credit Account
    uint8 public override maxEnabledTokens = 12;

    /// @dev Liquidation threshold for the underlying token.
    uint16 internal ltUnderlying;

    /// @dev Interest fee charged by the protocol: fee = interest accrued * feeInterest
    uint16 internal feeInterest;

    /// @dev Liquidation fee charged by the protocol: fee = totalValue * feeLiquidation
    uint16 internal feeLiquidation;

    /// @dev Multiplier used to compute the total value of funds during liquidation.
    /// At liquidation, the borrower's funds are discounted, and the pool is paid out of discounted value
    /// The liquidator takes the difference between the discounted and actual values as premium.
    uint16 internal liquidationDiscount;

    /// @dev Liquidation fee charged by the protocol during liquidation by expiry. Typically lower than feeLiquidation.
    uint16 internal feeLiquidationExpired;

    /// @dev Multiplier used to compute the total value of funds during liquidation by expiry. Typically higher than
    /// liquidationDiscount (meaning lower premium).
    uint16 internal liquidationDiscountExpired;

    /// @dev Price oracle used to evaluate assets on Credit Accounts.
    address public override priceOracle;

    /// @dev Points to creditAccount during multicall, otherwise keeps address(1) for gas savings
    /// CreditFacade is trusted source, so primarly it sends creditAccount as parameter
    /// _externalCallCreditAccount is used for adapters interation when adapter calls approve / execute methods
    address internal _externalCallCreditAccount;

    /// @dev Total number of known collateral tokens.
    uint8 public collateralTokensCount;

    /// @dev Mask of tokens to apply quotas for
    uint256 public override quotedTokenMask;

    /// @dev Withdrawal manager
    address public immutable override withdrawalManager;

    /// @dev Address of the connected Credit Configurator
    address public creditConfigurator;

    /// COLLATERAL TOKENS DATA

    /// @dev Map of token's bit mask to its address and LT parameters in a single-slot struct
    mapping(uint256 => CollateralTokenData) internal collateralTokensData;

    /// @dev Internal map of token addresses to their indidivual masks.
    /// @notice A mask is a uint256 that has only 1 non-zero bit in the position correspondingto
    ///         the token's index (i.e., tokenMask = 2 ** index)
    ///         Masks are used to efficiently check set inclusion, since it only involves
    ///         a single AND and comparison to zero
    mapping(address => uint256) internal tokenMasksMapInternal;

    /// CONTRACTS & ADAPTERS

    /// @dev Maps allowed adapters to their respective target contracts.
    mapping(address => address) public override adapterToContract;

    /// @dev Maps 3rd party contracts to their respective adapters
    mapping(address => address) public override contractToAdapter;

    /// CREDIT ACCOUNT DATA

    /// @dev Contains infomation related to CA
    mapping(address => CreditAccountInfo) public creditAccountInfo;

    /// @dev Array of the allowed contracts
    EnumerableSet.AddressSet internal creditAccountsSet;

    //
    // MODIFIERS
    //

    /// @dev Restricts calls to Credit Facade only
    modifier creditFacadeOnly() {
        _checkCreditFacade();
        _;
    }

    function _checkCreditFacade() private view {
        if (msg.sender != creditFacade) revert CallerNotCreditFacadeException();
    }

    /// @dev Restricts calls to Credit Configurator only
    modifier creditConfiguratorOnly() {
        _checkCreditConfigurator();
        _;
    }

    function _checkCreditConfigurator() private view {
        if (msg.sender != creditConfigurator) {
            revert CallerNotConfiguratorException();
        }
    }

    /// @dev Constructor
    /// @param _pool Address of the pool to borrow funds from
    constructor(address _addressProvider, address _pool) {
        addressProvider = _addressProvider;
        pool = _pool; // U:[CM-1]

        underlying = IPoolBase(pool).underlyingToken(); // U:[CM-1]

        try IPool4626(_pool).supportsQuotas() returns (bool sq) {
            supportsQuotas = sq;
        } catch {}

        // The underlying is the first token added as collateral
        _addToken(underlying); // U:[CM-1]

        weth =
            IAddressProviderV3(addressProvider).getAddressOrRevert({key: AP_WETH_TOKEN, _version: NO_VERSION_CONTROL}); // U:[CM-1]
        wethGateway = IAddressProviderV3(addressProvider).getAddressOrRevert({key: AP_WETH_GATEWAY, _version: 3_00}); // U:[CM-1]
        priceOracle = IAddressProviderV3(addressProvider).getAddressOrRevert({key: AP_PRICE_ORACLE, _version: 2}); // U:[CM-1]
        accountFactory = IAddressProviderV3(addressProvider).getAddressOrRevert({
            key: AP_ACCOUNT_FACTORY,
            _version: NO_VERSION_CONTROL
        }); // U:[CM-1]
        withdrawalManager =
            IAddressProviderV3(addressProvider).getAddressOrRevert({key: AP_WITHDRAWAL_MANAGER, _version: 3_00});

        creditConfigurator = msg.sender; // U:[CM-1]

        _externalCallCreditAccount = address(1);
    }

    //
    // CREDIT ACCOUNT MANAGEMENT
    //

    ///  @dev Opens credit account and borrows funds from the pool.
    /// - Takes Credit Account from the factory;
    /// - Requests the pool to lend underlying to the Credit Account
    ///
    /// @param debt Amount to be borrowed by the Credit Account
    /// @param onBehalfOf The owner of the newly opened Credit Account
    function openCreditAccount(uint256 debt, address onBehalfOf)
        external
        override
        nonReentrant // U:[CM-5]
        creditFacadeOnly // // U:[CM-2]
        returns (address creditAccount)
    {
        creditAccount = IAccountFactory(accountFactory).takeCreditAccount(0, 0); // U:[CM-6]

        creditAccountInfo[creditAccount].debt = debt; // U:[CM-6]
        creditAccountInfo[creditAccount].cumulativeIndexLastUpdate = _poolCumulativeIndexNow(); // U:[CM-6]
        creditAccountInfo[creditAccount].flags = 0; // U:[CM-6]
        creditAccountInfo[creditAccount].borrower = onBehalfOf; // U:[CM-6]

        if (supportsQuotas) creditAccountInfo[creditAccount].cumulativeQuotaInterest = 1; // U:[CM-6]

        // OUTDATED: enabledTokensMap is set in FullCollateralCheck
        // enabledTokensMap[creditAccount] = 1;

        // Requests the pool to transfer tokens the Credit Account
        _poolLendCreditAccount(debt, creditAccount); // U:[CM-6]
        creditAccountsSet.add(creditAccount); // U:[CM-6]
    }

    ///  @dev Closes a Credit Account - covers both normal czlosure and liquidation
    /// - Checks whether the contract is paused, and, if so, if the payer is an emergency liquidator.
    ///   Only emergency liquidators are able to liquidate account while the CM is paused.
    ///   Emergency liquidations do not pay a liquidator premium or liquidation fees.
    /// - Calculates payments to various recipients on closure:
    ///    + Computes amountToPool, which is the amount to be sent back to the pool.
    ///      This includes the principal, interest and fees, but can't be more than
    ///      total position value
    ///    + Computes remainingFunds during liquidations - these are leftover funds
    ///      after paying the pool and the liquidator, and are sent to the borrower
    ///    + Computes protocol profit, which includes interest and liquidation fees
    ///    + Computes loss if the totalValue is less than borrow amount + interest
    /// - Checks the underlying token balance:
    ///    + if it is larger than amountToPool, then the pool is paid fully from funds on the Credit Account
    ///    + else tries to transfer the shortfall from the payer - either the borrower during closure, or liquidator during liquidation
    /// - Send assets to the "to" address, as long as they are not included into skipTokenMask
    /// - If convertToETH is true, the function converts WETH into ETH before sending
    /// - Returns the Credit Account back to factory
    ///
    /// @param creditAccount Credit account address
    /// @param closureAction Whether the account is closed, liquidated or liquidated due to expiry
    // @param totalValue Portfolio value for liqution, 0 for ordinary closure
    /// @param payer Address which would be charged if credit account has not enough funds to cover amountToPool
    /// @param to Address to which the leftover funds will be sent
    /// @param skipTokensMask Tokenmask contains 1 for tokens which needed to be send directly
    /// @param convertToETH If true converts WETH to ETH
    function closeCreditAccount(
        address creditAccount,
        ClosureAction closureAction,
        CollateralDebtData memory collateralDebtData,
        address payer,
        address to,
        uint256 skipTokensMask,
        bool convertToETH
    )
        external
        override
        nonReentrant // U:[CM-5]
        creditFacadeOnly // U:[CM-2]
        returns (uint256 remainingFunds, uint256 loss)
    {
        // Checks that the Credit Account exists for the borrower
        address borrower = getBorrowerOrRevert(creditAccount); // U:[CM-7]

        // Sets borrower's Credit Account to zero address
        delete creditAccountInfo[creditAccount].borrower; // U:[CM-8]

        // Makes all computations needed to close credit account
        uint256 amountToPool;
        uint256 profit;

        if (closureAction == ClosureAction.CLOSE_ACCOUNT) {
            (amountToPool, profit) = collateralDebtData.calcClosePayments({amountWithFeeFn: _amountWithFee}); // U:[CM-8]
        } else {
            // During liquidation, totalValue of the account is discounted
            // by (1 - liquidationPremium). This means that totalValue * liquidationPremium
            // is removed from all calculations and can be claimed by the liquidator at the end of transaction

            // The liquidation premium depends on liquidation type:
            // * For normal unhealthy account or emergency liquidations, usual premium applies
            // * For expiry liquidations, the premium is typically reduced,
            //   since the account does not risk bad debt, so the liquidation
            //   is not as urgent

            (amountToPool, remainingFunds, profit, loss) = collateralDebtData.calcLiquidationPayments({
                liquidationDiscount: closureAction == ClosureAction.LIQUIDATE_ACCOUNT
                    ? liquidationDiscount
                    : liquidationDiscountExpired,
                feeLiquidation: closureAction == ClosureAction.LIQUIDATE_ACCOUNT ? feeLiquidation : feeLiquidationExpired,
                amountWithFeeFn: _amountWithFee,
                amountMinusFeeFn: _amountMinusFee
            });
        }
        {
            uint256 underlyingBalance = IERC20Helper.balanceOf({token: underlying, holder: creditAccount}); // U:[CM-8]

            // If there is an underlying shortfall, attempts to transfer it from the payer
            if (underlyingBalance < amountToPool + remainingFunds + 1) {
                unchecked {
                    IERC20(underlying).safeTransferFrom({
                        from: payer,
                        to: creditAccount,
                        value: _amountWithFee(amountToPool + remainingFunds + 1 - underlyingBalance)
                    }); // U:[CM-8]
                }
            }
        }

        // Transfers the due funds to the pool
        ICreditAccount(creditAccount).transfer({token: underlying, to: pool, amount: amountToPool}); // U:[CM-8]

        // Signals to the pool that debt has been repaid. The pool relies
        // on the Credit Manager to repay the debt correctly, and does not
        // check internally whether the underlying was actually transferred
        _poolRepayCreditAccount(collateralDebtData.debt, profit, loss);

        // transfer remaining funds to the borrower [liquidations only]
        if (remainingFunds > 1) {
            _safeTokenTransfer({
                creditAccount: creditAccount,
                token: underlying,
                to: borrower,
                amount: remainingFunds,
                convertToETH: false
            });
        }

        if (supportsQuotas && collateralDebtData.quotedTokens.length != 0) {
            /// In case of amy loss, PQK sets limits to zero for all quoted tokens
            bool setLimitsToZero = loss > 0; // U:[CM-8]

            IPoolQuotaKeeper(collateralDebtData._poolQuotaKeeper).removeQuotas({
                creditAccount: creditAccount,
                tokens: collateralDebtData.quotedTokens,
                setLimitsToZero: setLimitsToZero
            }); // U:[CM-8]
        }

        _batchTokensTransfer({
            creditAccount: creditAccount,
            to: to,
            convertToETH: convertToETH,
            tokensToTransferMask: collateralDebtData.enabledTokensMask.disable(skipTokensMask)
        });

        // Returns Credit Account to the factory
        IAccountFactory(accountFactory).returnCreditAccount({usedAccount: creditAccount}); // U:[CM-8]
        creditAccountsSet.remove(creditAccount); // U:[CM-8]
    }

    /// @dev Manages debt size for borrower:
    ///
    /// - Increase debt:
    ///   + Increases debt by transferring funds from the pool to the credit account
    ///   + Updates the cumulative index to keep interest the same. Since interest
    ///     is always computed dynamically as debt * (cumulativeIndexNew / cumulativeIndexOpen - 1),
    ///     cumulativeIndexOpen needs to be updated, as the borrow amount has changed
    ///
    /// - Decrease debt:
    ///   + Repays debt partially + all interest and fees accrued thus far
    ///   + Updates cunulativeIndex to cumulativeIndex now
    ///
    /// @param creditAccount Address of the Credit Account to change debt for
    /// @param amount Amount to increase / decrease the principal by
    /// @param action Increase/decrease bed debt
    /// @return newDebt The new debt principal
    function manageDebt(address creditAccount, uint256 amount, uint256 enabledTokensMask, ManageDebtAction action)
        external
        nonReentrant // U:[CM-5]
        creditFacadeOnly // U:[CM-2]
        returns (uint256 newDebt, uint256 tokensToEnable, uint256 tokensToDisable)
    {
        CollateralDebtData memory collateralDebtData;
        uint256[] memory collateralHints;

        uint256 newCumulativeIndex;
        if (action == ManageDebtAction.INCREASE_DEBT) {
            collateralDebtData = _calcDebtAndCollateral({
                creditAccount: creditAccount,
                enabledTokensMask: enabledTokensMask,
                collateralHints: collateralHints,
                minHealthFactor: PERCENTAGE_FACTOR,
                task: CollateralCalcTask.GENERIC_PARAMS
            });
            (newDebt, newCumulativeIndex) = collateralDebtData.calcIncrease(amount);

            // Requests the pool to lend additional funds to the Credit Account
            _poolLendCreditAccount(amount, creditAccount); // F:[CM-20]
            tokensToEnable = UNDERLYING_TOKEN_MASK;
        } else {
            // Decrease
            collateralDebtData = _calcDebtAndCollateral({
                creditAccount: creditAccount,
                enabledTokensMask: enabledTokensMask,
                collateralHints: collateralHints,
                minHealthFactor: PERCENTAGE_FACTOR,
                task: CollateralCalcTask.DEBT_ONLY
            });

            if (supportsQuotas) {
<<<<<<< HEAD
                IPoolQuotaKeeper(collateralDebtData._poolQuotaKeeper).accrueQuotaInterest({
                    creditAccount: creditAccount,
                    tokens: collateralDebtData.quotedTokens
                }); // F: [CMQ-4,5]
                creditAccountInfo[creditAccount].cumulativeQuotaInterest = collateralDebtData.cumulativeQuotaInterest;
=======
                IPoolQuotaKeeper(collateralDebtData._poolQuotaKeeper).accrueQuotaInterest(
                    creditAccount, collateralDebtData.quotedTokens
                ); // F: [CMQ-4,5]
                creditAccountInfo[creditAccount].cumulativeQuotaInterest =
                    collateralDebtData.cumulativeQuotaInterest + 1;
>>>>>>> 7ac17b22
            }

            // Pays the amount back to the pool
            ICreditAccount(creditAccount).transfer({token: underlying, to: pool, amount: amount}); // F:[CM-21]
            {
                uint256 amountToRepay;
                uint256 profit;

                (newDebt, newCumulativeIndex, amountToRepay, profit) =
                    collateralDebtData.calcDecrease({amount: amount, feeInterest: feeInterest});

                _poolRepayCreditAccount(amountToRepay, profit, 0); // F:[CM-21]
            }

            if (IERC20Helper.balanceOf({token: underlying, holder: creditAccount}) <= 1) {
                tokensToDisable = UNDERLYING_TOKEN_MASK;
            }
        }
        //
        creditAccountInfo[creditAccount].debt = newDebt;
        // F:[CM-20. 21]
        creditAccountInfo[creditAccount].cumulativeIndexLastUpdate = newCumulativeIndex; // F:[CM-20. 21]
    }

    /// @dev Adds collateral to borrower's credit account
    /// @param payer Address of the account which will be charged to provide additional collateral
    /// @param creditAccount Address of the Credit Account
    /// @param token Collateral token to add
    /// @param amount Amount to add
    function addCollateral(address payer, address creditAccount, address token, uint256 amount)
        external
        nonReentrant
        creditFacadeOnly // U:[CM-2]
        returns (uint256 tokenMask)
    {
        tokenMask = getTokenMaskOrRevert({token: token});
        IERC20(token).safeTransferFrom({from: payer, to: creditAccount, value: amount}); // F:[CM-22]
    }

    /// @dev Transfers Credit Account ownership to another address
    /// @param creditAccount Address of creditAccount to be transferred
    /// @param to Address of new owner
    function transferAccountOwnership(address creditAccount, address to)
        external
        override
        nonReentrant // U:[CM-5]
        creditFacadeOnly // U:[CM-2]
    {
        getBorrowerOrRevert({creditAccount: creditAccount});
        creditAccountInfo[creditAccount].borrower = to; // F:[CM-7]
    }

    /// @dev Requests the Credit Account to approve a collateral token to another contract.
    /// @param token Collateral token to approve
    /// @param amount New allowance amount
    function approveCreditAccount(address token, uint256 amount)
        external
        override
        nonReentrant // U:[CM-5]
    {
        address targetContract = _getTargetContractOrRevert(); // U:[CM-3]
        _approveSpender({
            creditAccount: getExternalCallCreditAccountOrRevert(),
            token: token,
            spender: targetContract,
            amount: amount
        });
    }

    function _approveSpender(address creditAccount, address token, address spender, uint256 amount) internal {
        // Checks that the token is a collateral token
        // Forbidden tokens can be approved, since users need that to
        // sell them off
        getTokenMaskOrRevert({token: token});

        ICreditAccount(creditAccount).safeApprove({token: token, spender: spender, amount: amount});
    }

    /// @dev Requests a Credit Account to make a low-level call with provided data
    /// This is the intended pathway for state-changing interactions with 3rd-party protocols
    /// @param data Data to pass with the call
    function executeOrder(bytes memory data)
        external
        override
        nonReentrant // U:[CM-5]
        returns (bytes memory)
    {
        address targetContract = _getTargetContractOrRevert(); // U:[CM-3]
        // Emits an event
        emit ExecuteOrder(targetContract); // F:[CM-29]

        // Returned data is provided as-is to the caller;
        // It is expected that is is parsed and returned as a correct type
        // by the adapter itself.
        address creditAccount = getExternalCallCreditAccountOrRevert();
        return ICreditAccount(creditAccount).execute(targetContract, data); // F:[CM-29]
    }

    function _getTargetContractOrRevert() internal view returns (address targetContract) {
        targetContract = adapterToContract[msg.sender];

        // Checks that msg.sender is the adapter associated with the passed target contract.
        if (targetContract == address(0)) {
            revert CallerNotAdapterException();
            // F:[CM-28]
        }
    }

    //
    // COLLATERAL VALIDITY AND ACCOUNT HEALTH CHECKS
    //

    /// @dev Performs a full health check on an account with a custom order of evaluated tokens and
    ///      a custom minimal health factor
    /// @param creditAccount Address of the Credit Account to check
    /// @param collateralHints Array of token masks in the desired order of evaluation
    /// @param minHealthFactor Minimal health factor of the account, in PERCENTAGE format
    function fullCollateralCheck(
        address creditAccount,
        uint256 enabledTokensMask,
        uint256[] memory collateralHints,
        uint16 minHealthFactor
    )
        external
        nonReentrant // U:[CM-5]
        creditFacadeOnly // U:[CM-2]
    {
        if (minHealthFactor < PERCENTAGE_FACTOR) {
            revert CustomHealthFactorTooLowException();
        }

        CollateralDebtData memory collateralDebtData = _calcDebtAndCollateral({
            creditAccount: creditAccount,
            minHealthFactor: minHealthFactor,
            collateralHints: collateralHints,
            enabledTokensMask: enabledTokensMask,
            task: CollateralCalcTask.FULL_COLLATERAL_CHECK_LAZY
        });

        if (collateralDebtData.twvUSD < collateralDebtData.totalDebtUSD) {
            revert NotEnoughCollateralException();
        }

        _saveEnabledTokensMask(creditAccount, collateralDebtData.enabledTokensMask);
    }

    /// @dev Calculates total value for provided Credit Account in underlying
    /// More: https://dev.gearbox.fi/developers/credit/economy#totalUSD-value
    ///
    /// @param creditAccount Credit Account address
    // @return total Total value in underlying
    // @return twv Total weighted (discounted by liquidation thresholds) value in underlying
    function calcDebtAndCollateral(address creditAccount, CollateralCalcTask task)
        external
        view
        override
        returns (CollateralDebtData memory collateralDebtData)
    {
        uint256[] memory collateralHints;

        collateralDebtData = _calcDebtAndCollateral({
            creditAccount: creditAccount,
            enabledTokensMask: enabledTokensMaskOf(creditAccount),
            collateralHints: collateralHints,
            minHealthFactor: PERCENTAGE_FACTOR,
            task: task
        });
    }

    function _calcDebtAndCollateral(
        address creditAccount,
        uint256 enabledTokensMask,
        uint256[] memory collateralHints,
        uint16 minHealthFactor,
        CollateralCalcTask task
    ) internal view returns (CollateralDebtData memory collateralDebtData) {
        /// GET GENERIC PARAMS
        collateralDebtData.debt = creditAccountInfo[creditAccount].debt;
        collateralDebtData.cumulativeIndexLastUpdate = creditAccountInfo[creditAccount].cumulativeIndexLastUpdate;
        collateralDebtData.cumulativeIndexNow = _poolCumulativeIndexNow();

        if (task == CollateralCalcTask.GENERIC_PARAMS) return collateralDebtData;
        ///
        /// COMPUTE DEBT PARAMS
        collateralDebtData.enabledTokensMask = enabledTokensMask;

        if (supportsQuotas) {
            collateralDebtData.cumulativeQuotaInterest = creditAccountInfo[creditAccount].cumulativeQuotaInterest - 1;
            collateralDebtData.quotedTokenMask = quotedTokenMask & collateralDebtData.enabledTokensMask;
            collateralDebtData._poolQuotaKeeper = poolQuotaKeeper();

            (
                collateralDebtData.quotedTokens,
                collateralDebtData.cumulativeQuotaInterest,
                collateralDebtData.quotas,
                collateralDebtData.quotedLts,
                collateralDebtData.quotedTokenMask
            ) = _getQuotaTokenData({
                creditAccount: creditAccount,
                enabledTokensMask: enabledTokensMask,
                _poolQuotaKeeper: collateralDebtData._poolQuotaKeeper
            });
        }

        (collateralDebtData.accruedInterest, collateralDebtData.accruedFees) =
            collateralDebtData.calcAccruedInterestAndFees({feeInterest: feeInterest});

        if (task == CollateralCalcTask.DEBT_ONLY) return collateralDebtData;
        ///
        /// COMPUTES COLLATERAL
        /// If task == FULL_COLLATERAL_CHECK_LAZY, until it finds enough collateral
        address _priceOracle = priceOracle;

        collateralDebtData.totalDebtUSD = _convertToUSD({
            _priceOracle: _priceOracle,
            amountInToken: collateralDebtData.calcTotalDebt(), // F: [CM-42]
            token: underlying
        });

        uint256 tokensToDisable;
        (collateralDebtData.totalValueUSD, collateralDebtData.twvUSD, tokensToDisable) = collateralDebtData
            .calcCollateral({
            creditAccount: creditAccount,
            underlying: underlying,
            lazy: task == CollateralCalcTask.FULL_COLLATERAL_CHECK_LAZY,
            minHealthFactor: minHealthFactor,
            collateralHints: collateralHints,
            priceOracle: _priceOracle,
            collateralTokensByMaskFn: _collateralTokensByMask,
            convertToUSDFn: _convertToUSD
        });

        collateralDebtData.enabledTokensMask = enabledTokensMask.disable(tokensToDisable);

        if (task == CollateralCalcTask.FULL_COLLATERAL_CHECK_LAZY) return collateralDebtData;
        //
        // EXTRA PARAMS
        // If there is not fullCoolaralCheck calc, than it adds some useful pararms

        collateralDebtData.totalValue = _convertFromUSD(_priceOracle, collateralDebtData.totalValueUSD, underlying); // F:[FA-41]

        if (task == CollateralCalcTask.DEBT_COLLATERAL_WITHOUT_WITHDRAWALS) return collateralDebtData;
        ///
        /// ADDS WITHDRAWAL VALUE
        if (_hasWithdrawals(creditAccount)) {
            collateralDebtData.totalValueUSD += addCancellableWithdrawalsValue({
                _priceOracle: _priceOracle,
                creditAccount: creditAccount,
                isForceCancel: task == CollateralCalcTask.DEBT_COLLATERAL_FORCE_CANCEL_WITHDRAWALS
            });
        }
    }

    //
    // QUOTAS MANAGEMENT
    //

    /// @dev Updates credit account's quotas for multiple tokens
    /// @param creditAccount Address of credit account
    /// @param token Address of quoted token
    /// @param quotaChange Change in quota in SIGNED format
    function updateQuota(address creditAccount, address token, int96 quotaChange)
        external
        override
        nonReentrant // U:[CM-5]
        creditFacadeOnly // U:[CM-2]
        returns (uint256 tokensToEnable, uint256 tokensToDisable)
    {
        (uint256 caInterestChange, bool enable, bool disable) = IPoolQuotaKeeper(poolQuotaKeeper()).updateQuota({
            creditAccount: creditAccount,
            token: token,
            quotaChange: quotaChange
        }); // F: [CMQ-3]

        if (enable) {
            tokensToEnable = getTokenMaskOrRevert(token);
        } else if (disable) {
            tokensToDisable = getTokenMaskOrRevert(token);
        }

        creditAccountInfo[creditAccount].cumulativeQuotaInterest += caInterestChange; // F: [CMQ-3]
    }

    //
    // INTERNAL HELPERS
    //

    /// @dev Transfers all enabled assets from a Credit Account to the "to" address
    /// @param creditAccount Credit Account to transfer assets from
    /// @param to Recipient address
    /// @param convertToETH Whether WETH must be converted to ETH before sending
    /// @param tokensToTransferMask A bit mask encoding tokens to be transfered. All of the tokens included
    ///        in the mask will be transferred. If any tokens need to be skipped, they must be
    ///        excluded from the mask beforehand.
    function _batchTokensTransfer(address creditAccount, address to, bool convertToETH, uint256 tokensToTransferMask)
        internal
    {
        // Since tokensToTransferMask encodes all enabled tokens as 1, tokenMask > enabledTokensMask is equivalent
        // to the last 1 bit being passed. The loop can be ended at this point
        unchecked {
            for (uint256 tokenMask = 1; tokenMask <= tokensToTransferMask; tokenMask = tokenMask << 1) {
                // enabledTokensMask & tokenMask == tokenMask when the token is enabled, and 0 otherwise
                if (tokensToTransferMask & tokenMask != 0) {
                    address token = getTokenByMask(tokenMask); // F:[CM-44]
                    uint256 amount = IERC20Helper.balanceOf({token: token, holder: creditAccount}); // F:[CM-44]
                    if (amount > 1) {
                        // 1 is subtracted from amount to leave a non-zero value in the balance mapping, optimizing future writes
                        // Since the amount is checked to be more than 1, the block can be marked as unchecked
                        _safeTokenTransfer({
                            creditAccount: creditAccount,
                            token: token,
                            to: to,
                            amount: amount - 1,
                            convertToETH: convertToETH
                        }); // F:[CM-44]
                    }
                }
            }
        }
    }

    /// @dev Requests the Credit Account to transfer a token to another address
    ///      Able to unwrap WETH before sending, if requested
    /// @param creditAccount Address of the sender Credit Account
    /// @param token Address of the token
    /// @param to Recipient address
    /// @param amount Amount to transfer
    function _safeTokenTransfer(address creditAccount, address token, address to, uint256 amount, bool convertToETH)
        internal
    {
        if (convertToETH && token == weth) {
            ICreditAccount(creditAccount).transfer({token: token, to: wethGateway, amount: amount}); // F:[CM-45]
            IWETHGateway(wethGateway).depositFor({to: to, amount: amount}); // F:[CM-45]
        } else {
            try ICreditAccount(creditAccount).safeTransfer({token: token, to: to, amount: amount}) { // F:[CM-45]
            } catch {
                uint256 delivered = ICreditAccount(creditAccount).transferDeliveredBalanceControl({
                    token: token,
                    to: withdrawalManager,
                    amount: amount
                });
                /// what `account` is ?
                IWithdrawalManager(withdrawalManager).addImmediateWithdrawal({
                    account: to,
                    token: token,
                    amount: delivered
                });
            }
        }
    }

    function _checkEnabledTokenLength(uint256 enabledTokensMask) internal view {
        if (enabledTokensMask.calcEnabledTokens() > maxEnabledTokens) {
            revert TooManyEnabledTokensException();
        }
    }

    //
    // POOL HELPERS
    //
    function _poolCumulativeIndexNow() internal view returns (uint256) {
        return IPoolBase(pool).calcLinearCumulative_RAY();
    }

    function _poolRepayCreditAccount(uint256 debt, uint256 profit, uint256 loss) internal {
        IPoolBase(pool).repayCreditAccount(debt, profit, loss);
    }

    function _poolLendCreditAccount(uint256 amount, address creditAccount) internal {
        IPoolBase(pool).lendCreditAccount(amount, creditAccount); // F:[CM-20]
    }
    //
    // GETTERS
    //

    /// @dev Returns the collateral token with requested mask and its liquidationThreshold
    /// @param tokenMask Token mask corresponding to the token

    // TODO: naming!
    function collateralTokensByMask(uint256 tokenMask)
        public
        view
        override
        returns (address token, uint16 liquidationThreshold)
    {
        return _collateralTokensByMask({tokenMask: tokenMask, calcLT: true});
    }

    /// @dev Returns the mask for the provided token
    /// @param token Token to returns the mask for
    function getTokenMaskOrRevert(address token) public view override returns (uint256 tokenMask) {
        tokenMask = (token == underlying) ? 1 : tokenMasksMapInternal[token];
        if (tokenMask == 0) revert TokenNotAllowedException();
    }

    function getTokenByMask(uint256 tokenMask) public view override returns (address token) {
        (token,) = _collateralTokensByMask({tokenMask: tokenMask, calcLT: false});
    }

    /// @dev Returns the liquidation threshold for the provided token
    /// @param token Token to retrieve the LT for
    function liquidationThresholds(address token) public view override returns (uint16 lt) {
        uint256 tokenMask = getTokenMaskOrRevert(token);
        (, lt) = _collateralTokensByMask({tokenMask: tokenMask, calcLT: true}); // F:[CM-47]
    }

    /// @dev Returns the collateral token with requested mask and its liquidationThreshold
    /// @param tokenMask Token mask corresponding to the token
    function _collateralTokensByMask(uint256 tokenMask, bool calcLT)
        internal
        view
        returns (address token, uint16 liquidationThreshold)
    {
        // The underlying is a special case and its mask is always 1
        if (tokenMask == 1) {
            token = underlying; // F:[CM-47]
            liquidationThreshold = ltUnderlying;
        } else {
            CollateralTokenData storage tokenData = collateralTokensData[tokenMask]; // F:[CM-47]
            token = tokenData.getTokenOrRevert();

            if (calcLT) {
                liquidationThreshold = tokenData.getLiquidationThreshold();
            }
        }
    }

    /// @dev Returns the address of a borrower's Credit Account, or reverts if there is none.
    /// @param borrower Borrower's address
    function getBorrowerOrRevert(address creditAccount) public view override returns (address borrower) {
        borrower = creditAccountInfo[creditAccount].borrower; // F:[CM-48]
        if (borrower == address(0)) revert CreditAccountNotExistsException(); // F:[CM-48]
    }

    /// @dev Returns the fee parameters of the Credit Manager
    /// @return _feeInterest Percentage of interest taken by the protocol as profit
    /// @return _feeLiquidation Percentage of account value taken by the protocol as profit
    ///         during unhealthy account liquidations
    /// @return _liquidationDiscount Multiplier that reduces the effective totalValue during unhealthy account liquidations,
    ///         allowing the liquidator to take the unaccounted for remainder as premium. Equal to (1 - liquidationPremium)
    /// @return _feeLiquidationExpired Percentage of account value taken by the protocol as profit
    ///         during expired account liquidations
    /// @return _liquidationDiscountExpired Multiplier that reduces the effective totalValue during expired account liquidations,
    ///         allowing the liquidator to take the unaccounted for remainder as premium. Equal to (1 - liquidationPremiumExpired)
    function fees()
        external
        view
        override
        returns (
            uint16 _feeInterest,
            uint16 _feeLiquidation,
            uint16 _liquidationDiscount,
            uint16 _feeLiquidationExpired,
            uint16 _liquidationDiscountExpired
        )
    {
        _feeInterest = feeInterest; // F:[CM-51]
        _feeLiquidation = feeLiquidation; // F:[CM-51]
        _liquidationDiscount = liquidationDiscount; // F:[CM-51]
        _feeLiquidationExpired = feeLiquidationExpired; // F:[CM-51]
        _liquidationDiscountExpired = liquidationDiscountExpired; // F:[CM-51]
    }

    /// @dev Address of the connected pool
    /// @notice [DEPRECATED]: use pool() instead.
    function poolService() external view returns (address) {
        return pool;
    }

    function poolQuotaKeeper() public view returns (address) {
        return IPool4626(pool).poolQuotaKeeper();
    }

    //
    // CONFIGURATION
    //
    // The following function change vital Credit Manager parameters
    // and can only be called by the Credit Configurator
    //

    /// @dev Adds a token to the list of collateral tokens
    /// @param token Address of the token to add
    function addToken(address token)
        external
        creditConfiguratorOnly // U:[CM-4]
    {
        _addToken(token); // F:[CM-52]
    }

    /// @dev IMPLEMENTATION: addToken
    /// @param token Address of the token to add
    function _addToken(address token) internal {
        // Checks that the token is not already known (has an associated token mask)
        if (tokenMasksMapInternal[token] != 0) {
            revert TokenAlreadyAddedException();
        } // F:[CM-52]

        // Checks that there aren't too many tokens
        // Since token masks are 255 bit numbers with each bit corresponding to 1 token,
        // only at most 255 are supported
        if (collateralTokensCount >= 255) revert TooManyTokensException(); // F:[CM-52]

        // The tokenMask of a token is a bit mask with 1 at position corresponding to its index
        // (i.e. 2 ** index or 1 << index)
        uint256 tokenMask = 1 << collateralTokensCount;
        tokenMasksMapInternal[token] = tokenMask; // F:[CM-53]

        collateralTokensData[tokenMask].token = token;
        collateralTokensData[tokenMask].timestampRampStart = type(uint40).max; // F:[CM-47]

        unchecked {
            ++collateralTokensCount; // F:[CM-47]
        }
    }

    /// @dev Sets fees and premiums
    /// @param _feeInterest Percentage of interest taken by the protocol as profit
    /// @param _feeLiquidation Percentage of account value taken by the protocol as profit
    ///         during unhealthy account liquidations
    /// @param _liquidationDiscount Multiplier that reduces the effective totalValue during unhealthy account liquidations,
    ///         allowing the liquidator to take the unaccounted for remainder as premium. Equal to (1 - liquidationPremium)
    /// @param _feeLiquidationExpired Percentage of account value taken by the protocol as profit
    ///         during expired account liquidations
    /// @param _liquidationDiscountExpired Multiplier that reduces the effective totalValue during expired account liquidations,
    ///         allowing the liquidator to take the unaccounted for remainder as premium. Equal to (1 - liquidationPremiumExpired)
    function setFees(
        uint16 _feeInterest,
        uint16 _feeLiquidation,
        uint16 _liquidationDiscount,
        uint16 _feeLiquidationExpired,
        uint16 _liquidationDiscountExpired
    )
        external
        creditConfiguratorOnly // U:[CM-4]
    {
        feeInterest = _feeInterest; // F:[CM-51]
        feeLiquidation = _feeLiquidation; // F:[CM-51]
        liquidationDiscount = _liquidationDiscount; // F:[CM-51]
        feeLiquidationExpired = _feeLiquidationExpired; // F:[CM-51]
        liquidationDiscountExpired = _liquidationDiscountExpired; // F:[CM-51]
    }

    /// @dev Sets ramping parameters for a token's liquidation threshold
    /// @notice Ramping parameters allow to decrease the LT gradually over a period of time
    ///         which gives users/bots time to react and adjust their position for the new LT
    /// @param token The collateral token to set the LT for
    /// @param finalLT The final LT after ramping
    /// @param timestampRampStart Timestamp when the LT starts ramping
    /// @param rampDuration Duration of ramping
    function setCollateralTokenData(
        address token,
        uint16 initialLT,
        uint16 finalLT,
        uint40 timestampRampStart,
        uint24 rampDuration
    )
        external
        creditConfiguratorOnly // U:[CM-4]
    {
        if (token == underlying) {
            ltUnderlying = initialLT; // F:[CM-47]
        } else {
            uint256 tokenMask = getTokenMaskOrRevert(token);
            CollateralTokenData storage tokenData = collateralTokensData[tokenMask];

            tokenData.ltInitial = initialLT;
            tokenData.ltFinal = finalLT;
            tokenData.timestampRampStart = timestampRampStart;
            tokenData.rampDuration = rampDuration;
        }
    }

    /// @dev Sets the limited token mask
    /// @param _quotedTokenMask The new mask
    /// @notice Limited tokens are counted as collateral not based on their balances,
    ///         but instead based on their quotas set in the poolQuotaKeeper contract
    ///         Tokens in the mask also incur additional interest based on their quotas
    function setQuotedMask(uint256 _quotedTokenMask)
        external
        creditConfiguratorOnly // U:[CM-4]
    {
        quotedTokenMask = _quotedTokenMask; // F: [CMQ-2]
    }

    /// @dev Sets the maximal number of enabled tokens on a single Credit Account.
    /// @param _maxEnabledTokens The new enabled token quantity limit.
    function setMaxEnabledTokens(uint8 _maxEnabledTokens)
        external
        creditConfiguratorOnly // U: [CM-4]
    {
        maxEnabledTokens = _maxEnabledTokens; // F: [CC-37]
    }

    /// @dev Sets the link between an adapter and its corresponding targetContract
    /// @param adapter Address of the adapter to be used to access the target contract
    /// @param targetContract A 3rd-party contract for which the adapter is set
    /// @notice The function can be called with (adapter, address(0)) and (address(0), targetContract)
    ///         to disallow a particular target or adapter, since this would set values in respective
    ///         mappings to address(0).
    function setContractAllowance(address adapter, address targetContract)
        external
        creditConfiguratorOnly // U: [CM-4]
    {
        if (targetContract == address(this) || adapter == address(this)) {
            revert TargetContractNotAllowedException();
        } // F:[CC-13]

        if (adapter != address(0)) {
            adapterToContract[adapter] = targetContract; // F:[CM-56]
        }
        if (targetContract != address(0)) {
            contractToAdapter[targetContract] = adapter; // F:[CM-56]
        }
    }

    /// @dev Sets the Credit Facade
    /// @param _creditFacade Address of the new Credit Facade
    function setCreditFacade(address _creditFacade)
        external
        creditConfiguratorOnly // U: [CM-4]
    {
        creditFacade = _creditFacade;
    }

    /// @dev Sets the Price Oracle
    /// @param _priceOracle Address of the new Price Oracle
    function setPriceOracle(address _priceOracle)
        external
        creditConfiguratorOnly // U: [CM-4]
    {
        priceOracle = _priceOracle;
    }

    /// @dev Sets a new Credit Configurator
    /// @param _creditConfigurator Address of the new Credit Configurator
    function setCreditConfigurator(address _creditConfigurator)
        external
        creditConfiguratorOnly // U: [CM-4]
    {
        creditConfigurator = _creditConfigurator; // F:[CM-58]
        emit SetCreditConfigurator(_creditConfigurator); // F:[CM-58]
    }

    /// ----------- ///
    /// WITHDRAWALS ///
    /// ----------- ///

    /// @inheritdoc ICreditManagerV3
    function scheduleWithdrawal(address creditAccount, address token, uint256 amount)
        external
        override
        nonReentrant // U:[CM-5]
        creditFacadeOnly // U:[CM-2]
        returns (uint256 tokensToDisable)
    {
        uint256 tokenMask = getTokenMaskOrRevert({token: token});

        if (IWithdrawalManager(withdrawalManager).delay() == 0) {
            address borrower = getBorrowerOrRevert({creditAccount: creditAccount});
            _safeTokenTransfer({
                creditAccount: creditAccount,
                token: token,
                to: borrower,
                amount: amount,
                convertToETH: false
            });
        } else {
            uint256 delivered =
                ICreditAccount(creditAccount).transferDeliveredBalanceControl(token, withdrawalManager, amount);

            IWithdrawalManager(withdrawalManager).addScheduledWithdrawal(
                creditAccount, token, delivered, tokenMask.calcIndex()
            );
            // enables withdrawal flag
            _enableFlag({creditAccount: creditAccount, flag: WITHDRAWAL_FLAG});
        }

        if (IERC20Helper.balanceOf({token: token, holder: creditAccount}) <= 1) {
            tokensToDisable = tokenMask;
        }
    }

    /// @inheritdoc ICreditManagerV3
    function claimWithdrawals(address creditAccount, address to, ClaimAction action)
        external
        override
        nonReentrant // U:[CM-5]
        creditFacadeOnly // U:[CM-2]
        returns (uint256 tokensToEnable)
    {
        if (_hasWithdrawals(creditAccount)) {
            bool hasScheduled;

            (hasScheduled, tokensToEnable) =
                IWithdrawalManager(withdrawalManager).claimScheduledWithdrawals(creditAccount, to, action);
            if (!hasScheduled) {
                // disables withdrawal flag
                _disableFlag(creditAccount, WITHDRAWAL_FLAG);
            }
        }
    }

    function addCancellableWithdrawalsValue(address _priceOracle, address creditAccount, bool isForceCancel)
        internal
        view
        returns (uint256 totalValueUSD)
    {
        (address token1, uint256 amount1, address token2, uint256 amount2) =
            IWithdrawalManager(withdrawalManager).cancellableScheduledWithdrawals(creditAccount, isForceCancel);

        if (amount1 != 0) {
            totalValueUSD = _convertToUSD({_priceOracle: _priceOracle, amountInToken: amount1, token: token1});
        }
        if (amount2 != 0) {
            totalValueUSD += _convertToUSD({_priceOracle: _priceOracle, amountInToken: amount2, token: token2});
        }
    }

    function _hasWithdrawals(address creditAccount) internal view returns (bool) {
        return creditAccountInfo[creditAccount].flags & WITHDRAWAL_FLAG != 0;
    }

    /// @notice Revokes allowances for specified spender/token pairs
    /// @param revocations Spender/token pairs to revoke allowances for
    function revokeAdapterAllowances(address creditAccount, RevocationPair[] calldata revocations)
        external
        override
        nonReentrant // U:[CM-5]
        creditFacadeOnly // U:[CM-2]
    {
        uint256 numRevocations = revocations.length;
        unchecked {
            for (uint256 i; i < numRevocations; ++i) {
                address spender = revocations[i].spender;
                address token = revocations[i].token;

                if (spender == address(0) || token == address(0)) {
                    revert ZeroAddressException();
                }
                uint256 allowance = IERC20(token).allowance(creditAccount, spender);
                /// It checks that token is in collateral token list in _approveSpender function
                if (allowance > 1) {
                    _approveSpender({creditAccount: creditAccount, token: token, spender: spender, amount: 0});
                }
            }
        }
    }

    ///
    function setCreditAccountForExternalCall(address creditAccount)
        external
        override
        nonReentrant // U:[CM-5]
        creditFacadeOnly // U:[CM-2]
    {
        _externalCallCreditAccount = creditAccount;
    }

    function getExternalCallCreditAccountOrRevert() public view override returns (address creditAccount) {
        creditAccount = _externalCallCreditAccount;
        if (creditAccount == address(1)) revert ExternalCallCreditAccountNotSetException();
    }

    function enabledTokensMaskOf(address creditAccount) public view override returns (uint256) {
        return creditAccountInfo[creditAccount].enabledTokensMask;
    }

    function flagsOf(address creditAccount) external view override returns (uint16) {
        return creditAccountInfo[creditAccount].flags;
    }

    function setFlagFor(address creditAccount, uint16 flag, bool value)
        external
        override
        nonReentrant // U:[CM-5]
        creditFacadeOnly // U:[CM-2]
    {
        if (value) {
            _enableFlag(creditAccount, flag);
        } else {
            _disableFlag(creditAccount, flag);
        }
    }

    function _enableFlag(address creditAccount, uint16 flag) internal {
        creditAccountInfo[creditAccount].flags |= flag;
    }

    function _disableFlag(address creditAccount, uint16 flag) internal {
        creditAccountInfo[creditAccount].flags &= ~flag;
    }

    function _saveEnabledTokensMask(address creditAccount, uint256 enabledTokensMask) internal {
        _checkEnabledTokenLength(enabledTokensMask);
        creditAccountInfo[creditAccount].enabledTokensMask = enabledTokensMask;
    }

    ///
    /// FEE TOKEN SUPPORT
    ///

    function _amountWithFee(uint256 amount) internal view virtual returns (uint256) {
        return amount;
    }

    function _amountMinusFee(uint256 amount) internal view virtual returns (uint256) {
        return amount;
    }

    // CREDIT ACCOUNTS
    function creditAccounts() external view returns (address[] memory) {
        return creditAccountsSet.values();
    }

    function _getQuotaAndOutstandingInterest(address _poolQuotaKeeper, address creditAccount, address token)
        internal
        view
        returns (uint256 quoted, uint256 outstandingInterest)
    {
        return IPoolQuotaKeeper(_poolQuotaKeeper).getQuotaAndInterest(creditAccount, token);
    }

    function _convertToUSD(address _priceOracle, uint256 amountInToken, address token)
        internal
        view
        returns (uint256 amountInUSD)
    {
        amountInUSD = IPriceOracleV2(_priceOracle).convertToUSD(amountInToken, token);
    }

    function _convertFromUSD(address _priceOracle, uint256 amountInUSD, address token)
        internal
        view
        returns (uint256 amountInToken)
    {
        amountInToken = IPriceOracleV2(_priceOracle).convertFromUSD(amountInUSD, token);
    }

    function _getQuotaTokenData(address creditAccount, uint256 enabledTokensMask, address _poolQuotaKeeper)
        internal
        view
        returns (
            address[] memory quotaTokens,
            uint256 outstandingQuotaInterest,
            uint256[] memory quotas,
            uint16[] memory lts,
            uint256 quotedMask
        )
    {
        uint256 _maxEnabledTokens = maxEnabledTokens;

        quotedMask = enabledTokensMask & quotedTokenMask;
        quotaTokens = new address[](_maxEnabledTokens);
        quotas = new uint256[](_maxEnabledTokens);
        lts = new uint16[](_maxEnabledTokens);

        uint256 j;
        unchecked {
            for (uint256 tokenMask = 2; tokenMask <= quotedMask; tokenMask <<= 1) {
                if (quotedMask & tokenMask != 0) {
                    address token;
                    (token, lts[j]) = _collateralTokensByMask(tokenMask, true);

                    quotaTokens[j] = token;

                    uint256 outstandingInterestDelta;
                    (quotas[j], outstandingInterestDelta) =
                        _getQuotaAndOutstandingInterest(_poolQuotaKeeper, creditAccount, token);

                    // Safe because quotaInterest =  (quota is uint96) * APY * time, so even with 1000% APY, it will take 10**10 years for overflow
                    outstandingQuotaInterest += outstandingInterestDelta;

                    ++j;

                    if (j >= _maxEnabledTokens) {
                        revert TooManyEnabledTokensException();
                    }
                }
            }
        }
    }
}<|MERGE_RESOLUTION|>--- conflicted
+++ resolved
@@ -438,19 +438,12 @@
             });
 
             if (supportsQuotas) {
-<<<<<<< HEAD
                 IPoolQuotaKeeper(collateralDebtData._poolQuotaKeeper).accrueQuotaInterest({
                     creditAccount: creditAccount,
                     tokens: collateralDebtData.quotedTokens
                 }); // F: [CMQ-4,5]
-                creditAccountInfo[creditAccount].cumulativeQuotaInterest = collateralDebtData.cumulativeQuotaInterest;
-=======
-                IPoolQuotaKeeper(collateralDebtData._poolQuotaKeeper).accrueQuotaInterest(
-                    creditAccount, collateralDebtData.quotedTokens
-                ); // F: [CMQ-4,5]
                 creditAccountInfo[creditAccount].cumulativeQuotaInterest =
                     collateralDebtData.cumulativeQuotaInterest + 1;
->>>>>>> 7ac17b22
             }
 
             // Pays the amount back to the pool
