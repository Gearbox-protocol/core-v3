// SPDX-License-Identifier: BUSL-1.1
// Gearbox Protocol. Generalized leverage for DeFi protocols
// (c) Gearbox Holdings, 2022
pragma solidity ^0.8.17;

// LIBRARIES
import {EnumerableSet} from "@openzeppelin/contracts/utils/structs/EnumerableSet.sol";
import {IERC20} from "@openzeppelin/contracts/token/ERC20/IERC20.sol";
import {SafeERC20} from "@openzeppelin/contracts/token/ERC20/utils/SafeERC20.sol";

// LIBS & TRAITS
import {UNDERLYING_TOKEN_MASK, BitMask} from "../libraries/BitMask.sol";
import {CreditLogic} from "../libraries/CreditLogic.sol";
import {CollateralLogic} from "../libraries/CollateralLogic.sol";
import {CreditAccountHelper} from "../libraries/CreditAccountHelper.sol";

import {ReentrancyGuardTrait} from "../traits/ReentrancyGuardTrait.sol";
import {SanityCheckTrait} from "../traits/SanityCheckTrait.sol";
import {IERC20Helper} from "../libraries/IERC20Helper.sol";

// INTERFACES
import {IAccountFactoryBase} from "../interfaces/IAccountFactoryV3.sol";
import {ICreditAccountBase} from "../interfaces/ICreditAccountV3.sol";
import {IPoolBase, IPoolV3} from "../interfaces/IPoolV3.sol";
import {ClaimAction, IWithdrawalManagerV3} from "../interfaces/IWithdrawalManagerV3.sol";
import {
    ICreditManagerV3,
    ClosureAction,
    CollateralTokenData,
    ManageDebtAction,
    CreditAccountInfo,
    RevocationPair,
    CollateralDebtData,
    CollateralCalcTask,
    WITHDRAWAL_FLAG
} from "../interfaces/ICreditManagerV3.sol";
import "../interfaces/IAddressProviderV3.sol";
import {IPriceOracleV2} from "@gearbox-protocol/core-v2/contracts/interfaces/IPriceOracleV2.sol";
import {IPoolQuotaKeeperV3} from "../interfaces/IPoolQuotaKeeperV3.sol";

// CONSTANTS
import {
    DEFAULT_FEE_INTEREST,
    DEFAULT_FEE_LIQUIDATION,
    DEFAULT_LIQUIDATION_PREMIUM,
    PERCENTAGE_FACTOR
} from "@gearbox-protocol/core-v2/contracts/libraries/Constants.sol";

// EXCEPTIONS
import "../interfaces/IExceptions.sol";

/// @title Credit Manager
/// @dev Encapsulates the business logic for managing Credit Accounts
///
/// More info: https://dev.gearbox.fi/developers/credit/credit_manager
contract CreditManagerV3 is ICreditManagerV3, SanityCheckTrait, ReentrancyGuardTrait {
    using EnumerableSet for EnumerableSet.AddressSet;
    using BitMask for uint256;
    using CreditLogic for CollateralTokenData;
    using CreditLogic for CollateralDebtData;
    using CollateralLogic for CollateralDebtData;
    using SafeERC20 for IERC20;
    using IERC20Helper for IERC20;
    using CreditAccountHelper for ICreditAccountBase;

    // IMMUTABLE PARAMS

    /// @inheritdoc IVersion
    uint256 public constant override version = 3_00;

    /// @notice Address provider
    /// @dev While not used in this contract outside the constructor,
    ///      it is routinely used by other connected contracts
    address public immutable override addressProvider;

    /// @notice Factory contract for Credit Accounts
    address public immutable accountFactory;

    /// @notice Address of the underlying asset
    address public immutable override underlying;

    /// @notice Address of the connected pool
    address public immutable override pool;

    /// @notice Address of WETH
    address public immutable override weth;

    /// @notice Whether the CM supports quota-related logic
    bool public immutable override supportsQuotas;

    /// @notice Address of the connected Credit Facade
    address public override creditFacade;

    /// @notice The maximal number of enabled tokens on a single Credit Account
    uint8 public override maxEnabledTokens = 12;

    /// @notice Liquidation threshold for the underlying token.
    uint16 internal ltUnderlying;

    /// @notice Interest fee charged by the protocol: fee = interest accrued * feeInterest (this includes quota interest)
    uint16 internal feeInterest;

    /// @notice Liquidation fee charged by the protocol: fee = totalValue * feeLiquidation
    uint16 internal feeLiquidation;

    /// @notice Multiplier used to compute the total value of funds during liquidation.
    /// At liquidation, the borrower's funds are discounted, and the pool is paid out of discounted value
    /// The liquidator takes the difference between the discounted and actual values as premium.
    uint16 internal liquidationDiscount;

    /// @notice Total number of known collateral tokens.
    uint8 public collateralTokensCount;

    /// @notice Liquidation fee charged by the protocol during liquidation by expiry. Typically lower than feeLiquidation.
    uint16 internal feeLiquidationExpired;

    /// @notice Multiplier used to compute the total value of funds during liquidation by expiry. Typically higher than
    /// liquidationDiscount (meaning lower premium).
    uint16 internal liquidationDiscountExpired;

    /// @notice Price oracle used to evaluate assets on Credit Accounts.
    address public override priceOracle;

    /// @notice Points to the currently processed Credit Account during multicall, otherwise keeps address(1) for gas savings
    /// CreditFacade is a trusted source, so it generally sends the CA as an input for account management functions
    /// _activeCreditAccount is used to avoid adapters having to manually pass the Credit Account
    address internal _activeCreditAccount;

    /// @notice Mask of tokens to apply quota logic for
    uint256 public override quotedTokensMask;

    /// @notice Contract that handles withdrawals
    address public immutable override withdrawalManager;

    /// @notice Address of the connected Credit Configurator
    address public creditConfigurator;

    /// COLLATERAL TOKENS DATA

    /// @notice Map of token's bit mask to its address and LT parameters in a single-slot struct
    mapping(uint256 => CollateralTokenData) internal collateralTokensData;

    /// @notice Internal map of token addresses to their indidivual masks.
    /// @dev A mask is a uint256 that has only 1 non-zero bit in the position corresponding to
    ///         the token's index (i.e., tokenMask = 2 ** index)
    ///         Masks are used to efficiently track set inclusion, since it only involves
    ///         a single AND and comparison to zero
    mapping(address => uint256) internal tokenMasksMapInternal;

    /// CONTRACTS & ADAPTERS

    /// @notice Maps allowed adapters to their respective target contracts.
    mapping(address => address) public override adapterToContract;

    /// @notice Maps 3rd party contracts to their respective adapters
    mapping(address => address) public override contractToAdapter;

    /// CREDIT ACCOUNT DATA

    /// @notice Contains infomation related to CA, such as accumulated interest,
    ///         enabled tokens, the current borrower and miscellaneous flags
    mapping(address => CreditAccountInfo) public creditAccountInfo;

    /// @notice Set of all currently active contracts
    EnumerableSet.AddressSet internal creditAccountsSet;

    //
    // MODIFIERS
    //

    /// @notice Restricts calls to Credit Facade only
    modifier creditFacadeOnly() {
        _checkCreditFacade();
        _;
    }

    /// @notice Internal function wrapping `creditFacadeOnly` modifier logic
    ///         Used to optimize contract size
    function _checkCreditFacade() private view {
        if (msg.sender != creditFacade) revert CallerNotCreditFacadeException();
    }

    /// @notice Restricts calls to Credit Configurator only
    modifier creditConfiguratorOnly() {
        _checkCreditConfigurator();
        _;
    }

    /// @notice Internal function wrapping `creditFacadeOnly` modifier logic
    ///         Used to optimize contract size
    function _checkCreditConfigurator() private view {
        if (msg.sender != creditConfigurator) {
            revert CallerNotConfiguratorException();
        }
    }

    /// @notice Constructor
    /// @param _addressProvider Address of the repository to get system-level contracts from
    /// @param _pool Address of the pool to borrow funds from
    constructor(address _addressProvider, address _pool) {
        addressProvider = _addressProvider;
        pool = _pool; // U:[CM-1]

        underlying = IPoolBase(_pool).underlyingToken(); // U:[CM-1]

        try IPoolV3(_pool).supportsQuotas() returns (bool sq) {
            supportsQuotas = sq; // I:[CMQ-1]
        } catch {}

        // The underlying is the first token added as collateral
        _addToken(underlying); // U:[CM-1]

        weth =
            IAddressProviderV3(addressProvider).getAddressOrRevert({key: AP_WETH_TOKEN, _version: NO_VERSION_CONTROL}); // U:[CM-1]
        priceOracle = IAddressProviderV3(addressProvider).getAddressOrRevert({key: AP_PRICE_ORACLE, _version: 2}); // U:[CM-1]
        accountFactory = IAddressProviderV3(addressProvider).getAddressOrRevert({
            key: AP_ACCOUNT_FACTORY,
            _version: NO_VERSION_CONTROL
        }); // U:[CM-1]
        withdrawalManager =
            IAddressProviderV3(addressProvider).getAddressOrRevert({key: AP_WITHDRAWAL_MANAGER, _version: 3_00}); // U:[CM-1]

        creditConfigurator = msg.sender; // U:[CM-1]

        _activeCreditAccount = address(1);
    }

    //
    // CREDIT ACCOUNT MANAGEMENT
    //

    ///  @notice Opens credit account and borrows funds from the pool.
    /// - Takes Credit Account from the factory;
    /// - Initializes `creditAccountInfo` fields
    /// - Requests the pool to lend underlying to the Credit Account
    ///
    /// @param debt Amount to be borrowed by the Credit Account
    /// @param onBehalfOf The owner of the newly opened Credit Account
    function openCreditAccount(uint256 debt, address onBehalfOf)
        external
        override
        nonZeroAddress(onBehalfOf) // todo: add check
        nonReentrant // U:[CM-5]
        creditFacadeOnly // // U:[CM-2]
        returns (address creditAccount)
    {
        creditAccount = IAccountFactoryBase(accountFactory).takeCreditAccount(0, 0); // U:[CM-6]

        creditAccountInfo[creditAccount].debt = debt; // U:[CM-6]
        creditAccountInfo[creditAccount].cumulativeIndexLastUpdate = _poolCumulativeIndexNow(); // U:[CM-6]
        creditAccountInfo[creditAccount].since = uint64(block.number); // U:[CM-6]
        creditAccountInfo[creditAccount].flags = 0; // U:[CM-6]
        creditAccountInfo[creditAccount].borrower = onBehalfOf; // U:[CM-6]

        if (supportsQuotas) {
            creditAccountInfo[creditAccount].cumulativeQuotaInterest = 1;
            creditAccountInfo[creditAccount].quotaProfits = 1;
        } // U:[CM-6]

        // Requests the pool to transfer tokens the Credit Account
        _poolLendCreditAccount(debt, creditAccount); // U:[CM-6]
        creditAccountsSet.add(creditAccount); // U:[CM-6]
    }

    ///  @notice Closes a Credit Account - covers both normal closure and liquidation
    /// - Calculates payments to various recipients on closure.
    ///    + amountToPool is the amount to be sent back to the pool.
    ///      This includes the principal, interest and fees, but can't be more than
    ///      total position value
    ///    + Computes remainingFunds during liquidations - these are leftover funds
    ///      after paying the pool and the liquidator, and are sent to the borrower
    ///    + Computes protocol profit, which includes interest and liquidation fees
    ///    + Computes loss if the totalValue is less than borrow amount + interest
    ///   remainingFunds and loss are only computed during liquidation, since they are
    ///   meaningless during normal account closure.
    /// - Checks the underlying token balance:
    ///    + if it is larger than amountToPool, then the pool is paid fully from funds on the Credit Account
    ///    + else tries to transfer the shortfall from the payer - either the borrower during closure, or liquidator during liquidation
    /// - Signals the pool that the debt is repaid
    /// - If liquidation: transfers `remainingFunds` to the borrower
    /// - If the account has active quotas, requests the PoolQuotaKeeper to reduce them to 0,
    ///   which is required for correctness of interest calculations
    /// - Send assets to the "to" address, as long as they are not included into skipTokenMask
    /// - Returns the Credit Account back to factory
    ///
    /// @param creditAccount Credit account address
    /// @param closureAction Whether the account is closed, liquidated or liquidated due to expiry
    // @param totalValue Portfolio value for liqution, 0 for ordinary closure
    /// @param payer Address which would be charged if credit account has not enough funds to cover amountToPool
    /// @param to Address to which the leftover funds will be sent
    /// @param skipTokensMask Tokenmask contains 1 for tokens which needed to be send directly
    /// @param convertToETH If true converts WETH to ETH
    function closeCreditAccount(
        address creditAccount,
        ClosureAction closureAction,
        CollateralDebtData memory collateralDebtData,
        address payer,
        address to,
        uint256 skipTokensMask,
        bool convertToETH
    )
        external
        override
        nonReentrant // U:[CM-5]
        creditFacadeOnly // U:[CM-2]
        returns (uint256 remainingFunds, uint256 loss)
    {
        // Checks that the Credit Account exists for the borrower
        address borrower = getBorrowerOrRevert(creditAccount); // U:[CM-7]

        if (creditAccountInfo[creditAccount].since == block.number) revert OpenCloseAccountInOneBlockException();

        // Sets borrower's Credit Account to zero address
        delete creditAccountInfo[creditAccount].borrower; // U:[CM-8]

        uint256 amountToPool;
        uint256 profit;

        // Computations for various closure amounts are isolated into the `CreditLogic` library
        // See `CreditLogic.calcClosePayments` and `CreditLogic.calcLiquidationPayments`
        if (closureAction == ClosureAction.CLOSE_ACCOUNT) {
            (amountToPool, profit) = collateralDebtData.calcClosePayments({amountWithFeeFn: _amountWithFee}); // U:[CM-8]
        } else {
            // During liquidation, totalValue of the account is discounted
            // by (1 - liquidationPremium). This means that totalValue * liquidationPremium
            // is removed from all calculations and can be claimed by the liquidator at the end of transaction

            // The liquidation premium depends on liquidation type:
            // * For normal unhealthy account or emergency liquidations, usual premium applies
            // * For expiry liquidations, the premium is typically reduced,
            //   since the account does not risk bad debt, so the liquidation
            //   is not as urgent

            (amountToPool, remainingFunds, profit, loss) = collateralDebtData.calcLiquidationPayments({
                liquidationDiscount: closureAction == ClosureAction.LIQUIDATE_ACCOUNT
                    ? liquidationDiscount
                    : liquidationDiscountExpired,
                feeLiquidation: closureAction == ClosureAction.LIQUIDATE_ACCOUNT ? feeLiquidation : feeLiquidationExpired,
                amountWithFeeFn: _amountWithFee,
                amountMinusFeeFn: _amountMinusFee
            }); // U:[CM-8]
        }
        {
            uint256 underlyingBalance = IERC20Helper.balanceOf({token: underlying, holder: creditAccount}); // U:[CM-8]

            // If there is an underlying shortfall, attempts to transfer it from the payer
            if (underlyingBalance < amountToPool + remainingFunds + 1) {
                unchecked {
                    IERC20(underlying).safeTransferFrom({
                        from: payer,
                        to: creditAccount,
                        value: _amountWithFee(amountToPool + remainingFunds + 1 - underlyingBalance)
                    }); // U:[CM-8]
                }
            }
        }

        // Transfers the due funds to the pool
        ICreditAccountBase(creditAccount).transfer({token: underlying, to: pool, amount: amountToPool}); // U:[CM-8]

        // Signals to the pool that debt has been repaid. The pool relies
        // on the Credit Manager to repay the debt correctly, and does not
        // check internally whether the underlying was actually transferred
        _poolRepayCreditAccount(collateralDebtData.debt, profit, loss); // U:[CM-8]

        // transfer remaining funds to the borrower [liquidations only]
        if (remainingFunds > 1) {
            _safeTokenTransfer({
                creditAccount: creditAccount,
                token: underlying,
                to: borrower,
                amount: remainingFunds,
                convertToETH: false
            }); // U:[CM-8]
        }

        // If the creditAccount has non-zero quotas, they need to be reduced to 0;
        // This is required to both free quota limits for other users and correctly
        // compute quota interest
        if (supportsQuotas && collateralDebtData.quotedTokens.length != 0) {
            /// In case of any loss, PQK sets limits to zero for all quoted tokens
            bool setLimitsToZero = loss > 0; // U:[CM-8] // I:[CMQ-8]

            IPoolQuotaKeeperV3(collateralDebtData._poolQuotaKeeper).removeQuotas({
                creditAccount: creditAccount,
                tokens: collateralDebtData.quotedTokens,
                setLimitsToZero: setLimitsToZero
            }); // U:[CM-8] I:[CMQ-6]
        }

        // All remaining assets on the account are transferred to the `to` address
        // If some asset cannot be transferred directly (e.g., `to` is blacklisted by USDC),
        // then an immediate withdrawal is added to withdrawal manager
        _batchTokensTransfer({
            creditAccount: creditAccount,
            to: to,
            convertToETH: convertToETH,
            tokensToTransferMask: collateralDebtData.enabledTokensMask.disable(skipTokensMask)
        }); // U:[CM-8, 9]

        // Returns Credit Account to the factory
        IAccountFactoryBase(accountFactory).returnCreditAccount({creditAccount: creditAccount}); // U:[CM-8]
        creditAccountsSet.remove(creditAccount); // U:[CM-8]
    }

    /// @notice Manages debt size for borrower:
    ///
    /// - Increase debt:
    ///   + Increases debt by transferring funds from the pool to the credit account
    ///   + Updates the cumulative index to keep interest the same. Since interest
    ///     is always computed dynamically as debt * (cumulativeIndexNew / cumulativeIndexOpen - 1),
    ///     cumulativeIndexOpen needs to be updated, as the debt amount has changed
    ///
    /// - Decrease debt:
    ///   + Repays the debt in the following order: quota interest + fees, normal interest + fees, debt;
    ///     In case of interest, if the (remaining) amount is not enough to cover it fully,
    ///     it is split pro-rata between interest and fees to preserve correct fee computations
    ///   + If there were non-zero quota interest, updates the quota interest after repayment
    ///   + If base interest was repaid, updates `cumulativeIndexLastUpdate`
    ///   + If debt was repaid, updates `debt`
    /// @dev For details on cumulativeIndex computations, see `CreditLogic.calcIncrease` and `CreditLogic.calcDecrease`
    ///
    /// @param creditAccount Address of the Credit Account to change debt for
    /// @param amount Amount to increase / decrease the total debt by
    /// @param enabledTokensMask The current enabledTokensMask (required for quota interest computation)
    /// @param action Whether to increase or decrease debt
    /// @return newDebt The new debt principal
    /// @return tokensToEnable The mask of tokens enabled after the operation
    /// @return tokensToDisable The mask of tokens disabled after the operation
    function manageDebt(address creditAccount, uint256 amount, uint256 enabledTokensMask, ManageDebtAction action)
        external
        nonReentrant // U:[CM-5]
        creditFacadeOnly // U:[CM-2]
        returns (uint256 newDebt, uint256 tokensToEnable, uint256 tokensToDisable)
    {
        CollateralDebtData memory collateralDebtData;
        uint256[] memory collateralHints;

        uint256 newCumulativeIndex;
        if (action == ManageDebtAction.INCREASE_DEBT) {
            /// INCREASE DEBT

            collateralDebtData = _calcDebtAndCollateral({
                creditAccount: creditAccount,
                enabledTokensMask: enabledTokensMask,
                collateralHints: collateralHints,
                minHealthFactor: PERCENTAGE_FACTOR,
                task: CollateralCalcTask.GENERIC_PARAMS
            }); // U:[CM-10]

            (newDebt, newCumulativeIndex) = CreditLogic.calcIncrease({
                amount: amount,
                debt: collateralDebtData.debt,
                cumulativeIndexNow: collateralDebtData.cumulativeIndexNow,
                cumulativeIndexLastUpdate: collateralDebtData.cumulativeIndexLastUpdate
            }); // U:[CM-10]

            _poolLendCreditAccount(amount, creditAccount); // U:[CM-10]

            tokensToEnable = UNDERLYING_TOKEN_MASK; // U:[CM-10]
        } else {
            // DECREASE DEBT

            collateralDebtData = _calcDebtAndCollateral({
                creditAccount: creditAccount,
                enabledTokensMask: enabledTokensMask,
                collateralHints: collateralHints,
                minHealthFactor: PERCENTAGE_FACTOR,
                task: CollateralCalcTask.DEBT_ONLY
            }); // U:[CM-11]

            uint128 newCumulativeQuotaInterest;
<<<<<<< HEAD
=======
            uint128 newQuotaProfits;
>>>>>>> 021f15d3
            // Pays the entire amount back to the pool
            ICreditAccountBase(creditAccount).transfer({token: underlying, to: pool, amount: amount}); // U:[CM-11]
            {
                uint256 profit;

                (newDebt, newCumulativeIndex, profit, newCumulativeQuotaInterest, newQuotaProfits) = CreditLogic
                    .calcDecrease({
                    amount: _amountMinusFee(amount),
                    debt: collateralDebtData.debt,
                    cumulativeIndexNow: collateralDebtData.cumulativeIndexNow,
                    cumulativeIndexLastUpdate: collateralDebtData.cumulativeIndexLastUpdate,
                    cumulativeQuotaInterest: collateralDebtData.cumulativeQuotaInterest,
                    quotaProfits: collateralDebtData.quotaProfits,
                    feeInterest: feeInterest
                }); // U:[CM-11]

                /// @dev The amount of principal repaid is what is left after repaying all interest and fees
                ///      and is the difference between newDebt and debt
                _poolRepayCreditAccount(collateralDebtData.debt - newDebt, profit, 0); // U:[CM-11]
            }

            /// If quota logic is supported, we need to accrue quota interest in order to keep
            /// quota interest indexes in PQK and cumulativeQuotaInterest in Credit Manager consistent
            /// with each other, since this action caches all quota interest in Credit Manager
            if (supportsQuotas) {
                IPoolQuotaKeeperV3(collateralDebtData._poolQuotaKeeper).accrueQuotaInterest({
                    creditAccount: creditAccount,
                    tokens: collateralDebtData.quotedTokens
                });
                creditAccountInfo[creditAccount].cumulativeQuotaInterest = newCumulativeQuotaInterest + 1; // U:[CM-11]
                creditAccountInfo[creditAccount].quotaProfits = newQuotaProfits + 1;
            }

            /// If the entire underlying balance was spent on repayment, it is disabled
            if (IERC20Helper.balanceOf({token: underlying, holder: creditAccount}) <= 1) {
                tokensToDisable = UNDERLYING_TOKEN_MASK; // U:[CM-11]
            }
        }

        creditAccountInfo[creditAccount].debt = newDebt; // U:[CM-10, 11]
        creditAccountInfo[creditAccount].cumulativeIndexLastUpdate = newCumulativeIndex; // U:[CM-10, 11]
    }

    /// @notice Transfer collateral from the payer to the credit account
    /// @param payer Address of the account which will be charged to provide additional collateral
    /// @param creditAccount Address of the Credit Account
    /// @param token Collateral token to add
    /// @param amount Amount to add
    function addCollateral(address payer, address creditAccount, address token, uint256 amount)
        external
        nonReentrant // U:[CM-5]
        creditFacadeOnly // U:[CM-2]
        returns (uint256 tokenMask)
    {
        tokenMask = getTokenMaskOrRevert({token: token}); // U:[CM-13]
        IERC20(token).safeTransferFrom({from: payer, to: creditAccount, value: amount}); // U:[CM-13]
    }

    ///
    /// APPROVALS
    ///

    /// @notice Requests the Credit Account to approve a collateral token to another contract.
    /// @param token Collateral token to approve
    /// @param amount New allowance amount
    function approveCreditAccount(address token, uint256 amount)
        external
        override
        nonReentrant // U:[CM-5]
    {
        address targetContract = _getTargetContractOrRevert(); // U:[CM-3]
        _approveSpender({
            creditAccount: getActiveCreditAccountOrRevert(),
            token: token,
            spender: targetContract,
            amount: amount
        }); // U:[CM-14]
    }

    /// @notice Revokes allowances for specified spender/token pairs
    /// @dev When used with an older account factory, the Credit Manager may receive
    ///      an account with existing allowances. If the user is not comfortable with
    ///      these allowances, they can revoke them.
    /// @param creditAccount Credit Account to revoke allowances for
    /// @param revocations Spender/token pairs to revoke allowances for
    function revokeAdapterAllowances(address creditAccount, RevocationPair[] calldata revocations)
        external
        override
        nonReentrant // U:[CM-5]
        creditFacadeOnly // U:[CM-2]
    {
        uint256 numRevocations = revocations.length;
        unchecked {
            for (uint256 i; i < numRevocations; ++i) {
                address spender = revocations[i].spender;
                address token = revocations[i].token;

                if (spender == address(0) || token == address(0)) {
                    revert ZeroAddressException(); // U:[CM-15]
                }
                uint256 allowance = IERC20(token).allowance(creditAccount, spender); // U:[CM-15]
                /// It checks that token is in collateral token list in _approveSpender function
                if (allowance > 1) {
                    _approveSpender({creditAccount: creditAccount, token: token, spender: spender, amount: 0}); // U:[CM-15]
                }
            }
        }
    }

    /// @notice Internal wrapper for approving tokens, used to optimize contract size, since approvals
    ///         are used in several functions
    /// @param creditAccount Address of the Credit Account
    /// @param token Token to give an approval for
    /// @param spender The address of the spender
    /// @param amount The new allowance amount
    function _approveSpender(address creditAccount, address token, address spender, uint256 amount) internal {
        // Checks that the token is a collateral token
        // Forbidden tokens can be approved, since users need that to
        // sell them off
        getTokenMaskOrRevert({token: token}); // U:[CM-15]

        // The approval logic is isolated into `CreditAccountHelper.safeApprove`. See the corresponding
        // library for details
        ICreditAccountBase(creditAccount).safeApprove({token: token, spender: spender, amount: amount}); // U:[CM-15]
    }

    /// @notice Requests a Credit Account to make a low-level call with provided data
    /// This is the intended pathway for state-changing interactions with 3rd-party protocols
    /// @param data Data to pass with the call
    function execute(bytes calldata data)
        external
        override
        nonReentrant // U:[CM-5]
        returns (bytes memory)
    {
        address targetContract = _getTargetContractOrRevert(); // U:[CM-3]

        // Returned data is provided as-is to the caller;
        // It is expected that is is parsed and returned as a correct type
        // by the adapter itself.
        address creditAccount = getActiveCreditAccountOrRevert(); // U:[CM-16]
        return ICreditAccountBase(creditAccount).execute(targetContract, data); // U:[CM-16]
    }

    /// @notice Returns the target contract associated with the calling address (which is assumed to be an adapter),
    ///      and reverts if there is none. Used to ensure that an adapter can only make calls to its own target
    function _getTargetContractOrRevert() internal view returns (address targetContract) {
        targetContract = adapterToContract[msg.sender]; // U:[CM-15, 16]
        if (targetContract == address(0)) {
            revert CallerNotAdapterException(); // U:[CM-3]
        }
    }

    /// @notice Sets the active credit account (credit account returned to adapters to work on) to the provided address
    /// @dev CreditFacade must always ensure that `_activeCreditAccount` is address(1) between calls
    function setActiveCreditAccount(address creditAccount)
        external
        override
        nonReentrant // U:[CM-5]
        creditFacadeOnly // U:[CM-2]
    {
        _activeCreditAccount = creditAccount;
    }

    /// @notice Returns the current active credit account
    function getActiveCreditAccountOrRevert() public view override returns (address creditAccount) {
        creditAccount = _activeCreditAccount;
        if (creditAccount == address(1)) revert ActiveCreditAccountNotSetException();
    }

    //
    // COLLATERAL VALIDITY AND ACCOUNT HEALTH CHECKS
    //

    /// @notice Performs a full health check on an account with a custom order of evaluated tokens and
    ///      a custom minimal health factor
    /// @param creditAccount Address of the Credit Account to check
    /// @param enabledTokensMask Current enabled token mask
    /// @param collateralHints Array of token masks in the desired order of evaluation
    /// @param minHealthFactor Minimal health factor of the account, in PERCENTAGE format
    function fullCollateralCheck(
        address creditAccount,
        uint256 enabledTokensMask,
        uint256[] memory collateralHints,
        uint16 minHealthFactor
    )
        external
        nonReentrant // U:[CM-5]
        creditFacadeOnly // U:[CM-2]
        returns (uint256)
    {
        if (minHealthFactor < PERCENTAGE_FACTOR) {
            revert CustomHealthFactorTooLowException(); // U:[CM-17]
        }

        /// Performs a generalized debt and collteral computation with the
        /// task FULL_COLLATERAL_CHECK_LAZY. This ensures that collateral computations
        /// stop as soon as it is determined that there is enough collateral to cover the debt,
        /// which is done in order to save gas
        CollateralDebtData memory collateralDebtData = _calcDebtAndCollateral({
            creditAccount: creditAccount,
            minHealthFactor: minHealthFactor,
            collateralHints: collateralHints,
            enabledTokensMask: enabledTokensMask,
            task: CollateralCalcTask.FULL_COLLATERAL_CHECK_LAZY
        }); // U:[CM-18]

        /// If the TWV value outputted by the collateral computation is less than
        /// total debt, the full collateral check has failed
        if (collateralDebtData.twvUSD < collateralDebtData.totalDebtUSD) {
            revert NotEnoughCollateralException(); // U:[CM-18]
        }

        /// During a multicall, all changes to enabledTokenMask are stored in-memory
        /// to avoid redundant storage writes. Saving to storage is only done at the end
        /// of a full collateral check, which is performed after every multicall
        _saveEnabledTokensMask(creditAccount, collateralDebtData.enabledTokensMask); // U:[CM-18]

        return collateralDebtData.enabledTokensMask;
    }

    /// @notice Returns whether the passed credit account is unhealthy given the provided minHealthFactor
    /// @param creditAccount Address of the credit account to check
    /// @param minHealthFactor The health factor below which the function would
    ///                        consider the account unhealthy
    function isLiquidatable(address creditAccount, uint16 minHealthFactor) external view override returns (bool) {
        uint256[] memory collateralHints;

        CollateralDebtData memory collateralDebtData = _calcDebtAndCollateral({
            creditAccount: creditAccount,
            enabledTokensMask: enabledTokensMaskOf(creditAccount),
            collateralHints: collateralHints,
            minHealthFactor: minHealthFactor,
            task: CollateralCalcTask.FULL_COLLATERAL_CHECK_LAZY
        }); // U:[CM-18]

        return collateralDebtData.twvUSD < collateralDebtData.totalDebtUSD; // U:[CM-18]
    }

    /// @notice Calculates parameters related to account's debt and collateral,
    ///         with level of detail dependent on `task`
    /// @dev Unlike previous versions, Gearbox V3 uses a generalized Credit Manager function to compute debt and collateral
    ///      that is then reused in other contracts (including third-party contracts, such as bots). This allows to ensure that account health
    ///      computation logic is uniform across the codebase. The returned collateralDebtData object is intended to be a complete set of
    ///      data required to track account health, but can be filled partially to avoid unnecessary computation where needed.
    /// @param creditAccount Credit Account to compute parameters for
    /// @param task Determines the parameters to compute:
    ///             * GENERIC_PARAMS - computes debt and raw base interest indexes
    ///             * DEBT_ONLY - computes all debt parameters, including totalDebt, accrued base/quota interest and associated fees;
    ///               if quota logic is enabled, also returns all data relevant to quota interest and collateral computations in the struct
    ///             * DEBT_COLLATERAL_WITHOUT_WITHDRAWALS - computes all debt parameters and the total value of collateral
    ///               (both weighted and unweighted, in USD and underlying).
    ///             * DEBT_COLLATERAL_CANCEL_WITHDRAWALS - same as above, but includes immature withdrawals into the total value of the Credit Account;
    ///               NB: The value of withdrawals is not included into the total weighted value, so they have no bearing on whether an account can be
    ///               liquidated. However, during liquidations it is prudent to return immature withdrawals to the Credit Account, to defend against attacks
    ///               that involve withdrawals combined with oracle manipulations. Hence, this collateral computation method is used for liquidations.
    ///             * DEBT_COLLATERAL_FORCE_CANCEL_WITHDRAWALS - same as above, but also includes mature withdrawals into the total value of the Credit Account;
    ///               NB: This method of calculation is used for emergency liquidations. Emergency liquidations are performed when the system is paused due to a
    ///               perceived security risk. Returning mature withdrawals is a contingency for the case where a malicious withdrawal is scheduled, the system
    ///               is paused, and the withdrawal matures while the DAO coordinates a response.
    /// @return collateralDebtData A struct containing debt and collateral parameters. It is filled based on the passed task.
    ///                            For more information on struct fields, see its definition along the `ICreditManagerV3` interface
    function calcDebtAndCollateral(address creditAccount, CollateralCalcTask task)
        external
        view
        override
        returns (CollateralDebtData memory collateralDebtData)
    {
        uint256[] memory collateralHints;

        /// @dev FULL_COLLATERAL_CHECK_LAZY is a special calculation type
        ///      that can only be used safely internally, since it can stop early
        ///      and possibly return incorrect TWV/TV values. Therefore, it is
        ///      prevented from being called internally
        if (task == CollateralCalcTask.FULL_COLLATERAL_CHECK_LAZY) {
            revert IncorrectParameterException(); // U:[CM-19]
        }

        collateralDebtData = _calcDebtAndCollateral({
            creditAccount: creditAccount,
            enabledTokensMask: enabledTokensMaskOf(creditAccount),
            collateralHints: collateralHints,
            minHealthFactor: PERCENTAGE_FACTOR,
            task: task
        }); // U:[CM-20]
    }

    /// @notice Implementation for `calcDebtAndCollateral`.
    /// @param creditAccount Credit Account to compute collateral for
    /// @param enabledTokensMask Current enabled tokens mask
    /// @param collateralHints Array of token masks in the desired order of evaluation.
    ///        Used to optimize the length of lazy evaluation by putting the most valuable
    ///        tokens on the account first.
    /// @param minHealthFactor The health factor to stop the lazy evaluation at
    /// @param task The type of calculation to perform (see `calcDebtAndCollateral` for details)
    function _calcDebtAndCollateral(
        address creditAccount,
        uint256 enabledTokensMask,
        uint256[] memory collateralHints,
        uint16 minHealthFactor,
        CollateralCalcTask task
    ) internal view returns (CollateralDebtData memory collateralDebtData) {
        /// GENERIC PARAMS
        /// The generic parameters include the debt principal and base interest current and LU indexes
        /// This is the minimal amount of debt data required to perform computations after increasing debt.
        collateralDebtData.debt = creditAccountInfo[creditAccount].debt; // U:[CM-20]
        collateralDebtData.cumulativeIndexLastUpdate = creditAccountInfo[creditAccount].cumulativeIndexLastUpdate; // U:[CM-20]
        collateralDebtData.cumulativeIndexNow = _poolCumulativeIndexNow(); // U:[CM-20]

        if (task == CollateralCalcTask.GENERIC_PARAMS) {
            return collateralDebtData;
        } // U:[CM-20]

        /// DEBT
        /// Debt parameters include accrued interest (with quota interest included, if applicable) and fees
        /// Parameters related to quoted tokens are cached inside the struct, since they are read from storage
        /// during quota interest computation and can be later reused to compute quota token collateral
        collateralDebtData.enabledTokensMask = enabledTokensMask; // U:[CM-21]

        if (supportsQuotas) {
            collateralDebtData._poolQuotaKeeper = poolQuotaKeeper(); // U:[CM-21]

            (
                collateralDebtData.quotedTokens,
                collateralDebtData.cumulativeQuotaInterest,
                collateralDebtData.quotas,
                collateralDebtData.quotedLts,
                collateralDebtData.quotedTokensMask
            ) = _getQuotedTokensData({
                creditAccount: creditAccount,
                enabledTokensMask: enabledTokensMask,
                collateralHints: collateralHints,
                _poolQuotaKeeper: collateralDebtData._poolQuotaKeeper
            }); // U:[CM-21]

            collateralDebtData.cumulativeQuotaInterest += creditAccountInfo[creditAccount].cumulativeQuotaInterest - 1; // U:[CM-21]
            collateralDebtData.quotaProfits = creditAccountInfo[creditAccount].quotaProfits - 1;
        }

        collateralDebtData.accruedInterest = CreditLogic.calcAccruedInterest({
            amount: collateralDebtData.debt,
            cumulativeIndexLastUpdate: collateralDebtData.cumulativeIndexLastUpdate,
            cumulativeIndexNow: collateralDebtData.cumulativeIndexNow
        }) + collateralDebtData.cumulativeQuotaInterest; // U:[CM-21] // I: [CMQ-07]

        collateralDebtData.accruedFees = (collateralDebtData.accruedInterest * feeInterest) / PERCENTAGE_FACTOR
<<<<<<< HEAD
            + (supportsQuotas ? creditAccountInfo[creditAccount].quotaProfits : 0); // U:[CM-21]
=======
            + (supportsQuotas ? collateralDebtData.quotaProfits : 0); // U:[CM-21]
>>>>>>> 021f15d3

        if (task == CollateralCalcTask.DEBT_ONLY) return collateralDebtData; // U:[CM-21]

        /// COLLATERAL
        /// Collateral values such as total value / total weighted value are computed and saved into the struct
        /// And zero-balance tokens encountered are removed from enabledTokensMask inside the struct as well
        /// If the task is FULL_COLLATERAL_CHECK_LAZY, then collateral value are only computed until twvUSD > totalDebtUSD,
        /// and any extra collateral on top of that is not included into the account's value
        address _priceOracle = priceOracle;

        collateralDebtData.totalDebtUSD = _convertToUSD({
            _priceOracle: _priceOracle,
            amountInToken: collateralDebtData.calcTotalDebt(),
            token: underlying
        }); // U:[CM-22]

        /// The logic for computing collateral is isolated into the `CreditLogic` library. See `CreditLogic.calcCollateral` for details.
        uint256 tokensToDisable;
        (collateralDebtData.totalValueUSD, collateralDebtData.twvUSD, tokensToDisable) = collateralDebtData
            .calcCollateral({
            creditAccount: creditAccount,
            underlying: underlying,
            lazy: task == CollateralCalcTask.FULL_COLLATERAL_CHECK_LAZY,
            minHealthFactor: minHealthFactor,
            collateralHints: collateralHints,
            priceOracle: _priceOracle,
            collateralTokenByMaskFn: _collateralTokenByMask,
            convertToUSDFn: _convertToUSD
        }); // U:[CM-22]

        collateralDebtData.enabledTokensMask = enabledTokensMask.disable(tokensToDisable); // U:[CM-22]

        if (task == CollateralCalcTask.FULL_COLLATERAL_CHECK_LAZY) {
            return collateralDebtData;
        }

        /// WITHDRAWALS
        /// Withdrawals are added to the total value of the account primarily for liquidation purposes,
        /// since we want to return withdrawals to the Credit Account but also need to ensure that
        /// they are included into remainingFunds.
        if ((task != CollateralCalcTask.DEBT_COLLATERAL_WITHOUT_WITHDRAWALS) && _hasWithdrawals(creditAccount)) {
            collateralDebtData.totalValueUSD += _getCancellableWithdrawalsValue({
                _priceOracle: _priceOracle,
                creditAccount: creditAccount,
                isForceCancel: task == CollateralCalcTask.DEBT_COLLATERAL_FORCE_CANCEL_WITHDRAWALS
            }); // U:[CM-23]
        }

        /// The underlying-denominated total value is also added for liquidation payments calculations, unless the data is computed
        /// for fullCollateralCheck, which doesn't need this
        collateralDebtData.totalValue = _convertFromUSD(_priceOracle, collateralDebtData.totalValueUSD, underlying); // U:[CM-22,23]
    }

    /// @notice Gathers all data on the Credit Account's quoted tokens and quota interest
    /// @param creditAccount Credit Account to return quoted token data for
    /// @param enabledTokensMask Current mask of enabled tokens
    /// @param _poolQuotaKeeper The PoolQuotaKeeper contract storing the quota and quota interest data
    /// @return quotaTokens An array of address of quoted tokens on the Credit Account
    /// @return outstandingQuotaInterest Quota interest that has not been saved in the Credit Manager
    /// @return quotas Current quotas on quoted tokens, in the same order as quoted tokens
    /// @return lts Current lts of quoted tokens, in the same order as quoted tokens
    /// @return _quotedTokensMask The mask of enabled quoted tokens on the account
    function _getQuotedTokensData(
        address creditAccount,
        uint256 enabledTokensMask,
        uint256[] memory collateralHints,
        address _poolQuotaKeeper
    )
        internal
        view
        returns (
            address[] memory quotaTokens,
            uint128 outstandingQuotaInterest,
            uint256[] memory quotas,
            uint16[] memory lts,
            uint256 _quotedTokensMask
        )
    {
        uint256 _maxEnabledTokens = maxEnabledTokens; // U:[CM-24]
        _quotedTokensMask = quotedTokensMask; // U:[CM-24]

        uint256 tokensToCheckMask = enabledTokensMask & _quotedTokensMask; // U:[CM-24]

        // If there are not quoted tokens on the account, then zero-length arrays are returned
        // This is desirable, as it makes it simple to check whether there are any quoted tokens
        if (tokensToCheckMask != 0) {
            quotaTokens = new address[](_maxEnabledTokens); // U:[CM-24]
            quotas = new uint256[](_maxEnabledTokens); // U:[CM-24]
            lts = new uint16[](_maxEnabledTokens); // U:[CM-24]

            uint256 j;

            uint256 len = collateralHints.length;

            //  Picks creditAccount on top of stack to remove stack to deep error
            address ca = creditAccount;
            unchecked {
                for (uint256 i; tokensToCheckMask != 0; ++i) {
                    uint256 tokenMask;

                    tokenMask = (i < len) ? collateralHints[i] : 1 << (i - len);

                    if (tokensToCheckMask & tokenMask != 0) {
                        if (j == _maxEnabledTokens) {
                            revert TooManyEnabledTokensException(); // U:[CM-24]
                        }

                        address token; // U:[CM-24]
                        (token, lts[j]) = _collateralTokenByMask({tokenMask: tokenMask, calcLT: true}); // U:[CM-24]

                        quotaTokens[j] = token; // U:[CM-24]

                        uint128 outstandingInterestDelta;
                        (quotas[j], outstandingInterestDelta) =
                            IPoolQuotaKeeperV3(_poolQuotaKeeper).getQuotaAndOutstandingInterest(ca, token); // U:[CM-24]

                        /// Quota interest is equal to quota * APY * time. Since quota is a uint96, this is unlikely to overflow in any realistic scenario.
                        outstandingQuotaInterest += outstandingInterestDelta; // U:[CM-24]

                        ++j; // U:[CM-24]
                    }
                    tokensToCheckMask = tokensToCheckMask.disable(tokenMask);
                }
            }
        }
    }

    //
    // QUOTAS MANAGEMENT
    //

    /// @notice Updates credit account's quotas for multiple tokens
    /// @param creditAccount Address of credit account
    /// @param token Address of quoted token
    /// @param quotaChange Change in quota in SIGNED format
    function updateQuota(address creditAccount, address token, int96 quotaChange, uint96 minQuota, uint96 maxQuota)
        external
        override
        nonReentrant // U:[CM-5]
        creditFacadeOnly // U:[CM-2]
        returns (int96 realQuotaChange, uint256 tokensToEnable, uint256 tokensToDisable)
    {
        /// The PoolQuotaKeeper returns the interest to be cached (quota interest is computed dynamically,
        /// so the cumulative index inside PQK needs to be updated before setting the new quota value).
        /// PQK also reports whether the quota was changed from zero to non-zero and vice versa, in order to
        /// safely enable and disable quoted tokens
        uint128 caInterestChange;
        bool enable;
        bool disable;
        uint128 tradingFees;

        (caInterestChange, tradingFees, realQuotaChange, enable, disable) = IPoolQuotaKeeperV3(poolQuotaKeeper())
            .updateQuota({
            creditAccount: creditAccount,
            token: token,
            quotaChange: quotaChange,
            minQuota: minQuota,
            maxQuota: maxQuota
        }); // U:[CM-25] // I: [CMQ-3]

        if (enable) {
            tokensToEnable = getTokenMaskOrRevert(token); // U:[CM-25]
        } else if (disable) {
            tokensToDisable = getTokenMaskOrRevert(token); // U:[CM-25]
        }

        creditAccountInfo[creditAccount].cumulativeQuotaInterest += caInterestChange; // U:[CM-25] // I: [CMQ-3]
        creditAccountInfo[creditAccount].quotaProfits += tradingFees;
    }

    ///
    /// WITHDRAWALS
    ///

    /// @notice Schedules a delayed withdrawal of an asset from the account.
    /// @dev Withdrawals in Gearbox V3 are generally delayed for safety, and an intermediate WithdrawalManagerV3 contract
    ///      is used to store funds pending a withdrawal. When the withdrawal matures, a corresponding `claimWithdrawals` function
    ///      can be used to receive them outside the Gearbox system.
    /// @param creditAccount Credit Account to schedule a withdrawal for
    /// @param token Token to withdraw
    /// @param amount Amount to withdraw
    function scheduleWithdrawal(address creditAccount, address token, uint256 amount)
        external
        override
        nonReentrant // U:[CM-5]
        creditFacadeOnly // U:[CM-2]
        returns (uint256 tokensToDisable)
    {
        uint256 tokenMask = getTokenMaskOrRevert({token: token}); // U:[CM-26]

        // If the configured delay is zero, then sending funds to the WithdrawalManagerV3 can be skipped
        // and they can be sent directly to the user
        if (IWithdrawalManagerV3(withdrawalManager).delay() == 0) {
            address borrower = getBorrowerOrRevert({creditAccount: creditAccount});
            _safeTokenTransfer({
                creditAccount: creditAccount,
                token: token,
                to: borrower,
                amount: amount,
                convertToETH: false
            }); // U:[CM-27]
        } else {
            uint256 delivered = ICreditAccountBase(creditAccount).transferDeliveredBalanceControl({
                token: token,
                to: withdrawalManager,
                amount: amount
            }); // U:[CM-28]

            IWithdrawalManagerV3(withdrawalManager).addScheduledWithdrawal({
                creditAccount: creditAccount,
                token: token,
                amount: delivered,
                tokenIndex: tokenMask.calcIndex()
            }); // U:[CM-28]

            // WITHDRAWAL_FLAG is enabled on the account to efficiently determine
            // whether the account has pending withdrawals in the future
            _enableFlag({creditAccount: creditAccount, flag: WITHDRAWAL_FLAG});
        }

        if (IERC20Helper.balanceOf({token: token, holder: creditAccount}) <= 1) {
            tokensToDisable = tokenMask; // U:[CM-27]
        }
    }

    /// @notice Resolves pending withdrawals, with logic dependent on the passed action.
    /// @param creditAccount Credit Account to claim withdrawals for
    /// @param to Address to claim withdrawals to
    /// @param action Action to perform:
    ///               * CLAIM - claims mature withdrawals to `to`, leaving immature withdrawals as-is
    ///               * CANCEL - claims mature withdrawals and returns immature withdrawals to the credit account
    ///               * FORCE_CLAIM - claims all pending withdrawals, regardless of maturity
    ///               * FORCE_CANCEL - returns all pending withdrawals to the Credit Account regardless of maturity
    function claimWithdrawals(address creditAccount, address to, ClaimAction action)
        external
        override
        nonReentrant // U:[CM-5]
        creditFacadeOnly // U:[CM-2]
        returns (uint256 tokensToEnable)
    {
        if (_hasWithdrawals(creditAccount)) {
            bool hasScheduled;

            (hasScheduled, tokensToEnable) =
                IWithdrawalManagerV3(withdrawalManager).claimScheduledWithdrawals(creditAccount, to, action); // U:[CM-29]
            if (!hasScheduled) {
                // WITHDRAWAL_FLAG is disabled when there are no more pending withdrawals
                _disableFlag(creditAccount, WITHDRAWAL_FLAG); // U:[CM-29]
            }
        }
    }

    /// @notice Computes the value of cancellable withdrawals to add to Credit Account value
    /// @param _priceOracle Price Oracle to compute the value of withdrawn assets
    /// @param creditAccount Credit Account to compute value for
    /// @param isForceCancel Whether to cancel all withdrawals or only immature ones
    function _getCancellableWithdrawalsValue(address _priceOracle, address creditAccount, bool isForceCancel)
        internal
        view
        returns (uint256 totalValueUSD)
    {
        (address token1, uint256 amount1, address token2, uint256 amount2) =
            IWithdrawalManagerV3(withdrawalManager).cancellableScheduledWithdrawals(creditAccount, isForceCancel); // U:[CM-30]

        if (amount1 != 0) {
            totalValueUSD = _convertToUSD({_priceOracle: _priceOracle, amountInToken: amount1, token: token1}); // U:[CM-30]
        }
        if (amount2 != 0) {
            totalValueUSD += _convertToUSD({_priceOracle: _priceOracle, amountInToken: amount2, token: token2}); // U:[CM-30]
        }
    }

    //
    // TRANSFER HELPERS
    //

    /// @notice Transfers all enabled assets from a Credit Account to the "to" address
    /// @param creditAccount Credit Account to transfer assets from
    /// @param to Recipient address
    /// @param convertToETH Whether WETH must be converted to ETH before sending
    /// @param tokensToTransferMask A bit mask encoding tokens to be transfered. All of the tokens included
    ///        in the mask will be transferred. If any tokens need to be skipped, they must be
    ///        excluded from the mask beforehand.
    function _batchTokensTransfer(address creditAccount, address to, bool convertToETH, uint256 tokensToTransferMask)
        internal
    {
        // Since tokensToTransferMask encodes all enabled tokens as 1, tokenMask > enabledTokensMask is equivalent
        // to the last 1 bit being passed. The loop can be ended at this point
        unchecked {
            for (
                uint256 tokenMask = UNDERLYING_TOKEN_MASK; tokenMask <= tokensToTransferMask; tokenMask = tokenMask << 1
            ) {
                // enabledTokensMask & tokenMask == tokenMask when the token is enabled, and 0 otherwise
                if (tokensToTransferMask & tokenMask != 0) {
                    address token = getTokenByMask(tokenMask); // U:[CM-31]
                    uint256 amount = IERC20Helper.balanceOf({token: token, holder: creditAccount}); // U:[CM-31]
                    if (amount > 1) {
                        // 1 is subtracted from amount to leave a non-zero value in the balance mapping, optimizing future writes
                        // Since the amount is checked to be more than 1, the block can be marked as unchecked
                        _safeTokenTransfer({
                            creditAccount: creditAccount,
                            token: token,
                            to: to,
                            amount: amount - 1,
                            convertToETH: convertToETH
                        }); // U:[CM-31]
                    }
                }
            }
        }
    }

    /// @notice Requests the Credit Account to transfer a token to another address
    ///         If transfer fails (e.g., `to` gets blacklisted in the token), the token will be transferred
    ///         to withdrawal manager from which `to` can later claim it to an arbitrary address.
    /// @param creditAccount Address of the sender Credit Account
    /// @param token Address of the token
    /// @param to Recipient address
    /// @param amount Amount to transfer
    /// @param convertToETH If true, WETH will be transferred to withdrawal manager, from which Credit Facade can
    ///        claim it as ETH later in the transaction (ignored if token is not WETH)
    function _safeTokenTransfer(address creditAccount, address token, address to, uint256 amount, bool convertToETH)
        internal
    {
        if (convertToETH && token == weth) {
            ICreditAccountBase(creditAccount).transfer({token: token, to: withdrawalManager, amount: amount}); // U:[CM-31, 32]
            _addImmediateWithdrawal({token: token, to: msg.sender, amount: amount}); // U:[CM-31, 32]
        } else {
            try ICreditAccountBase(creditAccount).safeTransfer({token: token, to: to, amount: amount}) {
                // U:[CM-31, 32, 33]
            } catch {
                uint256 delivered = ICreditAccountBase(creditAccount).transferDeliveredBalanceControl({
                    token: token,
                    to: withdrawalManager,
                    amount: amount
                }); // U:[CM-33]
                _addImmediateWithdrawal({token: token, to: to, amount: delivered}); // U:[CM-33]
            }
        }
    }

    //
    // GETTERS
    //

    /// @notice Returns the mask for the provided token
    /// @param token Token to returns the mask for
    function getTokenMaskOrRevert(address token) public view override returns (uint256 tokenMask) {
        tokenMask = (token == underlying) ? 1 : tokenMasksMapInternal[token]; // U:[CM-34]
        if (tokenMask == 0) revert TokenNotAllowedException(); // U:[CM-34]
    }

    /// @notice Returns the collateral token with requested mask
    /// @param tokenMask Token mask corresponding to the token
    function getTokenByMask(uint256 tokenMask) public view override returns (address token) {
        (token,) = _collateralTokenByMask({tokenMask: tokenMask, calcLT: false}); // U:[CM-34]
    }

    /// @notice Returns the liquidation threshold for the provided token
    /// @param token Token to retrieve the LT for
    function liquidationThresholds(address token) public view override returns (uint16 lt) {
        uint256 tokenMask = getTokenMaskOrRevert(token);
        (, lt) = _collateralTokenByMask({tokenMask: tokenMask, calcLT: true}); // U:[CM-42]
    }

    /// @notice Returns the collateral token with requested mask and its liquidationThreshold
    /// @param tokenMask Token mask corresponding to the token
    function collateralTokenByMask(uint256 tokenMask)
        public
        view
        override
        returns (address token, uint16 liquidationThreshold)
    {
        return _collateralTokenByMask({tokenMask: tokenMask, calcLT: true}); // U:[CM-34, 42]
    }

    /// @notice Returns the collateral token with requested mask and its liquidationThreshold
    /// @param tokenMask Token mask corresponding to the token
    function _collateralTokenByMask(uint256 tokenMask, bool calcLT)
        internal
        view
        returns (address token, uint16 liquidationThreshold)
    {
        // The underlying is a special case and its mask is always 1
        if (tokenMask == 1) {
            token = underlying; // U:[CM-34]
            liquidationThreshold = ltUnderlying; // U:[CM-35]
        } else {
            CollateralTokenData storage tokenData = collateralTokensData[tokenMask]; // U:[CM-34]
            token = tokenData.getTokenOrRevert(); // U:[CM-34]

            if (calcLT) {
                // The logic to calculate a ramping LT is isolated to the `CreditLogic` library.
                // See `CreditLogic.getLiquidationThreshold()` for details.
                liquidationThreshold = tokenData.getLiquidationThreshold(); // U:[CM-42]
            }
        }
    }

    /// @notice Returns the fee parameters of the Credit Manager
    /// @return _feeInterest Percentage of interest taken by the protocol as profit
    /// @return _feeLiquidation Percentage of account value taken by the protocol as profit
    ///         during unhealthy account liquidations
    /// @return _liquidationDiscount Multiplier that reduces the effective totalValue during unhealthy account liquidations,
    ///         allowing the liquidator to take the unaccounted for remainder as premium. Equal to (1 - liquidationPremium)
    /// @return _feeLiquidationExpired Percentage of account value taken by the protocol as profit
    ///         during expired account liquidations
    /// @return _liquidationDiscountExpired Multiplier that reduces the effective totalValue during expired account liquidations,
    ///         allowing the liquidator to take the unaccounted for remainder as premium. Equal to (1 - liquidationPremiumExpired)
    function fees()
        external
        view
        override
        returns (
            uint16 _feeInterest,
            uint16 _feeLiquidation,
            uint16 _liquidationDiscount,
            uint16 _feeLiquidationExpired,
            uint16 _liquidationDiscountExpired
        )
    {
        _feeInterest = feeInterest; // U:[CM-41]
        _feeLiquidation = feeLiquidation; // U:[CM-41]
        _liquidationDiscount = liquidationDiscount; // U:[CM-41]
        _feeLiquidationExpired = feeLiquidationExpired; // U:[CM-41]
        _liquidationDiscountExpired = liquidationDiscountExpired; // U:[CM-41]
    }

    /// @notice Address of the connected pool
    /// @dev [DEPRECATED]: use pool() instead.
    function poolService() external view returns (address) {
        return pool; // U:[CM-1]
    }

    /// @notice Adress of the connected PoolQuotaKeeper
    /// @dev PoolQuotaKeeper is a contract that manages token quota parameters
    ///      and computes quota interest. Since quota interest is paid directly to the pool,
    ///      this contract is responsible for aligning quota interest values between the
    ///      pool, gauge and the Credit Manager
    function poolQuotaKeeper() public view returns (address) {
        return IPoolV3(pool).poolQuotaKeeper(); // U:[CM-47]
    }

    ///
    /// CREDIT ACCOUNT INFO
    ///

    /// @notice Returns the owner of the provided CA, or reverts if there is none
    /// @param creditAccount Credit Account to get the borrower for
    function getBorrowerOrRevert(address creditAccount) public view override returns (address borrower) {
        borrower = creditAccountInfo[creditAccount].borrower; // U:[CM-35]
        if (borrower == address(0)) revert CreditAccountNotExistsException(); // U:[CM-35]
    }

    /// @notice Returns the mask containing miscellaneous account flags
    /// @dev Currently, the following flags are supported:
    ///      * 1 - WITHDRAWALS_FLAG - whether the account has pending withdrawals
    ///      * 2 - BOT_PERMISSIONS_FLAG - whether the account has non-zero permissions for at least one bot
    /// @param creditAccount Account to get the mask for
    function flagsOf(address creditAccount) external view override returns (uint16) {
        return creditAccountInfo[creditAccount].flags; // U:[CM-35]
    }

    /// @notice Sets a flag for a Credit Account
    /// @param creditAccount Account to set a flag for
    /// @param flag Flag to set
    /// @param value The new flag value
    function setFlagFor(address creditAccount, uint16 flag, bool value)
        external
        override
        nonReentrant // U:[CM-5]
        creditFacadeOnly // U:[CM-2]
    {
        if (value) {
            _enableFlag(creditAccount, flag); // U:[CM-36]
        } else {
            _disableFlag(creditAccount, flag); // U:[CM-36]
        }
    }

    /// @notice Sets the flag in the CA's flag mask to 1
    function _enableFlag(address creditAccount, uint16 flag) internal {
        creditAccountInfo[creditAccount].flags |= flag; // U:[CM-36]
    }

    /// @notice Sets the flag in the CA's flag mask to 0
    function _disableFlag(address creditAccount, uint16 flag) internal {
        creditAccountInfo[creditAccount].flags &= ~flag; // U:[CM-36]
    }

    /// @notice Efficiently checks whether the CA has pending withdrawals using the flag
    function _hasWithdrawals(address creditAccount) internal view returns (bool) {
        return creditAccountInfo[creditAccount].flags & WITHDRAWAL_FLAG != 0; // U:[CM-36]
    }

    /// @notice Returns the mask containing the account's enabled tokens
    /// @param creditAccount Credit Account to get the mask for
    function enabledTokensMaskOf(address creditAccount) public view override returns (uint256) {
        return creditAccountInfo[creditAccount].enabledTokensMask; // U:[CM-37]
    }

    /// @notice Checks quantity of enabled tokens and saves the mask to creditAccountInfo

    function _saveEnabledTokensMask(address creditAccount, uint256 enabledTokensMask) internal {
        uint256 enabledTokensMaskOld = creditAccountInfo[creditAccount].enabledTokensMask;

        if (enabledTokensMask != enabledTokensMaskOld) {
            if (enabledTokensMask.calcEnabledTokens() > maxEnabledTokens) {
                revert TooManyEnabledTokensException(); // U:[CM-37]
            }

            creditAccountInfo[creditAccount].enabledTokensMask = enabledTokensMask; // U:[CM-37]
        }
    }

    ///
    /// FEE TOKEN SUPPORT
    ///

    /// @notice Returns the amount that needs to be transferred to get exactly `amount` delivered
    /// @dev Can be overriden in inheritor contracts to support tokens with fees (such as USDT)
    function _amountWithFee(uint256 amount) internal view virtual returns (uint256) {
        return amount;
    }

    /// @notice Returns the amount that will be delivered after `amount` is tranferred
    /// @dev Can be overriden in inheritor contracts to support tokens with fees (such as USDT)
    function _amountMinusFee(uint256 amount) internal view virtual returns (uint256) {
        return amount;
    }

    ///
    /// CREDIT ACCOUNTS
    ///

    /// @notice Returns the full set of currently active Credit Accounts
    function creditAccounts() external view override returns (address[] memory) {
        return creditAccountsSet.values();
    }

    //
    // CONFIGURATION
    //
    // The following functions change vital Credit Manager parameters
    // and can only be called by the Credit Configurator
    //

    /// @notice Adds a token to the list of collateral tokens
    /// @param token Address of the token to add
    function addToken(address token)
        external
        creditConfiguratorOnly // U:[CM-4]
    {
        _addToken(token); // U:[CM-38, 39]
    }

    /// @notice IMPLEMENTATION: addToken
    /// @param token Address of the token to add
    function _addToken(address token) internal {
        // Checks that the token is not already known (has an associated token mask)
        if (tokenMasksMapInternal[token] != 0) {
            revert TokenAlreadyAddedException(); // U:[CM-38]
        }

        // Checks that there aren't too many tokens
        // Since token masks are 255 bit numbers with each bit corresponding to 1 token,
        // only at most 255 are supported
        if (collateralTokensCount >= 255) revert TooManyTokensException(); // U:[CM-38]

        // The tokenMask of a token is a bit mask with 1 at position corresponding to its index
        // (i.e. 2 ** index or 1 << index)
        uint256 tokenMask = 1 << collateralTokensCount; // U:[CM-39]
        tokenMasksMapInternal[token] = tokenMask; // U:[CM-39]

        collateralTokensData[tokenMask].token = token; // U:[CM-39]
        collateralTokensData[tokenMask].timestampRampStart = type(uint40).max; // U:[CM-39]

        unchecked {
            ++collateralTokensCount; // U:[CM-39]
        }
    }

    /// @notice Sets fees and premiums
    /// @param _feeInterest Percentage of interest taken by the protocol as profit
    /// @param _feeLiquidation Percentage of account value taken by the protocol as profit
    ///         during unhealthy account liquidations
    /// @param _liquidationDiscount Multiplier that reduces the effective totalValue during unhealthy account liquidations,
    ///         allowing the liquidator to take the unaccounted for remainder as premium. Equal to (1 - liquidationPremium)
    /// @param _feeLiquidationExpired Percentage of account value taken by the protocol as profit
    ///         during expired account liquidations
    /// @param _liquidationDiscountExpired Multiplier that reduces the effective totalValue during expired account liquidations,
    ///         allowing the liquidator to take the unaccounted for remainder as premium. Equal to (1 - liquidationPremiumExpired)
    function setFees(
        uint16 _feeInterest,
        uint16 _feeLiquidation,
        uint16 _liquidationDiscount,
        uint16 _feeLiquidationExpired,
        uint16 _liquidationDiscountExpired
    )
        external
        creditConfiguratorOnly // U:[CM-4]
    {
        feeInterest = _feeInterest; // U:[CM-40]
        feeLiquidation = _feeLiquidation; // U:[CM-40]
        liquidationDiscount = _liquidationDiscount; // U:[CM-40]
        feeLiquidationExpired = _feeLiquidationExpired; // U:[CM-40]
        liquidationDiscountExpired = _liquidationDiscountExpired; // U:[CM-40]
    }

    /// @notice Sets ramping parameters for a token's liquidation threshold
    /// @dev Ramping parameters allow to decrease the LT gradually over a period of time
    ///         which gives users/bots time to react and adjust their position for the new LT
    /// @dev A static LT can be forced by setting ltInitial to desired LT and setting timestampRampStart to unit40.max
    /// @param token The collateral token to set the LT for
    /// todo: add ltInitial
    /// @param ltFinal The final LT after ramping
    /// @param timestampRampStart Timestamp when the LT starts ramping
    /// @param rampDuration Duration of ramping
    function setCollateralTokenData(
        address token,
        uint16 ltInitial,
        uint16 ltFinal,
        uint40 timestampRampStart,
        uint24 rampDuration
    )
        external
        creditConfiguratorOnly // U:[CM-4]
    {
        if (token == underlying) {
            ltUnderlying = ltInitial; // U:[CM-42]
        } else {
            uint256 tokenMask = getTokenMaskOrRevert({token: token}); // U:[CM-41]
            CollateralTokenData storage tokenData = collateralTokensData[tokenMask];

            tokenData.ltInitial = ltInitial; // U:[CM-42]
            tokenData.ltFinal = ltFinal; // U:[CM-42]
            tokenData.timestampRampStart = timestampRampStart; // U:[CM-42]
            tokenData.rampDuration = rampDuration; // U:[CM-42]
        }
    }

    /// @notice Sets the quoted token mask
    /// @param _quotedTokensMask The new mask
    /// @dev Quoted tokens are counted as collateral not only based on their balances,
    ///         but also on their quotas set in thePpoolQuotaKeeper contract
    ///         Tokens in the mask also incur additional interest based on their quotas
    function setQuotedMask(uint256 _quotedTokensMask)
        external
        creditConfiguratorOnly // U:[CM-4]
    {
        quotedTokensMask = _quotedTokensMask & (type(uint256).max - 1); // U:[CM-43]
    }

    /// @notice Sets the maximal number of enabled tokens on a single Credit Account.
    /// @param _maxEnabledTokens The new enabled token quantity limit.
    function setMaxEnabledTokens(uint8 _maxEnabledTokens)
        external
        creditConfiguratorOnly // U: [CM-4]
    {
        maxEnabledTokens = _maxEnabledTokens; // U:[CM-44]
    }

    /// @notice Sets the link between an adapter and its corresponding targetContract
    /// @param adapter Address of the adapter to be used to access the target contract
    /// @param targetContract A 3rd-party contract for which the adapter is set
    /// @dev The function can be called with (adapter, address(0)) and (address(0), targetContract)
    ///         to disallow a particular target or adapter, since this would set values in respective
    ///         mappings to address(0).
    function setContractAllowance(address adapter, address targetContract)
        external
        creditConfiguratorOnly // U: [CM-4]
    {
        if (targetContract == address(this) || adapter == address(this)) {
            revert TargetContractNotAllowedException();
        } // U:[CM-45]

        if (adapter != address(0)) {
            adapterToContract[adapter] = targetContract; // U:[CM-45]
        }
        if (targetContract != address(0)) {
            contractToAdapter[targetContract] = adapter; // U:[CM-45]
        }
    }

    /// @notice Sets the Credit Facade
    /// @param _creditFacade Address of the new Credit Facade
    function setCreditFacade(address _creditFacade)
        external
        creditConfiguratorOnly // U: [CM-4]
    {
        creditFacade = _creditFacade; // U:[CM-46]
    }

    /// @notice Sets the Price Oracle
    /// @param _priceOracle Address of the new Price Oracle
    function setPriceOracle(address _priceOracle)
        external
        creditConfiguratorOnly // U: [CM-4]
    {
        priceOracle = _priceOracle; // U:[CM-46]
    }

    /// @notice Sets a new Credit Configurator
    /// @param _creditConfigurator Address of the new Credit Configurator
    function setCreditConfigurator(address _creditConfigurator)
        external
        creditConfiguratorOnly // U: [CM-4]
    {
        creditConfigurator = _creditConfigurator; // U:[CM-46]
        emit SetCreditConfigurator(_creditConfigurator); // U:[CM-46]
    }

    ///
    /// EXTERNAL CALLS HELPERS
    ///

    //
    // POOL HELPERS
    //

    /// @notice Returns the current pool cumulative index
    function _poolCumulativeIndexNow() internal view returns (uint256) {
        return IPoolBase(pool).calcLinearCumulative_RAY();
    }

    /// @notice Notifies the pool that there was a debt repayment
    /// @param debt Amount of debt principal repaid
    /// @param profit Amount of treasury earned (if any)
    /// @param loss Amount of loss incurred (if any)
    function _poolRepayCreditAccount(uint256 debt, uint256 profit, uint256 loss) internal {
        IPoolBase(pool).repayCreditAccount(debt, profit, loss);
    }

    /// @notice Requests the pool to lend funds to a Credit Account
    /// @param amount Amount of funds to lend
    /// @param creditAccount Address of the Credit Account to lend to
    function _poolLendCreditAccount(uint256 amount, address creditAccount) internal {
        IPoolBase(pool).lendCreditAccount(amount, creditAccount); // F:[CM-20]
    }

    //
    // PRICE ORACLE
    //

    /// @notice Returns the value of a token amount in USD
    /// @param _priceOracle Price oracle to query for token value
    /// @param amountInToken Amount of token to convert
    /// @param token Token to convert
    function _convertToUSD(address _priceOracle, uint256 amountInToken, address token)
        internal
        view
        returns (uint256 amountInUSD)
    {
        amountInUSD = IPriceOracleV2(_priceOracle).convertToUSD(amountInToken, token);
    }

    /// @notice Returns amount of token after converting from a provided USD amount
    /// @param _priceOracle Price oracle to query for token value
    /// @param amountInUSD USD amount to convert
    /// @param token Token to convert to
    function _convertFromUSD(address _priceOracle, uint256 amountInUSD, address token)
        internal
        view
        returns (uint256 amountInToken)
    {
        amountInToken = IPriceOracleV2(_priceOracle).convertFromUSD(amountInUSD, token);
    }

    //
    // WITHDRAWAL MANAGER
    //

    /// @dev Internal wrapper for `addImmediateWithdrawal` to reduce contract size
    function _addImmediateWithdrawal(address token, address to, uint256 amount) internal {
        IWithdrawalManagerV3(withdrawalManager).addImmediateWithdrawal({token: token, to: to, amount: amount});
    }
}<|MERGE_RESOLUTION|>--- conflicted
+++ resolved
@@ -293,7 +293,7 @@
     function closeCreditAccount(
         address creditAccount,
         ClosureAction closureAction,
-        CollateralDebtData memory collateralDebtData,
+        CollateralDebtData memory DData,
         address payer,
         address to,
         uint256 skipTokensMask,
@@ -470,10 +470,8 @@
             }); // U:[CM-11]
 
             uint128 newCumulativeQuotaInterest;
-<<<<<<< HEAD
-=======
             uint128 newQuotaProfits;
->>>>>>> 021f15d3
+
             // Pays the entire amount back to the pool
             ICreditAccountBase(creditAccount).transfer({token: underlying, to: pool, amount: amount}); // U:[CM-11]
             {
@@ -820,11 +818,7 @@
         }) + collateralDebtData.cumulativeQuotaInterest; // U:[CM-21] // I: [CMQ-07]
 
         collateralDebtData.accruedFees = (collateralDebtData.accruedInterest * feeInterest) / PERCENTAGE_FACTOR
-<<<<<<< HEAD
-            + (supportsQuotas ? creditAccountInfo[creditAccount].quotaProfits : 0); // U:[CM-21]
-=======
-            + (supportsQuotas ? collateralDebtData.quotaProfits : 0); // U:[CM-21]
->>>>>>> 021f15d3
+   + (supportsQuotas ? creditAccountInfo[creditAccount].quotaProfits : 0); // U:[CM-21]
 
         if (task == CollateralCalcTask.DEBT_ONLY) return collateralDebtData; // U:[CM-21]
 
