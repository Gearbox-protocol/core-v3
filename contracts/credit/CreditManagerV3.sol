--- conflicted
+++ resolved
@@ -1115,23 +1115,14 @@
         internal
     {
         if (convertToETH && token == weth) {
-<<<<<<< HEAD
-            ICreditAccount(creditAccount).transfer({token: token, to: wethGateway, amount: amount}); // U:[CM-31, 32]
+            ICreditAccountBase(creditAccount).transfer({token: token, to: wethGateway, amount: amount}); // U:[CM-31, 32]
             IWETHGateway(wethGateway).depositFor({to: to, amount: amount}); // U:[CM-31, 32]
         } else {
             // In case a token transfer fails (e.g., borrower getting blacklisted by USDC), the token will be sent
             // to WithdrawalManager
-            try ICreditAccount(creditAccount).safeTransfer({token: token, to: to, amount: amount}) {
-                // U:[CM-31, 32, 33]
-=======
-            ICreditAccountBase(creditAccount).transfer({token: token, to: wethGateway, amount: amount}); // F:[CM-45]
-            IWETHGateway(wethGateway).depositFor({to: to, amount: amount}); // F:[CM-45]
-        } else {
-            // In case a token transfer fails (e.g., borrower getting blacklisted by USDC), the token will be sent
-            // to WithdrawalManager
             try ICreditAccountBase(creditAccount).safeTransfer({token: token, to: to, amount: amount}) {
-                // F:[CM-45]
->>>>>>> 1d35287b
+                 // U:[CM-31, 32, 33]
+
             } catch {
                 uint256 delivered = ICreditAccountBase(creditAccount).transferDeliveredBalanceControl({
                     token: token,
