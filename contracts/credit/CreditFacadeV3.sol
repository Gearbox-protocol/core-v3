--- conflicted
+++ resolved
@@ -534,35 +534,23 @@
         whenNotExpired // U:[FA-3]
         nonReentrant // U:[FA-4]
     {
-<<<<<<< HEAD
-        uint16 flags = _flagsOf(creditAccount);
-
         (uint256 botPermissions, bool forbidden, bool hasSpecialPermissions) = IBotListV3(botList).getBotStatus({
-=======
-        (uint256 botPermissions, bool forbidden) = IBotListV3(botList).getBotStatus({
->>>>>>> fbe53404
             creditManager: creditManager,
             creditAccount: creditAccount,
             bot: msg.sender
         });
-<<<<<<< HEAD
 
         // Checks that the bot is approved by the borrower (or has special permissions from DAO) and is not forbidden
-        if ((!hasSpecialPermissions && (flags & BOT_PERMISSIONS_SET_FLAG == 0)) || botPermissions == 0 || forbidden) {
+        if (
+            (!hasSpecialPermissions && (_flagsOf(creditAccount) & BOT_PERMISSIONS_SET_FLAG == 0)) || botPermissions == 0
+                || forbidden
+        ) {
             revert NotApprovedBotException(); // U:[FA-19]
         }
 
         botPermissions |= hasSpecialPermissions ? 0 : PAY_BOT_CAN_BE_CALLED;
 
         _multicallFullCollateralCheck(creditAccount, calls, botPermissions); // U:[FA-19, 20]
-=======
-        // Checks that the bot is approved by the borrower and is not forbidden
-        if (_flagsOf(creditAccount) & BOT_PERMISSIONS_SET_FLAG == 0 || botPermissions == 0 || forbidden) {
-            revert NotApprovedBotException(); // U:[FA-19]
-        }
-
-        _multicallFullCollateralCheck(creditAccount, calls, botPermissions.enable(PAY_BOT_CAN_BE_CALLED)); // U:[FA-19, 20]
->>>>>>> fbe53404
     }
 
     /// @notice Convenience internal function that packages a multicall and a fullCheck together,
