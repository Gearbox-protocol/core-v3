--- conflicted
+++ resolved
@@ -949,14 +949,7 @@
         internal
         returns (uint256 tokensToEnable, uint256 tokensToDisable)
     {
-<<<<<<< HEAD
-        (address token, int96 quotaChange) = abi.decode(callData, (address, int96));
-        int96 realQuotaChange;
-        (realQuotaChange, tokensToEnable, tokensToDisable) =
-            ICreditManagerV3(creditManager).updateQuota(creditAccount, token, quotaChange);
-
-        emit UpdateQuota(creditAccount, token, realQuotaChange); // U:[FA-34]
-=======
+
         int96 change;
         (address token, int96 quotaChange, uint96 minQuota) = abi.decode(callData, (address, int96, uint96)); // U:[FA-34]
         (change, tokensToEnable, tokensToDisable) =
@@ -974,7 +967,7 @@
     {
         (address token, uint256 amount) = abi.decode(callData, (address, uint256)); // U:[FA-35]
         tokensToDisable = ICreditManagerV3(creditManager).scheduleWithdrawal(creditAccount, token, amount); // U:[FA-35]
->>>>>>> c6629f09
+
     }
 
     /// @notice Requests Credit Manager to remove a set of existing allowances
