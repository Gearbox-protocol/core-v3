--- conflicted
+++ resolved
@@ -543,14 +543,10 @@
         internal
         returns (FullCheckParams memory fullCheckParams)
     {
-<<<<<<< HEAD
         /// Inverted mask of quoted tokens is pre-compute to avoid
         /// enabling or disabling them outside `updateQuota`
-        uint256 quotedTokenMaskInverted = ~ICreditManagerV3(creditManager).quotedTokenMask();
-
-=======
         uint256 quotedTokensMaskInverted = ~ICreditManagerV3(creditManager).quotedTokensMask();
->>>>>>> b7e6caea
+
         // Emits event for multicall start - used in analytics to track actions within multicalls
         emit StartMultiCall(creditAccount); // F:[FA-26]
 
