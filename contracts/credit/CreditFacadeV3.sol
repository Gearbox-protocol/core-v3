--- conflicted
+++ resolved
@@ -107,16 +107,10 @@
     /// @notice Keeps parameters that are used to pause the system after too much bad debt over a short period
     CumulativeLossParams public override lossParams;
 
-<<<<<<< HEAD
     /// @notice Keeps the current total debt and the total debt cap
     /// @dev Only used with pools that do not track total debt of the CM themselves
     TotalDebt public override totalDebt;
 
-    /// @notice A map that stores whether a user allows a transfer of an account from another user to themselves
-    mapping(address => mapping(address => bool)) public override transfersAllowed;
-
-=======
->>>>>>> d7c81bea
     /// @notice Maps addresses to their status as emergency liquidator.
     /// @dev Emergency liquidators are trusted addresses
     /// that are able to liquidate positions while the contracts are paused,
@@ -239,7 +233,6 @@
         _revertIfOutOfDebtLimits(debt); // U:[FA-8]
 
         // Checks whether the new borrowed amount does not violate the block limit
-<<<<<<< HEAD
         _revertIfOutOfBorrowingLimit(debt); // F:[FA-11]
 
         // Checks whether the total debt amount does not exceed the limit and updates
@@ -248,15 +241,6 @@
         if (trackTotalDebt) {
             _revertIfOutOfTotalDebtLimit(debt, ManageDebtAction.INCREASE_DEBT);
         }
-
-        // Checks that the msg.sender can open an account for onBehalfOf
-        // msg.sender must either be the account owner themselves, or be approved for transfers
-        if (msg.sender != onBehalfOf) {
-            _revertIfAccountTransferNotAllowed(msg.sender, onBehalfOf);
-        } // F:[FA-04C]
-=======
-        _revertIfOutOfBorrowingLimit(debt); // U:[FA-8]
->>>>>>> d7c81bea
 
         /// Attempts to burn the DegenNFT - if onBehalfOf has none, this will fail
         if (degenNFT != address(0)) {
@@ -1017,10 +1001,6 @@
         uint192 permissions,
         uint72 fundingAmount,
         uint72 weeklyFundingAllowance
-<<<<<<< HEAD
-    ) external override creditAccountOwnerOnly(creditAccount) nonReentrant {
-        uint16 flags = ICreditManagerV3(creditManager).flagsOf(creditAccount);
-=======
     )
         external
         override
@@ -1028,7 +1008,6 @@
         nonReentrant // U:[FA-4]
     {
         uint16 flags = _flagsOf(creditAccount);
->>>>>>> d7c81bea
 
         if (flags & BOT_PERMISSIONS_SET_FLAG == 0) {
             _eraseAllBotPermissions({creditAccount: creditAccount});
