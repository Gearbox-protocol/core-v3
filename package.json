--- conflicted
+++ resolved
@@ -39,12 +39,9 @@
   },
   "dependencies": {
     "@1inch/solidity-utils": "^2.2.27",
-<<<<<<< HEAD
+
     "@gearbox-protocol/core-v2": "^1.19.0-base.7",
-    "@gearbox-protocol/sdk": "^1.27.6"
-=======
-    "@gearbox-protocol/core-v2": "1.19.0-base.5",
     "@gearbox-protocol/sdk": "^2.1.0"
->>>>>>> 72f7ca3e
+
   }
 }